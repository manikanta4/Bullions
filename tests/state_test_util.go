--- conflicted
+++ resolved
@@ -138,19 +138,11 @@
 	PrivateKey hexutil.Bytes
 }
 
-<<<<<<< HEAD
-// getForkChainConfig takes a fork definition and returns a chain config.
-// The fork definition can be
-// - a plain forkname, e.g. `Byzantium`,
-// - a fork basename, and a list of EIPs to enable; e.g. `Byzantium+1884+1283`.
-func getForkChainConfig(forkString string) (baseConfig ctypes.ChainConfigurator, eips []int, err error) {
-=======
 // GetChainConfig takes a fork definition and returns a chain config.
 // The fork definition can be
 // - a plain forkname, e.g. `Byzantium`,
 // - a fork basename, and a list of EIPs to enable; e.g. `Byzantium+1884+1283`.
 func GetChainConfig(forkString string) (baseConfig ctypes.ChainConfigurator, eips []int, err error) {
->>>>>>> a55344eb
 	var (
 		splitForks            = strings.Split(forkString, "+")
 		ok                    bool
@@ -202,13 +194,8 @@
 }
 
 // RunNoVerify runs a specific subtest and returns the statedb and post-state root
-<<<<<<< HEAD
-func (t *StateTest) RunNoVerify(subtest StateSubtest, vmconfig vm.Config) (*state.StateDB, common.Hash, error) {
-	config, eips, err := getForkChainConfig(subtest.Fork)
-=======
 func (t *StateTest) RunNoVerify(subtest StateSubtest, vmconfig vm.Config, snapshotter bool) (*snapshot.Tree, *state.StateDB, common.Hash, error) {
 	config, eips, err := GetChainConfig(subtest.Fork)
->>>>>>> a55344eb
 	if err != nil {
 		return nil, nil, common.Hash{}, UnsupportedForkError{subtest.Fork}
 	}
