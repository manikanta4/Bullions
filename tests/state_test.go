--- conflicted
+++ resolved
@@ -46,12 +46,8 @@
 	// st.whitelist(`^stTransactionTest/Opcodes_TransactionInit`)
 
 	// Very time consuming
-<<<<<<< HEAD
-	st.skipLoad(`^stTimeConsuming/`)
-	st.skipLoad(`.*vmPerformance/loop.*`)
-=======
-	// st.whitelist(`^stTimeConsuming/`)
->>>>>>> 3979fc07
+	// st.skipLoad(`^stTimeConsuming/`)
+	// st.skipLoad(`.*vmPerformance/loop.*`)
 
 	// Uses 1GB RAM per tested fork
 	// st.whitelist(`^stStaticCall/static_Call1MB`)
@@ -191,38 +187,23 @@
 						return st.checkFailure(t, err)
 					})
 				})
-<<<<<<< HEAD
-				t.Run(key+"/snap", func(t *testing.T) {
-					withTrace(t, test.gasLimit(subtest), func(vmconfig vm.Config) error {
-						snaps, statedb, err := test.Run(subtest, vmconfig, true)
-						if snaps != nil && statedb != nil {
-							if _, err := snaps.Journal(statedb.IntermediateRoot(false)); err != nil {
-								return err
-							}
-						}
-						if err != nil && len(test.json.Post[subtest.Fork][subtest.Index].ExpectException) > 0 {
-							// Ignore expected errors (TODO MariusVanDerWijden check error string)
-							return nil
-						}
-						if err != nil && *testEWASM != "" {
-							err = fmt.Errorf("%v ewasm=%s", err, *testEWASM)
-						}
-						return st.checkFailure(t, err)
-					})
-				})
-=======
-				//time.Sleep(time.Second)
-				//t.Run(key+"/snap", func(t *testing.T) {
-				//	withTrace(t, test.gasLimit(subtest), func(vmconfig vm.Config) error {
-				//		snaps, statedb, err := test.Run(subtest, vmconfig, true)
-				//		if _, err := snaps.Journal(statedb.IntermediateRoot(false)); err != nil {
-				//			return err
-				//		}
-				//		return st.checkFailure(t, name+"/snap", err)
-				//	})
-				//})
->>>>>>> 3979fc07
-			}
+				// t.Run(key+"/snap", func(t *testing.T) {
+				// 	withTrace(t, test.gasLimit(subtest), func(vmconfig vm.Config) error {
+				// 		snaps, statedb, err := test.Run(subtest, vmconfig, true)
+				// 		if snaps != nil && statedb != nil {
+				// 			if _, err := snaps.Journal(statedb.IntermediateRoot(false)); err != nil {
+				// 				return err
+				// 			}
+				// 		}
+				// 		if err != nil && len(test.json.Post[subtest.Fork][subtest.Index].ExpectException) > 0 {
+				// 			// Ignore expected errors (TODO MariusVanDerWijden check error string)
+				// 			return nil
+				// 		}
+				// 		if err != nil && *testEWASM != "" {
+				// 			err = fmt.Errorf("%v ewasm=%s", err, *testEWASM)
+				// 		}
+				// 		return st.checkFailure(t, err)
+				// 	})
 		})
 		MyTransmitter.wg.Wait()
 		//t.Run("wait for pending txs", func(t *testing.T) {
