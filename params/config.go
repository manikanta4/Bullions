--- conflicted
+++ resolved
@@ -221,7 +221,6 @@
 		BloomRoot:    common.HexToHash("0xcf74ca2c14e843b366561dab4fc64237bf6bb335119cbc97d723f3b501863470"),
 	}
 
-<<<<<<< HEAD
 	// KottiChainConfig is the chain parameters to run a node on the Ellaism main network.
 	KottiChainConfig = &ChainConfig{
 		ChainID:             big.NewInt(6),
@@ -241,7 +240,12 @@
 		EIP160FBlock:        big.NewInt(0),
 		ECIP1010PauseBlock:  big.NewInt(0),
 		ECIP1010Length:      big.NewInt(2000000),
-=======
+		Clique: &CliqueConfig{
+			Period: 15,
+			Epoch:  30000,
+		},
+	}
+
 	// GoerliChainConfig contains the chain parameters to run a node on the Görli test network.
 	GoerliChainConfig = &ChainConfig{
 		ChainID:             big.NewInt(5),
@@ -254,15 +258,12 @@
 		ByzantiumBlock:      big.NewInt(0),
 		ConstantinopleBlock: big.NewInt(0),
 		PetersburgBlock:     big.NewInt(0),
->>>>>>> 27e3f968
 		Clique: &CliqueConfig{
 			Period: 15,
 			Epoch:  30000,
 		},
 	}
 
-<<<<<<< HEAD
-=======
 	// GoerliTrustedCheckpoint contains the light client trusted checkpoint for the Görli test network.
 	GoerliTrustedCheckpoint = &TrustedCheckpoint{
 		Name:         "goerli",
@@ -272,7 +273,6 @@
 		BloomRoot:    common.HexToHash("0x0000000000000000000000000000000000000000000000000000000000000000"),
 	}
 
->>>>>>> 27e3f968
 	// AllEthashProtocolChanges contains every protocol change (EIPs) introduced
 	// and accepted by the Ethereum core developers into the Ethash consensus.
 	//
