// Copyright 2019 The multi-geth Authors
// This file is part of the multi-geth library.
//
// The multi-geth library is free software: you can redistribute it and/or modify
// it under the terms of the GNU Lesser General Public License as published by
// the Free Software Foundation, either version 3 of the License, or
// (at your option) any later version.
//
// The multi-geth library is distributed in the hope that it will be useful,
// but WITHOUT ANY WARRANTY; without even the implied warranty of
// MERCHANTABILITY or FITNESS FOR A PARTICULAR PURPOSE. See the
// GNU Lesser General Public License for more details.
//
// You should have received a copy of the GNU Lesser General Public License
// along with the multi-geth library. If not, see <http://www.gnu.org/licenses/>.

package params

import (
	"math/big"

	"github.com/ethereum/go-ethereum/common"
	"github.com/ethereum/go-ethereum/common/hexutil"
	"github.com/ethereum/go-ethereum/crypto"
	"github.com/ethereum/go-ethereum/params/types/coregeth"
	"github.com/ethereum/go-ethereum/params/types/ctypes"
	"github.com/ethereum/go-ethereum/params/types/genesisT"
	"github.com/ethereum/go-ethereum/params/types/goethereum"
	"github.com/ethereum/go-ethereum/params/vars"
)

// DefaultGenesisBlock returns the Ethereum main net genesis block.
func DefaultGenesisBlock() *genesisT.Genesis {
	return &genesisT.Genesis{
		Config:     MainnetChainConfig,
		Nonce:      66,
		ExtraData:  hexutil.MustDecode("0x11bbe8db4e347b4e8c937c1c8370e4b5ed33adb3db69cbdb7a38e1e50b1b82fa"),
		GasLimit:   5000,
		Difficulty: big.NewInt(17179869184),
		Alloc:      genesisT.DecodePreAlloc(MainnetAllocData),
	}
}

// DefaultRopstenGenesisBlock returns the Ropsten network genesis block.
func DefaultRopstenGenesisBlock() *genesisT.Genesis {
	return &genesisT.Genesis{
		Config:     RopstenChainConfig,
		Nonce:      66,
		ExtraData:  hexutil.MustDecode("0x3535353535353535353535353535353535353535353535353535353535353535"),
		GasLimit:   16777216,
		Difficulty: big.NewInt(1048576),
		Alloc:      genesisT.DecodePreAlloc(TestnetAllocData),
	}
}

// DefaultSepoliaGenesisBlock returns the Sepolia network genesis block.
func DefaultSepoliaGenesisBlock() *genesisT.Genesis {
	return &genesisT.Genesis{
		Config:     SepoliaChainConfig,
		Nonce:      0,
		ExtraData:  []byte("Sepolia, Athens, Attica, Greece!"),
		GasLimit:   30000000,
		Difficulty: big.NewInt(131072),
		Timestamp:  1633267481,
		Alloc:      genesisT.DecodePreAlloc(SepoliaAllocData),
	}
}

// DefaultRinkebyGenesisBlock returns the Rinkeby network genesis block.
func DefaultRinkebyGenesisBlock() *genesisT.Genesis {
	return &genesisT.Genesis{
		Config:     RinkebyChainConfig,
		Timestamp:  1492009146,
		ExtraData:  hexutil.MustDecode("0x52657370656374206d7920617574686f7269746168207e452e436172746d616e42eb768f2244c8811c63729a21a3569731535f067ffc57839b00206d1ad20c69a1981b489f772031b279182d99e65703f0076e4812653aab85fca0f00000000000000000000000000000000000000000000000000000000000000000000000000000000000000000000000000000000000000000000000000000000000"),
		GasLimit:   4700000,
		Difficulty: big.NewInt(1),
		Alloc:      genesisT.DecodePreAlloc(RinkebyAllocData),
	}
}

// DefaultGoerliGenesisBlock returns the Görli network genesis block.
func DefaultGoerliGenesisBlock() *genesisT.Genesis {
	return &genesisT.Genesis{
		Config:     GoerliChainConfig,
		Timestamp:  1548854791,
		ExtraData:  hexutil.MustDecode("0x22466c6578692069732061207468696e6722202d204166726900000000000000e0a2bd4258d2768837baa26a28fe71dc079f84c70000000000000000000000000000000000000000000000000000000000000000000000000000000000000000000000000000000000000000000000000000000000"),
		GasLimit:   10485760,
		Difficulty: big.NewInt(1),
		Alloc:      genesisT.DecodePreAlloc(GoerliAllocData),
	}
}

// DeveloperGenesisBlock returns the 'geth --dev' genesis block. Note, this must
// be seeded with the
func DeveloperGenesisBlock(period uint64, faucet common.Address, useEthash bool) *genesisT.Genesis {
	if !useEthash {
		// Make a copy to avoid unpredicted contamination.
		config := &goethereum.ChainConfig{}
		*config = *AllCliqueProtocolChanges

		// Override the default period to the user requested one
		config.Clique.Period = period
		// Assemble and return the genesis with the precompiles and faucet pre-funded
		return &genesisT.Genesis{
			Config:     config,
			ExtraData:  append(append(make([]byte, 32), faucet[:]...), make([]byte, crypto.SignatureLength)...),
			GasLimit:   6283185,
			BaseFee:    big.NewInt(vars.InitialBaseFee),
			Difficulty: big.NewInt(1),
			Alloc: map[common.Address]genesisT.GenesisAccount{
				common.BytesToAddress([]byte{1}): {Balance: big.NewInt(1)}, // ECRecover
				common.BytesToAddress([]byte{2}): {Balance: big.NewInt(1)}, // SHA256
				common.BytesToAddress([]byte{3}): {Balance: big.NewInt(1)}, // RIPEMD
				common.BytesToAddress([]byte{4}): {Balance: big.NewInt(1)}, // Identity
				common.BytesToAddress([]byte{5}): {Balance: big.NewInt(1)}, // ModExp
				common.BytesToAddress([]byte{6}): {Balance: big.NewInt(1)}, // ECAdd
				common.BytesToAddress([]byte{7}): {Balance: big.NewInt(1)}, // ECScalarMul
				common.BytesToAddress([]byte{8}): {Balance: big.NewInt(1)}, // ECPairing
				faucet:                           {Balance: new(big.Int).Sub(new(big.Int).Lsh(big.NewInt(1), 256), big.NewInt(9))},
			},
		}
	}

	// Use an ETC equivalent of AllEthashProtocolChanges.
	// This will allow initial permanent disposal of the difficulty bomb,
	// and we'll override the monetary policy block reward schedule to be a non-occurring.
	//
	// This was originally intended to be as follows, but import cycles prevent it.
	// Leaving here to show provenance of initial configuration value.
	// config := &coregeth.CoreGethChainConfig{}
	// *config = *tests.Forks["ETC_Phoenix"].(*coregeth.CoreGethChainConfig)
	config := &coregeth.CoreGethChainConfig{
		NetworkID:          AllCliqueProtocolChanges.GetChainID().Uint64(), // Use network and chain IDs equivalent to Clique configuration, ie 1337.
		Ethash:             new(ctypes.EthashConfig),
		ChainID:            AllCliqueProtocolChanges.GetChainID(),
		EIP2FBlock:         big.NewInt(0),
		EIP7FBlock:         big.NewInt(0),
		EIP150Block:        big.NewInt(0),
		EIP155Block:        big.NewInt(0),
		EIP160FBlock:       big.NewInt(0),
		EIP161FBlock:       big.NewInt(0),
		EIP170FBlock:       big.NewInt(0),
		EIP100FBlock:       big.NewInt(0),
		EIP140FBlock:       big.NewInt(0),
		EIP198FBlock:       big.NewInt(0),
		EIP211FBlock:       big.NewInt(0),
		EIP212FBlock:       big.NewInt(0),
		EIP213FBlock:       big.NewInt(0),
		EIP214FBlock:       big.NewInt(0),
		EIP658FBlock:       big.NewInt(0),
		EIP145FBlock:       big.NewInt(0),
		EIP1014FBlock:      big.NewInt(0),
		EIP1052FBlock:      big.NewInt(0),
		EIP1283FBlock:      big.NewInt(0),
		PetersburgBlock:    big.NewInt(0),
		EIP152FBlock:       big.NewInt(0),
		EIP1108FBlock:      big.NewInt(0),
		EIP1344FBlock:      big.NewInt(0),
		EIP1884FBlock:      big.NewInt(0),
		EIP2028FBlock:      big.NewInt(0),
		EIP2200FBlock:      big.NewInt(0),
		DisposalBlock:      big.NewInt(0),
		ECIP1017FBlock:     nil, // disable block reward disinflation
		ECIP1017EraRounds:  nil, // ^
		ECIP1010PauseBlock: nil, // no need for difficulty bomb delay (see disposal block)
		ECIP1010Length:     nil, // ^
	}

	// Assemble and return the genesis with the precompiles and faucet pre-funded
	return &genesisT.Genesis{
		Config:     config,
		ExtraData:  append(append(make([]byte, 32), faucet[:]...), make([]byte, crypto.SignatureLength)...),
<<<<<<< HEAD
		GasLimit:   6283185,
		Difficulty: vars.MinimumDifficulty,
=======
		GasLimit:   8000000,
		Difficulty: big.NewInt(1),
>>>>>>> 3979fc07
		Alloc: map[common.Address]genesisT.GenesisAccount{
			common.BytesToAddress([]byte{1}): {Balance: big.NewInt(1)}, // ECRecover
			common.BytesToAddress([]byte{2}): {Balance: big.NewInt(1)}, // SHA256
			common.BytesToAddress([]byte{3}): {Balance: big.NewInt(1)}, // RIPEMD
			common.BytesToAddress([]byte{4}): {Balance: big.NewInt(1)}, // Identity
			common.BytesToAddress([]byte{5}): {Balance: big.NewInt(1)}, // ModExp
			common.BytesToAddress([]byte{6}): {Balance: big.NewInt(1)}, // ECAdd
			common.BytesToAddress([]byte{7}): {Balance: big.NewInt(1)}, // ECScalarMul
			common.BytesToAddress([]byte{8}): {Balance: big.NewInt(1)}, // ECPairing
			faucet:                           {Balance: new(big.Int).Sub(new(big.Int).Lsh(big.NewInt(1), 256), big.NewInt(9))},
		},
	}
}<|MERGE_RESOLUTION|>--- conflicted
+++ resolved
@@ -104,8 +104,7 @@
 		return &genesisT.Genesis{
 			Config:     config,
 			ExtraData:  append(append(make([]byte, 32), faucet[:]...), make([]byte, crypto.SignatureLength)...),
-			GasLimit:   6283185,
-			BaseFee:    big.NewInt(vars.InitialBaseFee),
+			GasLimit:   8000000,
 			Difficulty: big.NewInt(1),
 			Alloc: map[common.Address]genesisT.GenesisAccount{
 				common.BytesToAddress([]byte{1}): {Balance: big.NewInt(1)}, // ECRecover
@@ -170,13 +169,8 @@
 	return &genesisT.Genesis{
 		Config:     config,
 		ExtraData:  append(append(make([]byte, 32), faucet[:]...), make([]byte, crypto.SignatureLength)...),
-<<<<<<< HEAD
 		GasLimit:   6283185,
 		Difficulty: vars.MinimumDifficulty,
-=======
-		GasLimit:   8000000,
-		Difficulty: big.NewInt(1),
->>>>>>> 3979fc07
 		Alloc: map[common.Address]genesisT.GenesisAccount{
 			common.BytesToAddress([]byte{1}): {Balance: big.NewInt(1)}, // ECRecover
 			common.BytesToAddress([]byte{2}): {Balance: big.NewInt(1)}, // SHA256
