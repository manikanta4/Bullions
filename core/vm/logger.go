// Copyright 2021 The go-ethereum Authors
// This file is part of the go-ethereum library.
//
// The go-ethereum library is free software: you can redistribute it and/or modify
// it under the terms of the GNU Lesser General Public License as published by
// the Free Software Foundation, either version 3 of the License, or
// (at your option) any later version.
//
// The go-ethereum library is distributed in the hope that it will be useful,
// but WITHOUT ANY WARRANTY; without even the implied warranty of
// MERCHANTABILITY or FITNESS FOR A PARTICULAR PURPOSE. See the
// GNU Lesser General Public License for more details.
//
// You should have received a copy of the GNU Lesser General Public License
// along with the go-ethereum library. If not, see <http://www.gnu.org/licenses/>.

package vm

import (
	"math/big"
	"time"

	"github.com/ethereum/go-ethereum/common"
<<<<<<< HEAD
	"github.com/ethereum/go-ethereum/common/hexutil"
	"github.com/ethereum/go-ethereum/common/math"
	"github.com/ethereum/go-ethereum/core/types"
	"github.com/ethereum/go-ethereum/params/types/ctypes"
	"github.com/holiman/uint256"
)

// Storage represents a contract's storage.
type Storage map[common.Hash]common.Hash

// Copy duplicates the current storage.
func (s Storage) Copy() Storage {
	cpy := make(Storage)
	for key, value := range s {
		cpy[key] = value
	}
	return cpy
}

// LogConfig are the configuration options for structured logger the EVM
type LogConfig struct {
	EnableMemory     bool // enable memory capture
	DisableStack     bool // disable stack capture
	DisableStorage   bool // disable storage capture
	EnableReturnData bool // enable return data capture
	Debug            bool // print output during capture end
	Limit            int  // maximum length of output, but zero means unlimited
	// Chain overrides, can be used to execute a trace using future fork rules
	Overrides ctypes.ChainConfigurator `json:"overrides,omitempty"`
}

//go:generate gencodec -type StructLog -field-override structLogMarshaling -out gen_structlog.go

// StructLog is emitted to the EVM each cycle and lists information about the current internal state
// prior to the execution of the statement.
type StructLog struct {
	Pc            uint64                      `json:"pc"`
	Op            OpCode                      `json:"op"`
	Gas           uint64                      `json:"gas"`
	GasCost       uint64                      `json:"gasCost"`
	Memory        []byte                      `json:"memory"`
	MemorySize    int                         `json:"memSize"`
	Stack         []uint256.Int               `json:"stack"`
	ReturnData    []byte                      `json:"returnData"`
	Storage       map[common.Hash]common.Hash `json:"-"`
	Depth         int                         `json:"depth"`
	RefundCounter uint64                      `json:"refund"`
	Err           error                       `json:"-"`
}

// overrides for gencodec
type structLogMarshaling struct {
	Gas         math.HexOrDecimal64
	GasCost     math.HexOrDecimal64
	Memory      hexutil.Bytes
	ReturnData  hexutil.Bytes
	OpName      string `json:"opName"` // adds call to OpName() in MarshalJSON
	ErrorString string `json:"error"`  // adds call to ErrorString() in MarshalJSON
}

// OpName formats the operand name in a human-readable format.
func (s *StructLog) OpName() string {
	return s.Op.String()
}

// ErrorString formats the log's error as a string.
func (s *StructLog) ErrorString() string {
	if s.Err != nil {
		return s.Err.Error()
	}
	return ""
}

=======
)

>>>>>>> 8be800ff
// EVMLogger is used to collect execution traces from an EVM transaction
// execution. CaptureState is called for each step of the VM with the
// current VM state. CapturePreEVM is called before EVM init, is useful
// for reading initial balance, state, etc.
// Note that reference types are actual VM data structures; make copies
// if you need to retain them beyond the current call.
type EVMLogger interface {
	CapturePreEVM(env *EVM, inputs map[string]interface{})
	CaptureStart(env *EVM, from common.Address, to common.Address, create bool, input []byte, gas uint64, value *big.Int)
	CaptureState(pc uint64, op OpCode, gas, cost uint64, scope *ScopeContext, rData []byte, depth int, err error)
	CaptureEnter(typ OpCode, from common.Address, to common.Address, input []byte, gas uint64, value *big.Int)
	CaptureExit(output []byte, gasUsed uint64, err error)
<<<<<<< HEAD
	CaptureFault(env *EVM, pc uint64, op OpCode, gas, cost uint64, scope *ScopeContext, depth int, err error)
	CaptureEnd(env *EVM, output []byte, gasUsed uint64, t time.Duration, err error)
}

// StructLogger is an EVM state logger and implements EVMLogger.
//
// StructLogger can capture state based on the given Log configuration and also keeps
// a track record of modified storage which is used in reporting snapshots of the
// contract their storage.
type StructLogger struct {
	cfg LogConfig

	storage map[common.Address]Storage
	logs    []StructLog
	output  []byte
	err     error
}

// NewStructLogger returns a new logger
func NewStructLogger(cfg *LogConfig) *StructLogger {
	logger := &StructLogger{
		storage: make(map[common.Address]Storage),
	}
	if cfg != nil {
		logger.cfg = *cfg
	}
	return logger
}

// CapturePreEVM implements the Tracer interface to bootstrap the tracing context,
// before EVM init. This is useful for reading initial balance, state, etc.
func (l *StructLogger) CapturePreEVM(env *EVM, inputs map[string]interface{}) {}

// Reset clears the data held by the logger.
func (l *StructLogger) Reset() {
	l.storage = make(map[common.Address]Storage)
	l.output = make([]byte, 0)
	l.logs = l.logs[:0]
	l.err = nil
}

// CaptureStart implements the EVMLogger interface to initialize the tracing operation.
func (l *StructLogger) CaptureStart(env *EVM, from common.Address, to common.Address, create bool, input []byte, gas uint64, value *big.Int) {
}

// CaptureState logs a new structured log message and pushes it out to the environment
//
// CaptureState also tracks SLOAD/SSTORE ops to track storage change.
func (l *StructLogger) CaptureState(env *EVM, pc uint64, op OpCode, gas, cost uint64, scope *ScopeContext, rData []byte, depth int, err error) {
	memory := scope.Memory
	stack := scope.Stack
	contract := scope.Contract
	// check if already accumulated the specified number of logs
	if l.cfg.Limit != 0 && l.cfg.Limit <= len(l.logs) {
		return
	}
	// Copy a snapshot of the current memory state to a new buffer
	var mem []byte
	if l.cfg.EnableMemory {
		mem = make([]byte, len(memory.Data()))
		copy(mem, memory.Data())
	}
	// Copy a snapshot of the current stack state to a new buffer
	var stck []uint256.Int
	if !l.cfg.DisableStack {
		stck = make([]uint256.Int, len(stack.Data()))
		for i, item := range stack.Data() {
			stck[i] = item
		}
	}
	// Copy a snapshot of the current storage to a new container
	var storage Storage
	if !l.cfg.DisableStorage && (op == SLOAD || op == SSTORE) {
		// initialise new changed values storage container for this contract
		// if not present.
		if l.storage[contract.Address()] == nil {
			l.storage[contract.Address()] = make(Storage)
		}
		// capture SLOAD opcodes and record the read entry in the local storage
		if op == SLOAD && stack.len() >= 1 {
			var (
				address = common.Hash(stack.data[stack.len()-1].Bytes32())
				value   = env.StateDB.GetState(contract.Address(), address)
			)
			l.storage[contract.Address()][address] = value
			storage = l.storage[contract.Address()].Copy()
		} else if op == SSTORE && stack.len() >= 2 {
			// capture SSTORE opcodes and record the written entry in the local storage.
			var (
				value   = common.Hash(stack.data[stack.len()-2].Bytes32())
				address = common.Hash(stack.data[stack.len()-1].Bytes32())
			)
			l.storage[contract.Address()][address] = value
			storage = l.storage[contract.Address()].Copy()
		}
	}
	var rdata []byte
	if l.cfg.EnableReturnData {
		rdata = make([]byte, len(rData))
		copy(rdata, rData)
	}
	// create a new snapshot of the EVM.
	log := StructLog{pc, op, gas, cost, mem, memory.Len(), stck, rdata, storage, depth, env.StateDB.GetRefund(), err}
	l.logs = append(l.logs, log)
}

// CaptureFault implements the EVMLogger interface to trace an execution fault
// while running an opcode.
func (l *StructLogger) CaptureFault(env *EVM, pc uint64, op OpCode, gas, cost uint64, scope *ScopeContext, depth int, err error) {
}

// CaptureEnd is called after the call finishes to finalize the tracing.
func (l *StructLogger) CaptureEnd(env *EVM, output []byte, gasUsed uint64, t time.Duration, err error) {
	l.output = output
	l.err = err
	if l.cfg.Debug {
		fmt.Printf("0x%x\n", output)
		if err != nil {
			fmt.Printf(" error: %v\n", err)
		}
	}
}

func (l *StructLogger) CaptureEnter(typ OpCode, from common.Address, to common.Address, input []byte, gas uint64, value *big.Int) {
}

func (l *StructLogger) CaptureExit(output []byte, gasUsed uint64, err error) {}

// StructLogs returns the captured log entries.
func (l *StructLogger) StructLogs() []StructLog { return l.logs }

// Error returns the VM error captured by the trace.
func (l *StructLogger) Error() error { return l.err }

// Output returns the VM return value captured by the trace.
func (l *StructLogger) Output() []byte { return l.output }

// WriteTrace writes a formatted trace to the given writer
func WriteTrace(writer io.Writer, logs []StructLog) {
	for _, log := range logs {
		fmt.Fprintf(writer, "%-16spc=%08d gas=%v cost=%v", log.Op, log.Pc, log.Gas, log.GasCost)
		if log.Err != nil {
			fmt.Fprintf(writer, " ERROR: %v", log.Err)
		}
		fmt.Fprintln(writer)

		if len(log.Stack) > 0 {
			fmt.Fprintln(writer, "Stack:")
			for i := len(log.Stack) - 1; i >= 0; i-- {
				fmt.Fprintf(writer, "%08d  %s\n", len(log.Stack)-i-1, log.Stack[i].Hex())
			}
		}
		if len(log.Memory) > 0 {
			fmt.Fprintln(writer, "Memory:")
			fmt.Fprint(writer, hex.Dump(log.Memory))
		}
		if len(log.Storage) > 0 {
			fmt.Fprintln(writer, "Storage:")
			for h, item := range log.Storage {
				fmt.Fprintf(writer, "%x: %x\n", h, item)
			}
		}
		if len(log.ReturnData) > 0 {
			fmt.Fprintln(writer, "ReturnData:")
			fmt.Fprint(writer, hex.Dump(log.ReturnData))
		}
		fmt.Fprintln(writer)
	}
}

// WriteLogs writes vm logs in a readable format to the given writer
func WriteLogs(writer io.Writer, logs []*types.Log) {
	for _, log := range logs {
		fmt.Fprintf(writer, "LOG%d: %x bn=%d txi=%x\n", len(log.Topics), log.Address, log.BlockNumber, log.TxIndex)

		for i, topic := range log.Topics {
			fmt.Fprintf(writer, "%08d  %x\n", i, topic)
		}

		fmt.Fprint(writer, hex.Dump(log.Data))
		fmt.Fprintln(writer)
	}
}

type mdLogger struct {
	out io.Writer
	cfg *LogConfig
}

// NewMarkdownLogger creates a logger which outputs information in a format adapted
// for human readability, and is also a valid markdown table
func NewMarkdownLogger(cfg *LogConfig, writer io.Writer) *mdLogger {
	l := &mdLogger{writer, cfg}
	if l.cfg == nil {
		l.cfg = &LogConfig{}
	}
	return l
}

func (t *mdLogger) CapturePreEVM(env *EVM, inputs map[string]interface{}) {
}

func (t *mdLogger) CaptureStart(env *EVM, from common.Address, to common.Address, create bool, input []byte, gas uint64, value *big.Int) {
	if !create {
		fmt.Fprintf(t.out, "From: `%v`\nTo: `%v`\nData: `0x%x`\nGas: `%d`\nValue `%v` wei\n",
			from.String(), to.String(),
			input, gas, value)
	} else {
		fmt.Fprintf(t.out, "From: `%v`\nCreate at: `%v`\nData: `0x%x`\nGas: `%d`\nValue `%v` wei\n",
			from.String(), to.String(),
			input, gas, value)
	}

	fmt.Fprintf(t.out, `
|  Pc   |      Op     | Cost |   Stack   |   RStack  |  Refund |
|-------|-------------|------|-----------|-----------|---------|
`)
}

// CaptureState also tracks SLOAD/SSTORE ops to track storage change.
func (t *mdLogger) CaptureState(env *EVM, pc uint64, op OpCode, gas, cost uint64, scope *ScopeContext, rData []byte, depth int, err error) {
	stack := scope.Stack
	fmt.Fprintf(t.out, "| %4d  | %10v  |  %3d |", pc, op, cost)

	if !t.cfg.DisableStack {
		// format stack
		var a []string
		for _, elem := range stack.data {
			a = append(a, elem.Hex())
		}
		b := fmt.Sprintf("[%v]", strings.Join(a, ","))
		fmt.Fprintf(t.out, "%10v |", b)
	}
	fmt.Fprintf(t.out, "%10v |", env.StateDB.GetRefund())
	fmt.Fprintln(t.out, "")
	if err != nil {
		fmt.Fprintf(t.out, "Error: %v\n", err)
	}
}

func (t *mdLogger) CaptureFault(env *EVM, pc uint64, op OpCode, gas, cost uint64, scope *ScopeContext, depth int, err error) {
	fmt.Fprintf(t.out, "\nError: at pc=%d, op=%v: %v\n", pc, op, err)
}

func (t *mdLogger) CaptureEnd(env *EVM, output []byte, gasUsed uint64, tm time.Duration, err error) {
	fmt.Fprintf(t.out, "\nOutput: `0x%x`\nConsumed gas: `%d`\nError: `%v`\n",
		output, gasUsed, err)
}

func (t *mdLogger) CaptureEnter(typ OpCode, from common.Address, to common.Address, input []byte, gas uint64, value *big.Int) {
}

func (t *mdLogger) CaptureExit(output []byte, gasUsed uint64, err error) {}
=======
	CaptureFault(pc uint64, op OpCode, gas, cost uint64, scope *ScopeContext, depth int, err error)
	CaptureEnd(output []byte, gasUsed uint64, t time.Duration, err error)
}
>>>>>>> 8be800ff
<|MERGE_RESOLUTION|>--- conflicted
+++ resolved
@@ -17,11 +17,14 @@
 package vm
 
 import (
+	"encoding/hex"
+	"fmt"
+	"io"
 	"math/big"
+	"strings"
 	"time"
 
 	"github.com/ethereum/go-ethereum/common"
-<<<<<<< HEAD
 	"github.com/ethereum/go-ethereum/common/hexutil"
 	"github.com/ethereum/go-ethereum/common/math"
 	"github.com/ethereum/go-ethereum/core/types"
@@ -95,23 +98,16 @@
 	return ""
 }
 
-=======
-)
-
->>>>>>> 8be800ff
 // EVMLogger is used to collect execution traces from an EVM transaction
 // execution. CaptureState is called for each step of the VM with the
-// current VM state. CapturePreEVM is called before EVM init, is useful
-// for reading initial balance, state, etc.
+// current VM state.
 // Note that reference types are actual VM data structures; make copies
 // if you need to retain them beyond the current call.
 type EVMLogger interface {
-	CapturePreEVM(env *EVM, inputs map[string]interface{})
 	CaptureStart(env *EVM, from common.Address, to common.Address, create bool, input []byte, gas uint64, value *big.Int)
-	CaptureState(pc uint64, op OpCode, gas, cost uint64, scope *ScopeContext, rData []byte, depth int, err error)
+	CaptureState(env *EVM, pc uint64, op OpCode, gas, cost uint64, scope *ScopeContext, rData []byte, depth int, err error)
 	CaptureEnter(typ OpCode, from common.Address, to common.Address, input []byte, gas uint64, value *big.Int)
 	CaptureExit(output []byte, gasUsed uint64, err error)
-<<<<<<< HEAD
 	CaptureFault(env *EVM, pc uint64, op OpCode, gas, cost uint64, scope *ScopeContext, depth int, err error)
 	CaptureEnd(env *EVM, output []byte, gasUsed uint64, t time.Duration, err error)
 }
@@ -364,9 +360,4 @@
 func (t *mdLogger) CaptureEnter(typ OpCode, from common.Address, to common.Address, input []byte, gas uint64, value *big.Int) {
 }
 
-func (t *mdLogger) CaptureExit(output []byte, gasUsed uint64, err error) {}
-=======
-	CaptureFault(pc uint64, op OpCode, gas, cost uint64, scope *ScopeContext, depth int, err error)
-	CaptureEnd(output []byte, gasUsed uint64, t time.Duration, err error)
-}
->>>>>>> 8be800ff
+func (t *mdLogger) CaptureExit(output []byte, gasUsed uint64, err error) {}