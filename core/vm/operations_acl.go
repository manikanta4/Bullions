// Copyright 2020 The go-ethereum Authors
// This file is part of the go-ethereum library.
//
// The go-ethereum library is free software: you can redistribute it and/or modify
// it under the terms of the GNU Lesser General Public License as published by
// the Free Software Foundation, either version 3 of the License, or
// (at your option) any later version.
//
// The go-ethereum library is distributed in the hope that it will be useful,
// but WITHOUT ANY WARRANTY; without even the implied warranty of
// MERCHANTABILITY or FITNESS FOR A PARTICULAR PURPOSE. See the
// GNU Lesser General Public License for more details.
//
// You should have received a copy of the GNU Lesser General Public License
// along with the go-ethereum library. If not, see <http://www.gnu.org/licenses/>.

package vm

import (
	"errors"

	"github.com/ethereum/go-ethereum/common"
	"github.com/ethereum/go-ethereum/common/math"
	"github.com/ethereum/go-ethereum/params/vars"
)

<<<<<<< HEAD
const (
	ColdAccountAccessCostEIP2929 = uint64(2600) // COLD_ACCOUNT_ACCESS_COST
	ColdSloadCostEIP2929         = uint64(2100) // COLD_SLOAD_COST
	WarmStorageReadCostEIP2929   = uint64(100)  // WARM_STORAGE_READ_COST
)

// gasSStoreEIP2929 implements gas cost for SSTORE according to EIP-2929
//
// When calling SSTORE, check if the (address, storage_key) pair is in accessed_storage_keys.
// If it is not, charge an additional COLD_SLOAD_COST gas, and add the pair to accessed_storage_keys.
// Additionally, modify the parameters defined in EIP 2200 as follows:
//
// Parameter 	Old value 	New value
// SLOAD_GAS 	800 	= WARM_STORAGE_READ_COST
// SSTORE_RESET_GAS 	5000 	5000 - COLD_SLOAD_COST
//
//The other parameters defined in EIP 2200 are unchanged.
// see gasSStoreEIP2200(...) in core/vm/gas_table.go for more info about how EIP 2200 is specified
func gasSStoreEIP2929(evm *EVM, contract *Contract, stack *Stack, mem *Memory, memorySize uint64) (uint64, error) {
	// If we fail the minimum gas availability invariant, fail (0)
	if contract.Gas <= vars.SstoreSentryGasEIP2200 {
		return 0, errors.New("not enough gas for reentrancy sentry")
	}
	// Gas sentry honoured, do the actual gas calculation based on the stored value
	var (
		y, x    = stack.Back(1), stack.peek()
		slot    = common.Hash(x.Bytes32())
		current = evm.StateDB.GetState(contract.Address(), slot)
		cost    = uint64(0)
	)
	// Check slot presence in the access list
	if addrPresent, slotPresent := evm.StateDB.SlotInAccessList(contract.Address(), slot); !slotPresent {
		cost = ColdSloadCostEIP2929
		// If the caller cannot afford the cost, this change will be rolled back
		evm.StateDB.AddSlotToAccessList(contract.Address(), slot)
		if !addrPresent {
			// Once we're done with YOLOv2 and schedule this for mainnet, might
			// be good to remove this panic here, which is just really a
			// canary to have during testing
			panic("impossible case: address was not present in access list during sstore op")
=======
func makeGasSStoreFunc(clearingRefund uint64) gasFunc {
	return func(evm *EVM, contract *Contract, stack *Stack, mem *Memory, memorySize uint64) (uint64, error) {
		// If we fail the minimum gas availability invariant, fail (0)
		if contract.Gas <= params.SstoreSentryGasEIP2200 {
			return 0, errors.New("not enough gas for reentrancy sentry")
>>>>>>> 12f0ff40
		}
		// Gas sentry honoured, do the actual gas calculation based on the stored value
		var (
			y, x    = stack.Back(1), stack.peek()
			slot    = common.Hash(x.Bytes32())
			current = evm.StateDB.GetState(contract.Address(), slot)
			cost    = uint64(0)
		)
		// Check slot presence in the access list
		if addrPresent, slotPresent := evm.StateDB.SlotInAccessList(contract.Address(), slot); !slotPresent {
			cost = params.ColdSloadCostEIP2929
			// If the caller cannot afford the cost, this change will be rolled back
			evm.StateDB.AddSlotToAccessList(contract.Address(), slot)
			if !addrPresent {
				// Once we're done with YOLOv2 and schedule this for mainnet, might
				// be good to remove this panic here, which is just really a
				// canary to have during testing
				panic("impossible case: address was not present in access list during sstore op")
			}
		}
		value := common.Hash(y.Bytes32())

<<<<<<< HEAD
	if current == value { // noop (1)
		// EIP 2200 original clause:
		//		return params.SloadGasEIP2200, nil
		return cost + WarmStorageReadCostEIP2929, nil // SLOAD_GAS
	}
	original := evm.StateDB.GetCommittedState(contract.Address(), x.Bytes32())
	if original == current {
		if original == (common.Hash{}) { // create slot (2.1.1)
			return cost + vars.SstoreSetGasEIP2200, nil
		}
		if value == (common.Hash{}) { // delete slot (2.1.2b)
			evm.StateDB.AddRefund(vars.SstoreClearsScheduleRefundEIP2200)
		}
		// EIP-2200 original clause:
		//		return vars.SstoreResetGasEIP2200, nil // write existing slot (2.1.2)
		return cost + (vars.SstoreResetGasEIP2200 - ColdSloadCostEIP2929), nil // write existing slot (2.1.2)
	}
	if original != (common.Hash{}) {
		if current == (common.Hash{}) { // recreate slot (2.2.1.1)
			evm.StateDB.SubRefund(vars.SstoreClearsScheduleRefundEIP2200)
		} else if value == (common.Hash{}) { // delete slot (2.2.1.2)
			evm.StateDB.AddRefund(vars.SstoreClearsScheduleRefundEIP2200)
		}
	}
	if original == value {
		if original == (common.Hash{}) { // reset to original inexistent slot (2.2.2.1)
			// EIP 2200 Original clause:
			//evm.StateDB.AddRefund(vars.SstoreSetGasEIP2200 - params.SloadGasEIP2200)
			evm.StateDB.AddRefund(vars.SstoreSetGasEIP2200 - WarmStorageReadCostEIP2929)
		} else { // reset to original existing slot (2.2.2.2)
			// EIP 2200 Original clause:
			//	evm.StateDB.AddRefund(vars.SstoreResetGasEIP2200 - params.SloadGasEIP2200)
			// - SSTORE_RESET_GAS redefined as (5000 - COLD_SLOAD_COST)
			// - SLOAD_GAS redefined as WARM_STORAGE_READ_COST
			// Final: (5000 - COLD_SLOAD_COST) - WARM_STORAGE_READ_COST
			evm.StateDB.AddRefund((vars.SstoreResetGasEIP2200 - ColdSloadCostEIP2929) - WarmStorageReadCostEIP2929)
=======
		if current == value { // noop (1)
			// EIP 2200 original clause:
			//		return params.SloadGasEIP2200, nil
			return cost + params.WarmStorageReadCostEIP2929, nil // SLOAD_GAS
		}
		original := evm.StateDB.GetCommittedState(contract.Address(), x.Bytes32())
		if original == current {
			if original == (common.Hash{}) { // create slot (2.1.1)
				return cost + params.SstoreSetGasEIP2200, nil
			}
			if value == (common.Hash{}) { // delete slot (2.1.2b)
				evm.StateDB.AddRefund(clearingRefund)
			}
			// EIP-2200 original clause:
			//		return params.SstoreResetGasEIP2200, nil // write existing slot (2.1.2)
			return cost + (params.SstoreResetGasEIP2200 - params.ColdSloadCostEIP2929), nil // write existing slot (2.1.2)
		}
		if original != (common.Hash{}) {
			if current == (common.Hash{}) { // recreate slot (2.2.1.1)
				evm.StateDB.SubRefund(clearingRefund)
			} else if value == (common.Hash{}) { // delete slot (2.2.1.2)
				evm.StateDB.AddRefund(clearingRefund)
			}
		}
		if original == value {
			if original == (common.Hash{}) { // reset to original inexistent slot (2.2.2.1)
				// EIP 2200 Original clause:
				//evm.StateDB.AddRefund(params.SstoreSetGasEIP2200 - params.SloadGasEIP2200)
				evm.StateDB.AddRefund(params.SstoreSetGasEIP2200 - params.WarmStorageReadCostEIP2929)
			} else { // reset to original existing slot (2.2.2.2)
				// EIP 2200 Original clause:
				//	evm.StateDB.AddRefund(params.SstoreResetGasEIP2200 - params.SloadGasEIP2200)
				// - SSTORE_RESET_GAS redefined as (5000 - COLD_SLOAD_COST)
				// - SLOAD_GAS redefined as WARM_STORAGE_READ_COST
				// Final: (5000 - COLD_SLOAD_COST) - WARM_STORAGE_READ_COST
				evm.StateDB.AddRefund((params.SstoreResetGasEIP2200 - params.ColdSloadCostEIP2929) - params.WarmStorageReadCostEIP2929)
			}
>>>>>>> 12f0ff40
		}
		// EIP-2200 original clause:
		//return params.SloadGasEIP2200, nil // dirty update (2.2)
		return cost + params.WarmStorageReadCostEIP2929, nil // dirty update (2.2)
	}
}

// gasSLoadEIP2929 calculates dynamic gas for SLOAD according to EIP-2929
// For SLOAD, if the (address, storage_key) pair (where address is the address of the contract
// whose storage is being read) is not yet in accessed_storage_keys,
// charge 2100 gas and add the pair to accessed_storage_keys.
// If the pair is already in accessed_storage_keys, charge 100 gas.
func gasSLoadEIP2929(evm *EVM, contract *Contract, stack *Stack, mem *Memory, memorySize uint64) (uint64, error) {
	loc := stack.peek()
	slot := common.Hash(loc.Bytes32())
	// Check slot presence in the access list
	if _, slotPresent := evm.StateDB.SlotInAccessList(contract.Address(), slot); !slotPresent {
		// If the caller cannot afford the cost, this change will be rolled back
		// If he does afford it, we can skip checking the same thing later on, during execution
		evm.StateDB.AddSlotToAccessList(contract.Address(), slot)
		return params.ColdSloadCostEIP2929, nil
	}
	return params.WarmStorageReadCostEIP2929, nil
}

// gasExtCodeCopyEIP2929 implements extcodecopy according to EIP-2929
// EIP spec:
// > If the target is not in accessed_addresses,
// > charge COLD_ACCOUNT_ACCESS_COST gas, and add the address to accessed_addresses.
// > Otherwise, charge WARM_STORAGE_READ_COST gas.
func gasExtCodeCopyEIP2929(evm *EVM, contract *Contract, stack *Stack, mem *Memory, memorySize uint64) (uint64, error) {
	// memory expansion first (dynamic part of pre-2929 implementation)
	gas, err := gasExtCodeCopy(evm, contract, stack, mem, memorySize)
	if err != nil {
		return 0, err
	}
	addr := common.Address(stack.peek().Bytes20())
	// Check slot presence in the access list
	if !evm.StateDB.AddressInAccessList(addr) {
		evm.StateDB.AddAddressToAccessList(addr)
		var overflow bool
		// We charge (cold-warm), since 'warm' is already charged as constantGas
		if gas, overflow = math.SafeAdd(gas, params.ColdAccountAccessCostEIP2929-params.WarmStorageReadCostEIP2929); overflow {
			return 0, ErrGasUintOverflow
		}
		return gas, nil
	}
	return gas, nil
}

// gasEip2929AccountCheck checks whether the first stack item (as address) is present in the access list.
// If it is, this method returns '0', otherwise 'cold-warm' gas, presuming that the opcode using it
// is also using 'warm' as constant factor.
// This method is used by:
// - extcodehash,
// - extcodesize,
// - (ext) balance
func gasEip2929AccountCheck(evm *EVM, contract *Contract, stack *Stack, mem *Memory, memorySize uint64) (uint64, error) {
	addr := common.Address(stack.peek().Bytes20())
	// Check slot presence in the access list
	if !evm.StateDB.AddressInAccessList(addr) {
		// If the caller cannot afford the cost, this change will be rolled back
		evm.StateDB.AddAddressToAccessList(addr)
		// The warm storage read cost is already charged as constantGas
		return params.ColdAccountAccessCostEIP2929 - params.WarmStorageReadCostEIP2929, nil
	}
	return 0, nil
}

func makeCallVariantGasCallEIP2929(oldCalculator gasFunc) gasFunc {
	return func(evm *EVM, contract *Contract, stack *Stack, mem *Memory, memorySize uint64) (uint64, error) {
		addr := common.Address(stack.Back(1).Bytes20())
		// Check slot presence in the access list
		warmAccess := evm.StateDB.AddressInAccessList(addr)
		// The WarmStorageReadCostEIP2929 (100) is already deducted in the form of a constant cost, so
		// the cost to charge for cold access, if any, is Cold - Warm
		coldCost := params.ColdAccountAccessCostEIP2929 - params.WarmStorageReadCostEIP2929
		if !warmAccess {
			evm.StateDB.AddAddressToAccessList(addr)
			// Charge the remaining difference here already, to correctly calculate available
			// gas for call
			if !contract.UseGas(coldCost) {
				return 0, ErrOutOfGas
			}
		}
		// Now call the old calculator, which takes into account
		// - create new account
		// - transfer value
		// - memory expansion
		// - 63/64ths rule
		gas, err := oldCalculator(evm, contract, stack, mem, memorySize)
		if warmAccess || err != nil {
			return gas, err
		}
		// In case of a cold access, we temporarily add the cold charge back, and also
		// add it to the returned gas. By adding it to the return, it will be charged
		// outside of this function, as part of the dynamic gas, and that will make it
		// also become correctly reported to tracers.
		contract.Gas += coldCost
		return gas + coldCost, nil
	}
}

var (
	gasCallEIP2929         = makeCallVariantGasCallEIP2929(gasCall)
	gasDelegateCallEIP2929 = makeCallVariantGasCallEIP2929(gasDelegateCall)
	gasStaticCallEIP2929   = makeCallVariantGasCallEIP2929(gasStaticCall)
	gasCallCodeEIP2929     = makeCallVariantGasCallEIP2929(gasCallCode)
	gasSelfdestructEIP2929 = makeSelfdestructGasFn(true)
	// gasSelfdestructEIP3529 implements the changes in EIP-2539 (no refunds)
	gasSelfdestructEIP3529 = makeSelfdestructGasFn(false)

	// gasSStoreEIP2929 implements gas cost for SSTORE according to EIP-2929
	//
	// When calling SSTORE, check if the (address, storage_key) pair is in accessed_storage_keys.
	// If it is not, charge an additional COLD_SLOAD_COST gas, and add the pair to accessed_storage_keys.
	// Additionally, modify the parameters defined in EIP 2200 as follows:
	//
	// Parameter 	Old value 	New value
	// SLOAD_GAS 	800 	= WARM_STORAGE_READ_COST
	// SSTORE_RESET_GAS 	5000 	5000 - COLD_SLOAD_COST
	//
	//The other parameters defined in EIP 2200 are unchanged.
	// see gasSStoreEIP2200(...) in core/vm/gas_table.go for more info about how EIP 2200 is specified
	gasSStoreEIP2929 = makeGasSStoreFunc(params.SstoreClearsScheduleRefundEIP2200)

	// gasSStoreEIP2539 implements gas cost for SSTORE according to EPI-2539
	// Replace `SSTORE_CLEARS_SCHEDULE` with `SSTORE_RESET_GAS + ACCESS_LIST_STORAGE_KEY_COST` (4,800)
	gasSStoreEIP3529 = makeGasSStoreFunc(params.SstoreClearsScheduleRefundEIP3529)
)

<<<<<<< HEAD
func gasSelfdestructEIP2929(evm *EVM, contract *Contract, stack *Stack, mem *Memory, memorySize uint64) (uint64, error) {
	var (
		gas     uint64
		address = common.Address(stack.peek().Bytes20())
	)
	if !evm.StateDB.AddressInAccessList(address) {
		// If the caller cannot afford the cost, this change will be rolled back
		evm.StateDB.AddAddressToAccessList(address)
		gas = ColdAccountAccessCostEIP2929
	}
	// if empty and transfers value
	if evm.StateDB.Empty(address) && evm.StateDB.GetBalance(contract.Address()).Sign() != 0 {
		gas += vars.CreateBySelfdestructGas
	}
	if !evm.StateDB.HasSuicided(contract.Address()) {
		evm.StateDB.AddRefund(vars.SelfdestructRefundGas)
=======
// makeSelfdestructGasFn can create the selfdestruct dynamic gas function for EIP-2929 and EIP-2539
func makeSelfdestructGasFn(refundsEnabled bool) gasFunc {
	gasFunc := func(evm *EVM, contract *Contract, stack *Stack, mem *Memory, memorySize uint64) (uint64, error) {
		var (
			gas     uint64
			address = common.Address(stack.peek().Bytes20())
		)
		if !evm.StateDB.AddressInAccessList(address) {
			// If the caller cannot afford the cost, this change will be rolled back
			evm.StateDB.AddAddressToAccessList(address)
			gas = params.ColdAccountAccessCostEIP2929
		}
		// if empty and transfers value
		if evm.StateDB.Empty(address) && evm.StateDB.GetBalance(contract.Address()).Sign() != 0 {
			gas += params.CreateBySelfdestructGas
		}
		if refundsEnabled && !evm.StateDB.HasSuicided(contract.Address()) {
			evm.StateDB.AddRefund(params.SelfdestructRefundGas)
		}
		return gas, nil
>>>>>>> 12f0ff40
	}
	return gasFunc
}<|MERGE_RESOLUTION|>--- conflicted
+++ resolved
@@ -24,54 +24,11 @@
 	"github.com/ethereum/go-ethereum/params/vars"
 )
 
-<<<<<<< HEAD
-const (
-	ColdAccountAccessCostEIP2929 = uint64(2600) // COLD_ACCOUNT_ACCESS_COST
-	ColdSloadCostEIP2929         = uint64(2100) // COLD_SLOAD_COST
-	WarmStorageReadCostEIP2929   = uint64(100)  // WARM_STORAGE_READ_COST
-)
-
-// gasSStoreEIP2929 implements gas cost for SSTORE according to EIP-2929
-//
-// When calling SSTORE, check if the (address, storage_key) pair is in accessed_storage_keys.
-// If it is not, charge an additional COLD_SLOAD_COST gas, and add the pair to accessed_storage_keys.
-// Additionally, modify the parameters defined in EIP 2200 as follows:
-//
-// Parameter 	Old value 	New value
-// SLOAD_GAS 	800 	= WARM_STORAGE_READ_COST
-// SSTORE_RESET_GAS 	5000 	5000 - COLD_SLOAD_COST
-//
-//The other parameters defined in EIP 2200 are unchanged.
-// see gasSStoreEIP2200(...) in core/vm/gas_table.go for more info about how EIP 2200 is specified
-func gasSStoreEIP2929(evm *EVM, contract *Contract, stack *Stack, mem *Memory, memorySize uint64) (uint64, error) {
-	// If we fail the minimum gas availability invariant, fail (0)
-	if contract.Gas <= vars.SstoreSentryGasEIP2200 {
-		return 0, errors.New("not enough gas for reentrancy sentry")
-	}
-	// Gas sentry honoured, do the actual gas calculation based on the stored value
-	var (
-		y, x    = stack.Back(1), stack.peek()
-		slot    = common.Hash(x.Bytes32())
-		current = evm.StateDB.GetState(contract.Address(), slot)
-		cost    = uint64(0)
-	)
-	// Check slot presence in the access list
-	if addrPresent, slotPresent := evm.StateDB.SlotInAccessList(contract.Address(), slot); !slotPresent {
-		cost = ColdSloadCostEIP2929
-		// If the caller cannot afford the cost, this change will be rolled back
-		evm.StateDB.AddSlotToAccessList(contract.Address(), slot)
-		if !addrPresent {
-			// Once we're done with YOLOv2 and schedule this for mainnet, might
-			// be good to remove this panic here, which is just really a
-			// canary to have during testing
-			panic("impossible case: address was not present in access list during sstore op")
-=======
-func makeGasSStoreFunc(clearingRefund uint64) gasFunc {
+func makeGasSStoreFunc(clearingRefund uint64) gasFunc { // TODO(iquidus): gasSStoreEIP2929 ?
 	return func(evm *EVM, contract *Contract, stack *Stack, mem *Memory, memorySize uint64) (uint64, error) {
 		// If we fail the minimum gas availability invariant, fail (0)
-		if contract.Gas <= params.SstoreSentryGasEIP2200 {
+		if contract.Gas <= vars.SstoreSentryGasEIP2200 {
 			return 0, errors.New("not enough gas for reentrancy sentry")
->>>>>>> 12f0ff40
 		}
 		// Gas sentry honoured, do the actual gas calculation based on the stored value
 		var (
@@ -94,11 +51,10 @@
 		}
 		value := common.Hash(y.Bytes32())
 
-<<<<<<< HEAD
 	if current == value { // noop (1)
 		// EIP 2200 original clause:
 		//		return params.SloadGasEIP2200, nil
-		return cost + WarmStorageReadCostEIP2929, nil // SLOAD_GAS
+		return cost + vars.WarmStorageReadCostEIP2929, nil // SLOAD_GAS
 	}
 	original := evm.StateDB.GetCommittedState(contract.Address(), x.Bytes32())
 	if original == current {
@@ -110,7 +66,7 @@
 		}
 		// EIP-2200 original clause:
 		//		return vars.SstoreResetGasEIP2200, nil // write existing slot (2.1.2)
-		return cost + (vars.SstoreResetGasEIP2200 - ColdSloadCostEIP2929), nil // write existing slot (2.1.2)
+		return cost + (vars.SstoreResetGasEIP2200 - vars.ColdSloadCostEIP2929), nil // write existing slot (2.1.2)
 	}
 	if original != (common.Hash{}) {
 		if current == (common.Hash{}) { // recreate slot (2.2.1.1)
@@ -123,53 +79,14 @@
 		if original == (common.Hash{}) { // reset to original inexistent slot (2.2.2.1)
 			// EIP 2200 Original clause:
 			//evm.StateDB.AddRefund(vars.SstoreSetGasEIP2200 - params.SloadGasEIP2200)
-			evm.StateDB.AddRefund(vars.SstoreSetGasEIP2200 - WarmStorageReadCostEIP2929)
+			evm.StateDB.AddRefund(vars.SstoreSetGasEIP2200 - vars.WarmStorageReadCostEIP2929)
 		} else { // reset to original existing slot (2.2.2.2)
 			// EIP 2200 Original clause:
 			//	evm.StateDB.AddRefund(vars.SstoreResetGasEIP2200 - params.SloadGasEIP2200)
 			// - SSTORE_RESET_GAS redefined as (5000 - COLD_SLOAD_COST)
 			// - SLOAD_GAS redefined as WARM_STORAGE_READ_COST
 			// Final: (5000 - COLD_SLOAD_COST) - WARM_STORAGE_READ_COST
-			evm.StateDB.AddRefund((vars.SstoreResetGasEIP2200 - ColdSloadCostEIP2929) - WarmStorageReadCostEIP2929)
-=======
-		if current == value { // noop (1)
-			// EIP 2200 original clause:
-			//		return params.SloadGasEIP2200, nil
-			return cost + params.WarmStorageReadCostEIP2929, nil // SLOAD_GAS
-		}
-		original := evm.StateDB.GetCommittedState(contract.Address(), x.Bytes32())
-		if original == current {
-			if original == (common.Hash{}) { // create slot (2.1.1)
-				return cost + params.SstoreSetGasEIP2200, nil
-			}
-			if value == (common.Hash{}) { // delete slot (2.1.2b)
-				evm.StateDB.AddRefund(clearingRefund)
-			}
-			// EIP-2200 original clause:
-			//		return params.SstoreResetGasEIP2200, nil // write existing slot (2.1.2)
-			return cost + (params.SstoreResetGasEIP2200 - params.ColdSloadCostEIP2929), nil // write existing slot (2.1.2)
-		}
-		if original != (common.Hash{}) {
-			if current == (common.Hash{}) { // recreate slot (2.2.1.1)
-				evm.StateDB.SubRefund(clearingRefund)
-			} else if value == (common.Hash{}) { // delete slot (2.2.1.2)
-				evm.StateDB.AddRefund(clearingRefund)
-			}
-		}
-		if original == value {
-			if original == (common.Hash{}) { // reset to original inexistent slot (2.2.2.1)
-				// EIP 2200 Original clause:
-				//evm.StateDB.AddRefund(params.SstoreSetGasEIP2200 - params.SloadGasEIP2200)
-				evm.StateDB.AddRefund(params.SstoreSetGasEIP2200 - params.WarmStorageReadCostEIP2929)
-			} else { // reset to original existing slot (2.2.2.2)
-				// EIP 2200 Original clause:
-				//	evm.StateDB.AddRefund(params.SstoreResetGasEIP2200 - params.SloadGasEIP2200)
-				// - SSTORE_RESET_GAS redefined as (5000 - COLD_SLOAD_COST)
-				// - SLOAD_GAS redefined as WARM_STORAGE_READ_COST
-				// Final: (5000 - COLD_SLOAD_COST) - WARM_STORAGE_READ_COST
-				evm.StateDB.AddRefund((params.SstoreResetGasEIP2200 - params.ColdSloadCostEIP2929) - params.WarmStorageReadCostEIP2929)
-			}
->>>>>>> 12f0ff40
+			evm.StateDB.AddRefund((vars.SstoreResetGasEIP2200 - vars.ColdSloadCostEIP2929) - vars.WarmStorageReadCostEIP2929)
 		}
 		// EIP-2200 original clause:
 		//return params.SloadGasEIP2200, nil // dirty update (2.2)
@@ -301,26 +218,8 @@
 	gasSStoreEIP3529 = makeGasSStoreFunc(params.SstoreClearsScheduleRefundEIP3529)
 )
 
-<<<<<<< HEAD
-func gasSelfdestructEIP2929(evm *EVM, contract *Contract, stack *Stack, mem *Memory, memorySize uint64) (uint64, error) {
-	var (
-		gas     uint64
-		address = common.Address(stack.peek().Bytes20())
-	)
-	if !evm.StateDB.AddressInAccessList(address) {
-		// If the caller cannot afford the cost, this change will be rolled back
-		evm.StateDB.AddAddressToAccessList(address)
-		gas = ColdAccountAccessCostEIP2929
-	}
-	// if empty and transfers value
-	if evm.StateDB.Empty(address) && evm.StateDB.GetBalance(contract.Address()).Sign() != 0 {
-		gas += vars.CreateBySelfdestructGas
-	}
-	if !evm.StateDB.HasSuicided(contract.Address()) {
-		evm.StateDB.AddRefund(vars.SelfdestructRefundGas)
-=======
 // makeSelfdestructGasFn can create the selfdestruct dynamic gas function for EIP-2929 and EIP-2539
-func makeSelfdestructGasFn(refundsEnabled bool) gasFunc {
+func makeSelfdestructGasFn(refundsEnabled bool) gasFunc { // TODO(iquidus): gasSelfdestructEIP2929 ?
 	gasFunc := func(evm *EVM, contract *Contract, stack *Stack, mem *Memory, memorySize uint64) (uint64, error) {
 		var (
 			gas     uint64
@@ -329,17 +228,16 @@
 		if !evm.StateDB.AddressInAccessList(address) {
 			// If the caller cannot afford the cost, this change will be rolled back
 			evm.StateDB.AddAddressToAccessList(address)
-			gas = params.ColdAccountAccessCostEIP2929
+			gas = vars.ColdAccountAccessCostEIP2929
 		}
 		// if empty and transfers value
 		if evm.StateDB.Empty(address) && evm.StateDB.GetBalance(contract.Address()).Sign() != 0 {
-			gas += params.CreateBySelfdestructGas
+			gas += vars.CreateBySelfdestructGas
 		}
 		if refundsEnabled && !evm.StateDB.HasSuicided(contract.Address()) {
-			evm.StateDB.AddRefund(params.SelfdestructRefundGas)
+			evm.StateDB.AddRefund(vars.SelfdestructRefundGas)
 		}
 		return gas, nil
->>>>>>> 12f0ff40
 	}
 	return gasFunc
 }