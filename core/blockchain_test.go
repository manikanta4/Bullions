// Copyright 2014 The go-ethereum Authors
// This file is part of the go-ethereum library.
//
// The go-ethereum library is free software: you can redistribute it and/or modify
// it under the terms of the GNU Lesser General Public License as published by
// the Free Software Foundation, either version 3 of the License, or
// (at your option) any later version.
//
// The go-ethereum library is distributed in the hope that it will be useful,
// but WITHOUT ANY WARRANTY; without even the implied warranty of
// MERCHANTABILITY or FITNESS FOR A PARTICULAR PURPOSE. See the
// GNU Lesser General Public License for more details.
//
// You should have received a copy of the GNU Lesser General Public License
// along with the go-ethereum library. If not, see <http://www.gnu.org/licenses/>.

package core

import (
	"errors"
	"fmt"
	"io/ioutil"
	"math/big"
	"math/rand"
	"os"
	"sync"
	"testing"
	"time"

	"github.com/ethereum/go-ethereum/common"
	"github.com/ethereum/go-ethereum/consensus"
	"github.com/ethereum/go-ethereum/consensus/ethash"
	"github.com/ethereum/go-ethereum/core/rawdb"
	"github.com/ethereum/go-ethereum/core/state"
	"github.com/ethereum/go-ethereum/core/types"
	"github.com/ethereum/go-ethereum/core/vm"
	"github.com/ethereum/go-ethereum/crypto"
	"github.com/ethereum/go-ethereum/ethdb"
	"github.com/ethereum/go-ethereum/params"
	"github.com/ethereum/go-ethereum/params/types/genesisT"
	"github.com/ethereum/go-ethereum/params/types/goethereum"
	"github.com/ethereum/go-ethereum/params/vars"
	"github.com/ethereum/go-ethereum/trie"
)

// So we can deterministically seed different blockchains
var (
	canonicalSeed = 1
	forkSeed      = 2
)

// newCanonical creates a chain database, and injects a deterministic canonical
// chain. Depending on the full flag, if creates either a full block chain or a
// header only chain.
func newCanonical(engine consensus.Engine, n int, full bool) (ethdb.Database, *BlockChain, error) {
	var (
		db      = rawdb.NewMemoryDatabase()
		gspec   = &genesisT.Genesis{BaseFee: big.NewInt(vars.InitialBaseFee)}
		genesis = MustCommitGenesis(db, gspec)
	)

	// Initialize a fresh chain with only a genesis block
	blockchain, _ := NewBlockChain(db, nil, params.AllEthashProtocolChanges, engine, vm.Config{}, nil, nil)
	// Create and inject the requested chain
	if n == 0 {
		return db, blockchain, nil
	}
	if full {
		// Full block-chain requested
		blocks := makeBlockChain(genesis, n, engine, db, canonicalSeed)
		_, err := blockchain.InsertChain(blocks)
		return db, blockchain, err
	}
	// Header-only chain requested
	headers := makeHeaderChain(genesis.Header(), n, engine, db, canonicalSeed)
	_, err := blockchain.InsertHeaderChain(headers, 1)
	return db, blockchain, err
}

func newGwei(n int64) *big.Int {
	return new(big.Int).Mul(big.NewInt(n), big.NewInt(vars.GWei))
}

// Test fork of length N starting from block i
func testFork(t *testing.T, blockchain *BlockChain, i, n int, full bool, comparator func(td1, td2 *big.Int)) {
	// Copy old chain up to #i into a new db
	db, blockchain2, err := newCanonical(ethash.NewFaker(), i, full)
	if err != nil {
		t.Fatal("could not make new canonical in testFork", err)
	}
	defer blockchain2.Stop()

	// Assert the chains have the same header/block at #i
	var hash1, hash2 common.Hash
	if full {
		hash1 = blockchain.GetBlockByNumber(uint64(i)).Hash()
		hash2 = blockchain2.GetBlockByNumber(uint64(i)).Hash()
	} else {
		hash1 = blockchain.GetHeaderByNumber(uint64(i)).Hash()
		hash2 = blockchain2.GetHeaderByNumber(uint64(i)).Hash()
	}
	if hash1 != hash2 {
		t.Errorf("chain content mismatch at %d: have hash %v, want hash %v", i, hash2, hash1)
	}
	// Extend the newly created chain
	var (
		blockChainB  []*types.Block
		headerChainB []*types.Header
	)
	if full {
		blockChainB = makeBlockChain(blockchain2.CurrentBlock(), n, ethash.NewFaker(), db, forkSeed)
		if _, err := blockchain2.InsertChain(blockChainB); err != nil {
			t.Fatalf("failed to insert forking chain: %v", err)
		}
	} else {
		headerChainB = makeHeaderChain(blockchain2.CurrentHeader(), n, ethash.NewFaker(), db, forkSeed)
		if _, err := blockchain2.InsertHeaderChain(headerChainB, 1); err != nil {
			t.Fatalf("failed to insert forking chain: %v", err)
		}
	}
	// Sanity check that the forked chain can be imported into the original
	var tdPre, tdPost *big.Int

	if full {
		cur := blockchain.CurrentBlock()
		tdPre = blockchain.GetTd(cur.Hash(), cur.NumberU64())
		if err := testBlockChainImport(blockChainB, blockchain); err != nil {
			t.Fatalf("failed to import forked block chain: %v", err)
		}
		last := blockChainB[len(blockChainB)-1]
		tdPost = blockchain.GetTd(last.Hash(), last.NumberU64())
	} else {
		cur := blockchain.CurrentHeader()
		tdPre = blockchain.GetTd(cur.Hash(), cur.Number.Uint64())
		if err := testHeaderChainImport(headerChainB, blockchain); err != nil {
			t.Fatalf("failed to import forked header chain: %v", err)
		}
		last := headerChainB[len(headerChainB)-1]
		tdPost = blockchain.GetTd(last.Hash(), last.Number.Uint64())
	}
	// Compare the total difficulties of the chains
	comparator(tdPre, tdPost)
}

// testBlockChainImport tries to process a chain of blocks, writing them into
// the database if successful.
func testBlockChainImport(chain types.Blocks, blockchain *BlockChain) error {
	for _, block := range chain {
		// Try and process the block
		err := blockchain.engine.VerifyHeader(blockchain, block.Header(), true)
		if err == nil {
			err = blockchain.validator.ValidateBody(block)
		}
		if err != nil {
			if err == ErrKnownBlock {
				continue
			}
			return err
		}
		statedb, err := state.New(blockchain.GetBlockByHash(block.ParentHash()).Root(), blockchain.stateCache, nil)
		if err != nil {
			return err
		}
		receipts, _, usedGas, err := blockchain.processor.Process(block, statedb, vm.Config{})
		if err != nil {
			blockchain.reportBlock(block, receipts, err)
			return err
		}
		err = blockchain.validator.ValidateState(block, statedb, receipts, usedGas)
		if err != nil {
			blockchain.reportBlock(block, receipts, err)
			return err
		}

		blockchain.chainmu.MustLock()
		rawdb.WriteTd(blockchain.db, block.Hash(), block.NumberU64(), new(big.Int).Add(block.Difficulty(), blockchain.GetTd(block.ParentHash(), block.NumberU64()-1)))
		rawdb.WriteBlock(blockchain.db, block)
		statedb.Commit(false)
		blockchain.chainmu.Unlock()
	}
	return nil
}

// testHeaderChainImport tries to process a chain of header, writing them into
// the database if successful.
func testHeaderChainImport(chain []*types.Header, blockchain *BlockChain) error {
	for _, header := range chain {
		// Try and validate the header
		if err := blockchain.engine.VerifyHeader(blockchain, header, false); err != nil {
			return err
		}
		// Manually insert the header into the database, but don't reorganise (allows subsequent testing)
		blockchain.chainmu.MustLock()
		rawdb.WriteTd(blockchain.db, header.Hash(), header.Number.Uint64(), new(big.Int).Add(header.Difficulty, blockchain.GetTd(header.ParentHash, header.Number.Uint64()-1)))
		rawdb.WriteHeader(blockchain.db, header)
		blockchain.chainmu.Unlock()
	}
	return nil
}

func TestLastBlock(t *testing.T) {
	_, blockchain, err := newCanonical(ethash.NewFaker(), 0, true)
	if err != nil {
		t.Fatalf("failed to create pristine chain: %v", err)
	}
	defer blockchain.Stop()

	blocks := makeBlockChain(blockchain.CurrentBlock(), 1, ethash.NewFullFaker(), blockchain.db, 0)
	if _, err := blockchain.InsertChain(blocks); err != nil {
		t.Fatalf("Failed to insert block: %v", err)
	}
	if blocks[len(blocks)-1].Hash() != rawdb.ReadHeadBlockHash(blockchain.db) {
		t.Fatalf("Write/Get HeadBlockHash failed")
	}
}

// Tests that given a starting canonical chain of a given size, it can be extended
// with various length chains.
func TestExtendCanonicalHeaders(t *testing.T) { testExtendCanonical(t, false) }
func TestExtendCanonicalBlocks(t *testing.T)  { testExtendCanonical(t, true) }

func testExtendCanonical(t *testing.T, full bool) {
	length := 5

	// Make first chain starting from genesis
	_, processor, err := newCanonical(ethash.NewFaker(), length, full)
	if err != nil {
		t.Fatalf("failed to make new canonical chain: %v", err)
	}
	defer processor.Stop()

	// Define the difficulty comparator
	better := func(td1, td2 *big.Int) {
		if td2.Cmp(td1) <= 0 {
			t.Errorf("total difficulty mismatch: have %v, expected more than %v", td2, td1)
		}
	}
	// Start fork from current height
	testFork(t, processor, length, 1, full, better)
	testFork(t, processor, length, 2, full, better)
	testFork(t, processor, length, 5, full, better)
	testFork(t, processor, length, 10, full, better)
}

// Tests that given a starting canonical chain of a given size, creating shorter
// forks do not take canonical ownership.
func TestShorterForkHeaders(t *testing.T) { testShorterFork(t, false) }
func TestShorterForkBlocks(t *testing.T)  { testShorterFork(t, true) }

func testShorterFork(t *testing.T, full bool) {
	length := 10

	// Make first chain starting from genesis
	_, processor, err := newCanonical(ethash.NewFaker(), length, full)
	if err != nil {
		t.Fatalf("failed to make new canonical chain: %v", err)
	}
	defer processor.Stop()

	// Define the difficulty comparator
	worse := func(td1, td2 *big.Int) {
		if td2.Cmp(td1) >= 0 {
			t.Errorf("total difficulty mismatch: have %v, expected less than %v", td2, td1)
		}
	}
	// Sum of numbers must be less than `length` for this to be a shorter fork
	testFork(t, processor, 0, 3, full, worse)
	testFork(t, processor, 0, 7, full, worse)
	testFork(t, processor, 1, 1, full, worse)
	testFork(t, processor, 1, 7, full, worse)
	testFork(t, processor, 5, 3, full, worse)
	testFork(t, processor, 5, 4, full, worse)
}

// Tests that given a starting canonical chain of a given size, creating longer
// forks do take canonical ownership.
func TestLongerForkHeaders(t *testing.T) { testLongerFork(t, false) }
func TestLongerForkBlocks(t *testing.T)  { testLongerFork(t, true) }

func testLongerFork(t *testing.T, full bool) {
	length := 10

	// Make first chain starting from genesis
	_, processor, err := newCanonical(ethash.NewFaker(), length, full)
	if err != nil {
		t.Fatalf("failed to make new canonical chain: %v", err)
	}
	defer processor.Stop()

	// Define the difficulty comparator
	better := func(td1, td2 *big.Int) {
		if td2.Cmp(td1) <= 0 {
			t.Errorf("total difficulty mismatch: have %v, expected more than %v", td2, td1)
		}
	}
	// Sum of numbers must be greater than `length` for this to be a longer fork
	testFork(t, processor, 0, 11, full, better)
	testFork(t, processor, 0, 15, full, better)
	testFork(t, processor, 1, 10, full, better)
	testFork(t, processor, 1, 12, full, better)
	testFork(t, processor, 5, 6, full, better)
	testFork(t, processor, 5, 8, full, better)
}

// Tests that given a starting canonical chain of a given size, creating equal
// forks do take canonical ownership.
func TestEqualForkHeaders(t *testing.T) { testEqualFork(t, false) }
func TestEqualForkBlocks(t *testing.T)  { testEqualFork(t, true) }

func testEqualFork(t *testing.T, full bool) {
	length := 10

	// Make first chain starting from genesis
	_, processor, err := newCanonical(ethash.NewFaker(), length, full)
	if err != nil {
		t.Fatalf("failed to make new canonical chain: %v", err)
	}
	defer processor.Stop()

	// Define the difficulty comparator
	equal := func(td1, td2 *big.Int) {
		if td2.Cmp(td1) != 0 {
			t.Errorf("total difficulty mismatch: have %v, want %v", td2, td1)
		}
	}
	// Sum of numbers must be equal to `length` for this to be an equal fork
	testFork(t, processor, 0, 10, full, equal)
	testFork(t, processor, 1, 9, full, equal)
	testFork(t, processor, 2, 8, full, equal)
	testFork(t, processor, 5, 5, full, equal)
	testFork(t, processor, 6, 4, full, equal)
	testFork(t, processor, 9, 1, full, equal)
}

// Tests that chains missing links do not get accepted by the processor.
func TestBrokenHeaderChain(t *testing.T) { testBrokenChain(t, false) }
func TestBrokenBlockChain(t *testing.T)  { testBrokenChain(t, true) }

func testBrokenChain(t *testing.T, full bool) {
	// Make chain starting from genesis
	db, blockchain, err := newCanonical(ethash.NewFaker(), 10, full)
	if err != nil {
		t.Fatalf("failed to make new canonical chain: %v", err)
	}
	defer blockchain.Stop()

	// Create a forked chain, and try to insert with a missing link
	if full {
		chain := makeBlockChain(blockchain.CurrentBlock(), 5, ethash.NewFaker(), db, forkSeed)[1:]
		if err := testBlockChainImport(chain, blockchain); err == nil {
			t.Errorf("broken block chain not reported")
		}
	} else {
		chain := makeHeaderChain(blockchain.CurrentHeader(), 5, ethash.NewFaker(), db, forkSeed)[1:]
		if err := testHeaderChainImport(chain, blockchain); err == nil {
			t.Errorf("broken header chain not reported")
		}
	}
}

// Tests that reorganising a long difficult chain after a short easy one
// overwrites the canonical numbers and links in the database.
func TestReorgLongHeaders(t *testing.T) { testReorgLong(t, false) }
func TestReorgLongBlocks(t *testing.T)  { testReorgLong(t, true) }

func testReorgLong(t *testing.T, full bool) {
<<<<<<< HEAD
	testReorg(t, []int64{0, 0, -9}, []int64{0, 0, 0, -9}, 393280+vars.GenesisDifficulty.Int64(), full)
=======
	testReorg(t, []int64{0, 0, -9}, []int64{0, 0, 0, -9}, 393280+params.GenesisDifficulty.Int64(), full)
>>>>>>> 6c4dc6c3
}

// Tests that reorganising a short difficult chain after a long easy one
// overwrites the canonical numbers and links in the database.
func TestReorgShortHeaders(t *testing.T) { testReorgShort(t, false) }
func TestReorgShortBlocks(t *testing.T)  { testReorgShort(t, true) }

func testReorgShort(t *testing.T, full bool) {
	// Create a long easy chain vs. a short heavy one. Due to difficulty adjustment
	// we need a fairly long chain of blocks with different difficulties for a short
	// one to become heavyer than a long one. The 96 is an empirical value.
	easy := make([]int64, 96)
	for i := 0; i < len(easy); i++ {
		easy[i] = 60
	}
	diff := make([]int64, len(easy)-1)
	for i := 0; i < len(diff); i++ {
		diff[i] = -9
	}
<<<<<<< HEAD
	testReorg(t, easy, diff, 12615120+vars.GenesisDifficulty.Int64(), full)
=======
	testReorg(t, easy, diff, 12615120+params.GenesisDifficulty.Int64(), full)
>>>>>>> 6c4dc6c3
}

func testReorg(t *testing.T, first, second []int64, td int64, full bool) {
	// Create a pristine chain and database
	db, blockchain, err := newCanonical(ethash.NewFaker(), 0, full)
	if err != nil {
		t.Fatalf("failed to create pristine chain: %v", err)
	}
	defer blockchain.Stop()

	// Insert an easy and a difficult chain afterwards
	easyBlocks, _ := GenerateChain(params.TestChainConfig, blockchain.CurrentBlock(), ethash.NewFaker(), db, len(first), func(i int, b *BlockGen) {
		b.OffsetTime(first[i])
	})
	diffBlocks, _ := GenerateChain(params.TestChainConfig, blockchain.CurrentBlock(), ethash.NewFaker(), db, len(second), func(i int, b *BlockGen) {
		b.OffsetTime(second[i])
	})
	if full {
		if _, err := blockchain.InsertChain(easyBlocks); err != nil {
			t.Fatalf("failed to insert easy chain: %v", err)
		}
		if _, err := blockchain.InsertChain(diffBlocks); err != nil {
			t.Fatalf("failed to insert difficult chain: %v", err)
		}
	} else {
		easyHeaders := make([]*types.Header, len(easyBlocks))
		for i, block := range easyBlocks {
			easyHeaders[i] = block.Header()
		}
		diffHeaders := make([]*types.Header, len(diffBlocks))
		for i, block := range diffBlocks {
			diffHeaders[i] = block.Header()
		}
		if _, err := blockchain.InsertHeaderChain(easyHeaders, 1); err != nil {
			t.Fatalf("failed to insert easy chain: %v", err)
		}
		if _, err := blockchain.InsertHeaderChain(diffHeaders, 1); err != nil {
			t.Fatalf("failed to insert difficult chain: %v", err)
		}
	}
	// Check that the chain is valid number and link wise
	if full {
		prev := blockchain.CurrentBlock()
		for block := blockchain.GetBlockByNumber(blockchain.CurrentBlock().NumberU64() - 1); block.NumberU64() != 0; prev, block = block, blockchain.GetBlockByNumber(block.NumberU64()-1) {
			if prev.ParentHash() != block.Hash() {
				t.Errorf("parent block hash mismatch: have %x, want %x", prev.ParentHash(), block.Hash())
			}
		}
	} else {
		prev := blockchain.CurrentHeader()
		for header := blockchain.GetHeaderByNumber(blockchain.CurrentHeader().Number.Uint64() - 1); header.Number.Uint64() != 0; prev, header = header, blockchain.GetHeaderByNumber(header.Number.Uint64()-1) {
			if prev.ParentHash != header.Hash() {
				t.Errorf("parent header hash mismatch: have %x, want %x", prev.ParentHash, header.Hash())
			}
		}
	}
	// Make sure the chain total difficulty is the correct one
	want := new(big.Int).Add(blockchain.genesisBlock.Difficulty(), big.NewInt(td))
	if full {
		cur := blockchain.CurrentBlock()
		if have := blockchain.GetTd(cur.Hash(), cur.NumberU64()); have.Cmp(want) != 0 {
			t.Errorf("total difficulty mismatch: have %v, want %v", have, want)
		}
	} else {
		cur := blockchain.CurrentHeader()
		if have := blockchain.GetTd(cur.Hash(), cur.Number.Uint64()); have.Cmp(want) != 0 {
			t.Errorf("total difficulty mismatch: have %v, want %v", have, want)
		}
	}
}

// Tests that the insertion functions detect banned hashes.
func TestBadHeaderHashes(t *testing.T) { testBadHashes(t, false) }
func TestBadBlockHashes(t *testing.T)  { testBadHashes(t, true) }

func testBadHashes(t *testing.T, full bool) {
	// Create a pristine chain and database
	db, blockchain, err := newCanonical(ethash.NewFaker(), 0, full)
	if err != nil {
		t.Fatalf("failed to create pristine chain: %v", err)
	}
	defer blockchain.Stop()

	// Create a chain, ban a hash and try to import
	if full {
		blocks := makeBlockChain(blockchain.CurrentBlock(), 3, ethash.NewFaker(), db, 10)

		BadHashes[blocks[2].Header().Hash()] = true
		defer func() { delete(BadHashes, blocks[2].Header().Hash()) }()

		_, err = blockchain.InsertChain(blocks)
	} else {
		headers := makeHeaderChain(blockchain.CurrentHeader(), 3, ethash.NewFaker(), db, 10)

		BadHashes[headers[2].Hash()] = true
		defer func() { delete(BadHashes, headers[2].Hash()) }()

		_, err = blockchain.InsertHeaderChain(headers, 1)
	}
	if !errors.Is(err, ErrBannedHash) {
		t.Errorf("error mismatch: have: %v, want: %v", err, ErrBannedHash)
	}
}

// Tests that bad hashes are detected on boot, and the chain rolled back to a
// good state prior to the bad hash.
func TestReorgBadHeaderHashes(t *testing.T) { testReorgBadHashes(t, false) }
func TestReorgBadBlockHashes(t *testing.T)  { testReorgBadHashes(t, true) }

func testReorgBadHashes(t *testing.T, full bool) {
	// Create a pristine chain and database
	db, blockchain, err := newCanonical(ethash.NewFaker(), 0, full)
	if err != nil {
		t.Fatalf("failed to create pristine chain: %v", err)
	}
	// Create a chain, import and ban afterwards
	headers := makeHeaderChain(blockchain.CurrentHeader(), 4, ethash.NewFaker(), db, 10)
	blocks := makeBlockChain(blockchain.CurrentBlock(), 4, ethash.NewFaker(), db, 10)

	if full {
		if _, err = blockchain.InsertChain(blocks); err != nil {
			t.Errorf("failed to import blocks: %v", err)
		}
		if blockchain.CurrentBlock().Hash() != blocks[3].Hash() {
			t.Errorf("last block hash mismatch: have: %x, want %x", blockchain.CurrentBlock().Hash(), blocks[3].Header().Hash())
		}
		BadHashes[blocks[3].Header().Hash()] = true
		defer func() { delete(BadHashes, blocks[3].Header().Hash()) }()
	} else {
		if _, err = blockchain.InsertHeaderChain(headers, 1); err != nil {
			t.Errorf("failed to import headers: %v", err)
		}
		if blockchain.CurrentHeader().Hash() != headers[3].Hash() {
			t.Errorf("last header hash mismatch: have: %x, want %x", blockchain.CurrentHeader().Hash(), headers[3].Hash())
		}
		BadHashes[headers[3].Hash()] = true
		defer func() { delete(BadHashes, headers[3].Hash()) }()
	}
	blockchain.Stop()

	// Create a new BlockChain and check that it rolled back the state.
	ncm, err := NewBlockChain(blockchain.db, nil, blockchain.chainConfig, ethash.NewFaker(), vm.Config{}, nil, nil)
	if err != nil {
		t.Fatalf("failed to create new chain manager: %v", err)
	}
	if full {
		if ncm.CurrentBlock().Hash() != blocks[2].Header().Hash() {
			t.Errorf("last block hash mismatch: have: %x, want %x", ncm.CurrentBlock().Hash(), blocks[2].Header().Hash())
		}
		if blocks[2].Header().GasLimit != ncm.GasLimit() {
			t.Errorf("last  block gasLimit mismatch: have: %d, want %d", ncm.GasLimit(), blocks[2].Header().GasLimit)
		}
	} else {
		if ncm.CurrentHeader().Hash() != headers[2].Hash() {
			t.Errorf("last header hash mismatch: have: %x, want %x", ncm.CurrentHeader().Hash(), headers[2].Hash())
		}
	}
	ncm.Stop()
}

// Tests chain insertions in the face of one entity containing an invalid nonce.
func TestHeadersInsertNonceError(t *testing.T) { testInsertNonceError(t, false) }
func TestBlocksInsertNonceError(t *testing.T)  { testInsertNonceError(t, true) }

func testInsertNonceError(t *testing.T, full bool) {
	for i := 1; i < 25 && !t.Failed(); i++ {
		// Create a pristine chain and database
		db, blockchain, err := newCanonical(ethash.NewFaker(), 0, full)
		if err != nil {
			t.Fatalf("failed to create pristine chain: %v", err)
		}
		defer blockchain.Stop()

		// Create and insert a chain with a failing nonce
		var (
			failAt  int
			failRes int
			failNum uint64
		)
		if full {
			blocks := makeBlockChain(blockchain.CurrentBlock(), i, ethash.NewFaker(), db, 0)

			failAt = rand.Int() % len(blocks)
			failNum = blocks[failAt].NumberU64()

			blockchain.engine = ethash.NewFakeFailer(failNum)
			failRes, err = blockchain.InsertChain(blocks)
		} else {
			headers := makeHeaderChain(blockchain.CurrentHeader(), i, ethash.NewFaker(), db, 0)

			failAt = rand.Int() % len(headers)
			failNum = headers[failAt].Number.Uint64()

			blockchain.engine = ethash.NewFakeFailer(failNum)
			blockchain.hc.engine = blockchain.engine
			failRes, err = blockchain.InsertHeaderChain(headers, 1)
		}
		// Check that the returned error indicates the failure
		if failRes != failAt {
			t.Errorf("test %d: failure (%v) index mismatch: have %d, want %d", i, err, failRes, failAt)
		}
		// Check that all blocks after the failing block have been inserted
		for j := 0; j < i-failAt; j++ {
			if full {
				if block := blockchain.GetBlockByNumber(failNum + uint64(j)); block != nil {
					t.Errorf("test %d: invalid block in chain: %v", i, block)
				}
			} else {
				if header := blockchain.GetHeaderByNumber(failNum + uint64(j)); header != nil {
					t.Errorf("test %d: invalid header in chain: %v", i, header)
				}
			}
		}
	}
}

// Tests that fast importing a block chain produces the same chain data as the
// classical full block processing.
func TestFastVsFullChains(t *testing.T) {
	// Configure and generate a sample block chain
	var (
		gendb   = rawdb.NewMemoryDatabase()
		key, _  = crypto.HexToECDSA("b71c71a67e1177ad4e901695e1b4b9ee17ae16c6668d313eac2f96dbcda3f291")
		address = crypto.PubkeyToAddress(key.PublicKey)
		funds   = big.NewInt(1000000000000000)
		gspec   = &genesisT.Genesis{
			Config:  params.TestChainConfig,
			Alloc:   genesisT.GenesisAlloc{address: {Balance: funds}},
			BaseFee: big.NewInt(vars.InitialBaseFee),
		}
		genesis = MustCommitGenesis(gendb, gspec)
		signer  = types.LatestSigner(gspec.Config)
	)
	blocks, receipts := GenerateChain(gspec.Config, genesis, ethash.NewFaker(), gendb, 1024, func(i int, block *BlockGen) {
		block.SetCoinbase(common.Address{0x00})

		// If the block number is multiple of 3, send a few bonus transactions to the miner
		if i%3 == 2 {
			for j := 0; j < i%4+1; j++ {
				tx, err := types.SignTx(types.NewTransaction(block.TxNonce(address), common.Address{0x00}, big.NewInt(1000), vars.TxGas, block.header.BaseFee, nil), signer, key)
				if err != nil {
					panic(err)
				}
				block.AddTx(tx)
			}
		}
		// If the block number is a multiple of 5, add a few bonus uncles to the block
		if i%5 == 5 {
			block.AddUncle(&types.Header{ParentHash: block.PrevBlock(i - 1).Hash(), Number: big.NewInt(int64(i - 1))})
		}
	})
	// Import the chain as an archive node for the comparison baseline
	archiveDb := rawdb.NewMemoryDatabase()
	MustCommitGenesis(archiveDb, gspec)
	archive, _ := NewBlockChain(archiveDb, nil, gspec.Config, ethash.NewFaker(), vm.Config{}, nil, nil)
	defer archive.Stop()

	if n, err := archive.InsertChain(blocks); err != nil {
		t.Fatalf("failed to process block %d: %v", n, err)
	}
	// Fast import the chain as a non-archive node to test
	fastDb := rawdb.NewMemoryDatabase()
	MustCommitGenesis(fastDb, gspec)
	fast, _ := NewBlockChain(fastDb, nil, gspec.Config, ethash.NewFaker(), vm.Config{}, nil, nil)
	defer fast.Stop()

	headers := make([]*types.Header, len(blocks))
	for i, block := range blocks {
		headers[i] = block.Header()
	}
	if n, err := fast.InsertHeaderChain(headers, 1); err != nil {
		t.Fatalf("failed to insert header %d: %v", n, err)
	}
	if n, err := fast.InsertReceiptChain(blocks, receipts, 0); err != nil {
		t.Fatalf("failed to insert receipt %d: %v", n, err)
	}
	// Freezer style fast import the chain.
	frdir, err := ioutil.TempDir("", "")
	if err != nil {
		t.Fatalf("failed to create temp freezer dir: %v", err)
	}
	defer os.Remove(frdir)
	ancientDb, err := rawdb.NewDatabaseWithFreezer(rawdb.NewMemoryDatabase(), frdir, "", false)
	if err != nil {
		t.Fatalf("failed to create temp freezer db: %v", err)
	}
	MustCommitGenesis(ancientDb, gspec)
	ancient, _ := NewBlockChain(ancientDb, nil, gspec.Config, ethash.NewFaker(), vm.Config{}, nil, nil)
	defer ancient.Stop()

	if n, err := ancient.InsertHeaderChain(headers, 1); err != nil {
		t.Fatalf("failed to insert header %d: %v", n, err)
	}
	if n, err := ancient.InsertReceiptChain(blocks, receipts, uint64(len(blocks)/2)); err != nil {
		t.Fatalf("failed to insert receipt %d: %v", n, err)
	}

	// Iterate over all chain data components, and cross reference
	for i := 0; i < len(blocks); i++ {
		num, hash := blocks[i].NumberU64(), blocks[i].Hash()

		if ftd, atd := fast.GetTd(hash, num), archive.GetTd(hash, num); ftd.Cmp(atd) != 0 {
			t.Errorf("block #%d [%x]: td mismatch: fastdb %v, archivedb %v", num, hash, ftd, atd)
		}
		if antd, artd := ancient.GetTd(hash, num), archive.GetTd(hash, num); antd.Cmp(artd) != 0 {
			t.Errorf("block #%d [%x]: td mismatch: ancientdb %v, archivedb %v", num, hash, antd, artd)
		}
		if fheader, aheader := fast.GetHeaderByHash(hash), archive.GetHeaderByHash(hash); fheader.Hash() != aheader.Hash() {
			t.Errorf("block #%d [%x]: header mismatch: fastdb %v, archivedb %v", num, hash, fheader, aheader)
		}
		if anheader, arheader := ancient.GetHeaderByHash(hash), archive.GetHeaderByHash(hash); anheader.Hash() != arheader.Hash() {
			t.Errorf("block #%d [%x]: header mismatch: ancientdb %v, archivedb %v", num, hash, anheader, arheader)
		}
		if fblock, arblock, anblock := fast.GetBlockByHash(hash), archive.GetBlockByHash(hash), ancient.GetBlockByHash(hash); fblock.Hash() != arblock.Hash() || anblock.Hash() != arblock.Hash() {
			t.Errorf("block #%d [%x]: block mismatch: fastdb %v, ancientdb %v, archivedb %v", num, hash, fblock, anblock, arblock)
		} else if types.DeriveSha(fblock.Transactions(), trie.NewStackTrie(nil)) != types.DeriveSha(arblock.Transactions(), trie.NewStackTrie(nil)) || types.DeriveSha(anblock.Transactions(), trie.NewStackTrie(nil)) != types.DeriveSha(arblock.Transactions(), trie.NewStackTrie(nil)) {
			t.Errorf("block #%d [%x]: transactions mismatch: fastdb %v, ancientdb %v, archivedb %v", num, hash, fblock.Transactions(), anblock.Transactions(), arblock.Transactions())
		} else if types.CalcUncleHash(fblock.Uncles()) != types.CalcUncleHash(arblock.Uncles()) || types.CalcUncleHash(anblock.Uncles()) != types.CalcUncleHash(arblock.Uncles()) {
			t.Errorf("block #%d [%x]: uncles mismatch: fastdb %v, ancientdb %v, archivedb %v", num, hash, fblock.Uncles(), anblock, arblock.Uncles())
		}

		// Check receipts.
		freceipts := rawdb.ReadReceipts(fastDb, hash, num, fast.Config())
		anreceipts := rawdb.ReadReceipts(ancientDb, hash, num, fast.Config())
		areceipts := rawdb.ReadReceipts(archiveDb, hash, num, fast.Config())
		if types.DeriveSha(freceipts, trie.NewStackTrie(nil)) != types.DeriveSha(areceipts, trie.NewStackTrie(nil)) {
			t.Errorf("block #%d [%x]: receipts mismatch: fastdb %v, ancientdb %v, archivedb %v", num, hash, freceipts, anreceipts, areceipts)
		}

		// Check that hash-to-number mappings are present in all databases.
		if m := rawdb.ReadHeaderNumber(fastDb, hash); m == nil || *m != num {
			t.Errorf("block #%d [%x]: wrong hash-to-number mapping in fastdb: %v", num, hash, m)
		}
		if m := rawdb.ReadHeaderNumber(ancientDb, hash); m == nil || *m != num {
			t.Errorf("block #%d [%x]: wrong hash-to-number mapping in ancientdb: %v", num, hash, m)
		}
		if m := rawdb.ReadHeaderNumber(archiveDb, hash); m == nil || *m != num {
			t.Errorf("block #%d [%x]: wrong hash-to-number mapping in archivedb: %v", num, hash, m)
		}
	}

	// Check that the canonical chains are the same between the databases
	for i := 0; i < len(blocks)+1; i++ {
		if fhash, ahash := rawdb.ReadCanonicalHash(fastDb, uint64(i)), rawdb.ReadCanonicalHash(archiveDb, uint64(i)); fhash != ahash {
			t.Errorf("block #%d: canonical hash mismatch: fastdb %v, archivedb %v", i, fhash, ahash)
		}
		if anhash, arhash := rawdb.ReadCanonicalHash(ancientDb, uint64(i)), rawdb.ReadCanonicalHash(archiveDb, uint64(i)); anhash != arhash {
			t.Errorf("block #%d: canonical hash mismatch: ancientdb %v, archivedb %v", i, anhash, arhash)
		}
	}
}

// Tests that various import methods move the chain head pointers to the correct
// positions.
func TestLightVsFastVsFullChainHeads(t *testing.T) {
	// Configure and generate a sample block chain
	var (
		gendb   = rawdb.NewMemoryDatabase()
		key, _  = crypto.HexToECDSA("b71c71a67e1177ad4e901695e1b4b9ee17ae16c6668d313eac2f96dbcda3f291")
		address = crypto.PubkeyToAddress(key.PublicKey)
		funds   = big.NewInt(1000000000000000)
		gspec   = &genesisT.Genesis{Config: params.TestChainConfig, Alloc: genesisT.GenesisAlloc{address: {Balance: funds}}, BaseFee: big.NewInt(vars.InitialBaseFee)}
		genesis = MustCommitGenesis(gendb, gspec)
	)
	height := uint64(1024)
	blocks, receipts := GenerateChain(gspec.Config, genesis, ethash.NewFaker(), gendb, int(height), nil)

	// makeDb creates a db instance for testing.
	makeDb := func() (ethdb.Database, func()) {
		dir, err := ioutil.TempDir("", "")
		if err != nil {
			t.Fatalf("failed to create temp freezer dir: %v", err)
		}
		defer os.Remove(dir)
		db, err := rawdb.NewDatabaseWithFreezer(rawdb.NewMemoryDatabase(), dir, "", false)
		if err != nil {
			t.Fatalf("failed to create temp freezer db: %v", err)
		}
		MustCommitGenesis(db, gspec)
		return db, func() { os.RemoveAll(dir) }
	}
	// Configure a subchain to roll back
	remove := blocks[height/2].NumberU64()

	// Create a small assertion method to check the three heads
	assert := func(t *testing.T, kind string, chain *BlockChain, header uint64, fast uint64, block uint64) {
		t.Helper()

		if num := chain.CurrentBlock().NumberU64(); num != block {
			t.Errorf("%s head block mismatch: have #%v, want #%v", kind, num, block)
		}
		if num := chain.CurrentFastBlock().NumberU64(); num != fast {
			t.Errorf("%s head fast-block mismatch: have #%v, want #%v", kind, num, fast)
		}
		if num := chain.CurrentHeader().Number.Uint64(); num != header {
			t.Errorf("%s head header mismatch: have #%v, want #%v", kind, num, header)
		}
	}
	// Import the chain as an archive node and ensure all pointers are updated
	archiveDb, delfn := makeDb()
	defer delfn()

	archiveCaching := *defaultCacheConfig
	archiveCaching.TrieDirtyDisabled = true

	archive, _ := NewBlockChain(archiveDb, &archiveCaching, gspec.Config, ethash.NewFaker(), vm.Config{}, nil, nil)
	if n, err := archive.InsertChain(blocks); err != nil {
		t.Fatalf("failed to process block %d: %v", n, err)
	}
	defer archive.Stop()

	assert(t, "archive", archive, height, height, height)
	archive.SetHead(remove - 1)
	assert(t, "archive", archive, height/2, height/2, height/2)

	// Import the chain as a non-archive node and ensure all pointers are updated
	fastDb, delfn := makeDb()
	defer delfn()
	fast, _ := NewBlockChain(fastDb, nil, gspec.Config, ethash.NewFaker(), vm.Config{}, nil, nil)
	defer fast.Stop()

	headers := make([]*types.Header, len(blocks))
	for i, block := range blocks {
		headers[i] = block.Header()
	}
	if n, err := fast.InsertHeaderChain(headers, 1); err != nil {
		t.Fatalf("failed to insert header %d: %v", n, err)
	}
	if n, err := fast.InsertReceiptChain(blocks, receipts, 0); err != nil {
		t.Fatalf("failed to insert receipt %d: %v", n, err)
	}
	assert(t, "fast", fast, height, height, 0)
	fast.SetHead(remove - 1)
	assert(t, "fast", fast, height/2, height/2, 0)

	// Import the chain as a ancient-first node and ensure all pointers are updated
	ancientDb, delfn := makeDb()
	defer delfn()
	ancient, _ := NewBlockChain(ancientDb, nil, gspec.Config, ethash.NewFaker(), vm.Config{}, nil, nil)
	defer ancient.Stop()

	if n, err := ancient.InsertHeaderChain(headers, 1); err != nil {
		t.Fatalf("failed to insert header %d: %v", n, err)
	}
	if n, err := ancient.InsertReceiptChain(blocks, receipts, uint64(3*len(blocks)/4)); err != nil {
		t.Fatalf("failed to insert receipt %d: %v", n, err)
	}
	assert(t, "ancient", ancient, height, height, 0)
	ancient.SetHead(remove - 1)
	assert(t, "ancient", ancient, 0, 0, 0)

	if frozen, err := ancientDb.Ancients(); err != nil || frozen != 1 {
		t.Fatalf("failed to truncate ancient store, want %v, have %v", 1, frozen)
	}
	// Import the chain as a light node and ensure all pointers are updated
	lightDb, delfn := makeDb()
	defer delfn()
	light, _ := NewBlockChain(lightDb, nil, gspec.Config, ethash.NewFaker(), vm.Config{}, nil, nil)
	if n, err := light.InsertHeaderChain(headers, 1); err != nil {
		t.Fatalf("failed to insert header %d: %v", n, err)
	}
	defer light.Stop()

	assert(t, "light", light, height, 0, 0)
	light.SetHead(remove - 1)
	assert(t, "light", light, height/2, 0, 0)
}

// Tests that chain reorganisations handle transaction removals and reinsertions.
func TestChainTxReorgs(t *testing.T) {
	var (
		key1, _ = crypto.HexToECDSA("b71c71a67e1177ad4e901695e1b4b9ee17ae16c6668d313eac2f96dbcda3f291")
		key2, _ = crypto.HexToECDSA("8a1f9a8f95be41cd7ccb6168179afb4504aefe388d1e14474d32c45c72ce7b7a")
		key3, _ = crypto.HexToECDSA("49a7b37aa6f6645917e7b807e9d1c00d4fa71f18343b0d4122a4d2df64dd6fee")
		addr1   = crypto.PubkeyToAddress(key1.PublicKey)
		addr2   = crypto.PubkeyToAddress(key2.PublicKey)
		addr3   = crypto.PubkeyToAddress(key3.PublicKey)
		db      = rawdb.NewMemoryDatabase()
		gspec   = &genesisT.Genesis{
			Config:   params.TestChainConfig,
			GasLimit: 3141592,
			Alloc: genesisT.GenesisAlloc{
				addr1: {Balance: big.NewInt(1000000000000000)},
				addr2: {Balance: big.NewInt(1000000000000000)},
				addr3: {Balance: big.NewInt(1000000000000000)},
			},
		}
		genesis = MustCommitGenesis(db, gspec)
		signer  = types.LatestSigner(gspec.Config)
	)

	// Create two transactions shared between the chains:
	//  - postponed: transaction included at a later block in the forked chain
	//  - swapped: transaction included at the same block number in the forked chain
	postponed, _ := types.SignTx(types.NewTransaction(0, addr1, big.NewInt(1000), vars.TxGas, big.NewInt(vars.InitialBaseFee), nil), signer, key1)
	swapped, _ := types.SignTx(types.NewTransaction(1, addr1, big.NewInt(1000), vars.TxGas, big.NewInt(vars.InitialBaseFee), nil), signer, key1)

	// Create two transactions that will be dropped by the forked chain:
	//  - pastDrop: transaction dropped retroactively from a past block
	//  - freshDrop: transaction dropped exactly at the block where the reorg is detected
	var pastDrop, freshDrop *types.Transaction

	// Create three transactions that will be added in the forked chain:
	//  - pastAdd:   transaction added before the reorganization is detected
	//  - freshAdd:  transaction added at the exact block the reorg is detected
	//  - futureAdd: transaction added after the reorg has already finished
	var pastAdd, freshAdd, futureAdd *types.Transaction

	chain, _ := GenerateChain(gspec.Config, genesis, ethash.NewFaker(), db, 3, func(i int, gen *BlockGen) {
		switch i {
		case 0:
			pastDrop, _ = types.SignTx(types.NewTransaction(gen.TxNonce(addr2), addr2, big.NewInt(1000), vars.TxGas, gen.header.BaseFee, nil), signer, key2)

			gen.AddTx(pastDrop)  // This transaction will be dropped in the fork from below the split point
			gen.AddTx(postponed) // This transaction will be postponed till block #3 in the fork

		case 2:
			freshDrop, _ = types.SignTx(types.NewTransaction(gen.TxNonce(addr2), addr2, big.NewInt(1000), vars.TxGas, gen.header.BaseFee, nil), signer, key2)

			gen.AddTx(freshDrop) // This transaction will be dropped in the fork from exactly at the split point
			gen.AddTx(swapped)   // This transaction will be swapped out at the exact height

			gen.OffsetTime(9) // Lower the block difficulty to simulate a weaker chain
		}
	})
	// Import the chain. This runs all block validation rules.
	blockchain, _ := NewBlockChain(db, nil, gspec.Config, ethash.NewFaker(), vm.Config{}, nil, nil)
	if i, err := blockchain.InsertChain(chain); err != nil {
		t.Fatalf("failed to insert original chain[%d]: %v", i, err)
	}
	defer blockchain.Stop()

	// overwrite the old chain
	chain, _ = GenerateChain(gspec.Config, genesis, ethash.NewFaker(), db, 5, func(i int, gen *BlockGen) {
		switch i {
		case 0:
			pastAdd, _ = types.SignTx(types.NewTransaction(gen.TxNonce(addr3), addr3, big.NewInt(1000), vars.TxGas, gen.header.BaseFee, nil), signer, key3)
			gen.AddTx(pastAdd) // This transaction needs to be injected during reorg

		case 2:
			gen.AddTx(postponed) // This transaction was postponed from block #1 in the original chain
			gen.AddTx(swapped)   // This transaction was swapped from the exact current spot in the original chain

			freshAdd, _ = types.SignTx(types.NewTransaction(gen.TxNonce(addr3), addr3, big.NewInt(1000), vars.TxGas, gen.header.BaseFee, nil), signer, key3)
			gen.AddTx(freshAdd) // This transaction will be added exactly at reorg time

		case 3:
			futureAdd, _ = types.SignTx(types.NewTransaction(gen.TxNonce(addr3), addr3, big.NewInt(1000), vars.TxGas, gen.header.BaseFee, nil), signer, key3)
			gen.AddTx(futureAdd) // This transaction will be added after a full reorg
		}
	})
	if _, err := blockchain.InsertChain(chain); err != nil {
		t.Fatalf("failed to insert forked chain: %v", err)
	}

	// removed tx
	for i, tx := range (types.Transactions{pastDrop, freshDrop}) {
		if txn, _, _, _ := rawdb.ReadTransaction(db, tx.Hash()); txn != nil {
			t.Errorf("drop %d: tx %v found while shouldn't have been", i, txn)
		}
		if rcpt, _, _, _ := rawdb.ReadReceipt(db, tx.Hash(), blockchain.Config()); rcpt != nil {
			t.Errorf("drop %d: receipt %v found while shouldn't have been", i, rcpt)
		}
	}
	// added tx
	for i, tx := range (types.Transactions{pastAdd, freshAdd, futureAdd}) {
		if txn, _, _, _ := rawdb.ReadTransaction(db, tx.Hash()); txn == nil {
			t.Errorf("add %d: expected tx to be found", i)
		}
		if rcpt, _, _, _ := rawdb.ReadReceipt(db, tx.Hash(), blockchain.Config()); rcpt == nil {
			t.Errorf("add %d: expected receipt to be found", i)
		}
	}
	// shared tx
	for i, tx := range (types.Transactions{postponed, swapped}) {
		if txn, _, _, _ := rawdb.ReadTransaction(db, tx.Hash()); txn == nil {
			t.Errorf("share %d: expected tx to be found", i)
		}
		if rcpt, _, _, _ := rawdb.ReadReceipt(db, tx.Hash(), blockchain.Config()); rcpt == nil {
			t.Errorf("share %d: expected receipt to be found", i)
		}
	}
}

func TestLogReorgs(t *testing.T) {
	var (
		key1, _ = crypto.HexToECDSA("b71c71a67e1177ad4e901695e1b4b9ee17ae16c6668d313eac2f96dbcda3f291")
		addr1   = crypto.PubkeyToAddress(key1.PublicKey)
		db      = rawdb.NewMemoryDatabase()
		// this code generates a log
		code    = common.Hex2Bytes("60606040525b7f24ec1d3ff24c2f6ff210738839dbc339cd45a5294d85c79361016243157aae7b60405180905060405180910390a15b600a8060416000396000f360606040526008565b00")
		gspec   = &genesisT.Genesis{Config: params.TestChainConfig, Alloc: genesisT.GenesisAlloc{addr1: {Balance: big.NewInt(10000000000000000)}}}
		genesis = MustCommitGenesis(db, gspec)
		signer  = types.LatestSigner(gspec.Config)
	)

	blockchain, _ := NewBlockChain(db, nil, gspec.Config, ethash.NewFaker(), vm.Config{}, nil, nil)
	defer blockchain.Stop()

	rmLogsCh := make(chan RemovedLogsEvent)
	blockchain.SubscribeRemovedLogsEvent(rmLogsCh)
	chain, _ := GenerateChain(params.TestChainConfig, genesis, ethash.NewFaker(), db, 2, func(i int, gen *BlockGen) {
		if i == 1 {
			tx, err := types.SignTx(types.NewContractCreation(gen.TxNonce(addr1), new(big.Int), 1000000, gen.header.BaseFee, code), signer, key1)
			if err != nil {
				t.Fatalf("failed to create tx: %v", err)
			}
			gen.AddTx(tx)
		}
	})
	if _, err := blockchain.InsertChain(chain); err != nil {
		t.Fatalf("failed to insert chain: %v", err)
	}

	chain, _ = GenerateChain(params.TestChainConfig, genesis, ethash.NewFaker(), db, 3, func(i int, gen *BlockGen) {})
	done := make(chan struct{})
	go func() {
		ev := <-rmLogsCh
		if len(ev.Logs) == 0 {
			t.Error("expected logs")
		}
		close(done)
	}()
	if _, err := blockchain.InsertChain(chain); err != nil {
		t.Fatalf("failed to insert forked chain: %v", err)
	}
	timeout := time.NewTimer(1 * time.Second)
	defer timeout.Stop()
	select {
	case <-done:
	case <-timeout.C:
		t.Fatal("Timeout. There is no RemovedLogsEvent has been sent.")
	}
}

// This EVM code generates a log when the contract is created.
var logCode = common.Hex2Bytes("60606040525b7f24ec1d3ff24c2f6ff210738839dbc339cd45a5294d85c79361016243157aae7b60405180905060405180910390a15b600a8060416000396000f360606040526008565b00")

// This test checks that log events and RemovedLogsEvent are sent
// when the chain reorganizes.
func TestLogRebirth(t *testing.T) {
	var (
		key1, _       = crypto.HexToECDSA("b71c71a67e1177ad4e901695e1b4b9ee17ae16c6668d313eac2f96dbcda3f291")
		addr1         = crypto.PubkeyToAddress(key1.PublicKey)
		db            = rawdb.NewMemoryDatabase()
		gspec         = &genesisT.Genesis{Config: params.TestChainConfig, Alloc: genesisT.GenesisAlloc{addr1: {Balance: big.NewInt(10000000000000000)}}}
		genesis       = MustCommitGenesis(db, gspec)
		signer        = types.LatestSigner(gspec.Config)
		engine        = ethash.NewFaker()
		blockchain, _ = NewBlockChain(db, nil, gspec.Config, engine, vm.Config{}, nil, nil)
	)

	defer blockchain.Stop()

	// The event channels.
	newLogCh := make(chan []*types.Log, 10)
	rmLogsCh := make(chan RemovedLogsEvent, 10)
	blockchain.SubscribeLogsEvent(newLogCh)
	blockchain.SubscribeRemovedLogsEvent(rmLogsCh)

	// This chain contains a single log.
	chain, _ := GenerateChain(params.TestChainConfig, genesis, engine, db, 2, func(i int, gen *BlockGen) {
		if i == 1 {
			tx, err := types.SignTx(types.NewContractCreation(gen.TxNonce(addr1), new(big.Int), 1000000, gen.header.BaseFee, logCode), signer, key1)
			if err != nil {
				t.Fatalf("failed to create tx: %v", err)
			}
			gen.AddTx(tx)
		}
	})
	if _, err := blockchain.InsertChain(chain); err != nil {
		t.Fatalf("failed to insert chain: %v", err)
	}
	checkLogEvents(t, newLogCh, rmLogsCh, 1, 0)

	// Generate long reorg chain containing another log. Inserting the
	// chain removes one log and adds one.
	forkChain, _ := GenerateChain(params.TestChainConfig, genesis, engine, db, 2, func(i int, gen *BlockGen) {
		if i == 1 {
			tx, err := types.SignTx(types.NewContractCreation(gen.TxNonce(addr1), new(big.Int), 1000000, gen.header.BaseFee, logCode), signer, key1)
			if err != nil {
				t.Fatalf("failed to create tx: %v", err)
			}
			gen.AddTx(tx)
			gen.OffsetTime(-9) // higher block difficulty
		}
	})
	if _, err := blockchain.InsertChain(forkChain); err != nil {
		t.Fatalf("failed to insert forked chain: %v", err)
	}
	checkLogEvents(t, newLogCh, rmLogsCh, 1, 1)

	// This chain segment is rooted in the original chain, but doesn't contain any logs.
	// When inserting it, the canonical chain switches away from forkChain and re-emits
	// the log event for the old chain, as well as a RemovedLogsEvent for forkChain.
	newBlocks, _ := GenerateChain(params.TestChainConfig, chain[len(chain)-1], engine, db, 1, func(i int, gen *BlockGen) {})
	if _, err := blockchain.InsertChain(newBlocks); err != nil {
		t.Fatalf("failed to insert forked chain: %v", err)
	}
	checkLogEvents(t, newLogCh, rmLogsCh, 1, 1)
}

// This test is a variation of TestLogRebirth. It verifies that log events are emitted
// when a side chain containing log events overtakes the canonical chain.
func TestSideLogRebirth(t *testing.T) {
	var (
		key1, _       = crypto.HexToECDSA("b71c71a67e1177ad4e901695e1b4b9ee17ae16c6668d313eac2f96dbcda3f291")
		addr1         = crypto.PubkeyToAddress(key1.PublicKey)
		db            = rawdb.NewMemoryDatabase()
		gspec         = &genesisT.Genesis{Config: params.TestChainConfig, Alloc: genesisT.GenesisAlloc{addr1: {Balance: big.NewInt(10000000000000000)}}}
		genesis       = MustCommitGenesis(db, gspec)
		signer        = types.LatestSigner(gspec.Config)
		blockchain, _ = NewBlockChain(db, nil, gspec.Config, ethash.NewFaker(), vm.Config{}, nil, nil)
	)

	defer blockchain.Stop()

	newLogCh := make(chan []*types.Log, 10)
	rmLogsCh := make(chan RemovedLogsEvent, 10)
	blockchain.SubscribeLogsEvent(newLogCh)
	blockchain.SubscribeRemovedLogsEvent(rmLogsCh)

	chain, _ := GenerateChain(params.TestChainConfig, genesis, ethash.NewFaker(), db, 2, func(i int, gen *BlockGen) {
		if i == 1 {
			gen.OffsetTime(-9) // higher block difficulty

		}
	})
	if _, err := blockchain.InsertChain(chain); err != nil {
		t.Fatalf("failed to insert forked chain: %v", err)
	}
	checkLogEvents(t, newLogCh, rmLogsCh, 0, 0)

	// Generate side chain with lower difficulty
	sideChain, _ := GenerateChain(params.TestChainConfig, genesis, ethash.NewFaker(), db, 2, func(i int, gen *BlockGen) {
		if i == 1 {
			tx, err := types.SignTx(types.NewContractCreation(gen.TxNonce(addr1), new(big.Int), 1000000, gen.header.BaseFee, logCode), signer, key1)
			if err != nil {
				t.Fatalf("failed to create tx: %v", err)
			}
			gen.AddTx(tx)
		}
	})
	if _, err := blockchain.InsertChain(sideChain); err != nil {
		t.Fatalf("failed to insert forked chain: %v", err)
	}
	checkLogEvents(t, newLogCh, rmLogsCh, 0, 0)

	// Generate a new block based on side chain.
	newBlocks, _ := GenerateChain(params.TestChainConfig, sideChain[len(sideChain)-1], ethash.NewFaker(), db, 1, func(i int, gen *BlockGen) {})
	if _, err := blockchain.InsertChain(newBlocks); err != nil {
		t.Fatalf("failed to insert forked chain: %v", err)
	}
	checkLogEvents(t, newLogCh, rmLogsCh, 1, 0)
}

func checkLogEvents(t *testing.T, logsCh <-chan []*types.Log, rmLogsCh <-chan RemovedLogsEvent, wantNew, wantRemoved int) {
	t.Helper()

	if len(logsCh) != wantNew {
		t.Fatalf("wrong number of log events: got %d, want %d", len(logsCh), wantNew)
	}
	if len(rmLogsCh) != wantRemoved {
		t.Fatalf("wrong number of removed log events: got %d, want %d", len(rmLogsCh), wantRemoved)
	}
	// Drain events.
	for i := 0; i < len(logsCh); i++ {
		<-logsCh
	}
	for i := 0; i < len(rmLogsCh); i++ {
		<-rmLogsCh
	}
}

func TestReorgSideEvent(t *testing.T) {
	var (
		db      = rawdb.NewMemoryDatabase()
		key1, _ = crypto.HexToECDSA("b71c71a67e1177ad4e901695e1b4b9ee17ae16c6668d313eac2f96dbcda3f291")
		addr1   = crypto.PubkeyToAddress(key1.PublicKey)
		gspec   = &genesisT.Genesis{
			Config: params.TestChainConfig,
			Alloc:  genesisT.GenesisAlloc{addr1: {Balance: big.NewInt(10000000000000000)}},
		}
		genesis = MustCommitGenesis(db, gspec)
		signer  = types.LatestSigner(gspec.Config)
	)

	blockchain, _ := NewBlockChain(db, nil, gspec.Config, ethash.NewFaker(), vm.Config{}, nil, nil)
	defer blockchain.Stop()

	chain, _ := GenerateChain(gspec.Config, genesis, ethash.NewFaker(), db, 3, func(i int, gen *BlockGen) {})
	if _, err := blockchain.InsertChain(chain); err != nil {
		t.Fatalf("failed to insert chain: %v", err)
	}

	replacementBlocks, _ := GenerateChain(gspec.Config, genesis, ethash.NewFaker(), db, 4, func(i int, gen *BlockGen) {
		tx, err := types.SignTx(types.NewContractCreation(gen.TxNonce(addr1), new(big.Int), 1000000, gen.header.BaseFee, nil), signer, key1)
		if i == 2 {
			gen.OffsetTime(-9)
		}
		if err != nil {
			t.Fatalf("failed to create tx: %v", err)
		}
		gen.AddTx(tx)
	})
	chainSideCh := make(chan ChainSideEvent, 64)
	blockchain.SubscribeChainSideEvent(chainSideCh)
	if _, err := blockchain.InsertChain(replacementBlocks); err != nil {
		t.Fatalf("failed to insert chain: %v", err)
	}

	// first two block of the secondary chain are for a brief moment considered
	// side chains because up to that point the first one is considered the
	// heavier chain.
	expectedSideHashes := map[common.Hash]bool{
		replacementBlocks[0].Hash(): true,
		replacementBlocks[1].Hash(): true,
		chain[0].Hash():             true,
		chain[1].Hash():             true,
		chain[2].Hash():             true,
	}

	i := 0

	const timeoutDura = 10 * time.Second
	timeout := time.NewTimer(timeoutDura)
done:
	for {
		select {
		case ev := <-chainSideCh:
			block := ev.Block
			if _, ok := expectedSideHashes[block.Hash()]; !ok {
				t.Errorf("%d: didn't expect %x to be in side chain", i, block.Hash())
			}
			i++

			if i == len(expectedSideHashes) {
				timeout.Stop()

				break done
			}
			timeout.Reset(timeoutDura)

		case <-timeout.C:
			t.Fatal("Timeout. Possibly not all blocks were triggered for sideevent")
		}
	}

	// make sure no more events are fired
	select {
	case e := <-chainSideCh:
		t.Errorf("unexpected event fired: %v", e)
	case <-time.After(250 * time.Millisecond):
	}

}

// Tests if the canonical block can be fetched from the database during chain insertion.
func TestCanonicalBlockRetrieval(t *testing.T) {
	_, blockchain, err := newCanonical(ethash.NewFaker(), 0, true)
	if err != nil {
		t.Fatalf("failed to create pristine chain: %v", err)
	}
	defer blockchain.Stop()

	chain, _ := GenerateChain(blockchain.chainConfig, blockchain.genesisBlock, ethash.NewFaker(), blockchain.db, 10, func(i int, gen *BlockGen) {})

	var pend sync.WaitGroup
	pend.Add(len(chain))

	for i := range chain {
		go func(block *types.Block) {
			defer pend.Done()

			// try to retrieve a block by its canonical hash and see if the block data can be retrieved.
			for {
				ch := rawdb.ReadCanonicalHash(blockchain.db, block.NumberU64())
				if ch == (common.Hash{}) {
					continue // busy wait for canonical hash to be written
				}
				if ch != block.Hash() {
					t.Errorf("unknown canonical hash, want %s, got %s", block.Hash().Hex(), ch.Hex())
					return
				}
				fb := rawdb.ReadBlock(blockchain.db, ch, block.NumberU64())
				if fb == nil {
					t.Errorf("unable to retrieve block %d for canonical hash: %s", block.NumberU64(), ch.Hex())
					return
				}
				if fb.Hash() != block.Hash() {
					t.Errorf("invalid block hash for block %d, want %s, got %s", block.NumberU64(), block.Hash().Hex(), fb.Hash().Hex())
					return
				}
				return
			}
		}(chain[i])

		if _, err := blockchain.InsertChain(types.Blocks{chain[i]}); err != nil {
			t.Fatalf("failed to insert block %d: %v", i, err)
		}
	}
	pend.Wait()
}

func TestEIP155Transition(t *testing.T) {
	// Configure and generate a sample block chain
	var (
		db         = rawdb.NewMemoryDatabase()
		key, _     = crypto.HexToECDSA("b71c71a67e1177ad4e901695e1b4b9ee17ae16c6668d313eac2f96dbcda3f291")
		address    = crypto.PubkeyToAddress(key.PublicKey)
		funds      = big.NewInt(1000000000)
		deleteAddr = common.Address{1}
		gspec      = &genesisT.Genesis{
			Config: &goethereum.ChainConfig{
				ChainID:        big.NewInt(1),
				HomesteadBlock: big.NewInt(0),
				EIP150Block:    big.NewInt(0),
				EIP155Block:    big.NewInt(2),
			},
			Alloc: genesisT.GenesisAlloc{address: {Balance: funds}, deleteAddr: {Balance: new(big.Int)}},
		}
		genesis = MustCommitGenesis(db, gspec)
	)

	blockchain, _ := NewBlockChain(db, nil, gspec.Config, ethash.NewFaker(), vm.Config{}, nil, nil)
	defer blockchain.Stop()

	blocks, _ := GenerateChain(gspec.Config, genesis, ethash.NewFaker(), db, 4, func(blockIndex int, block *BlockGen) {
		var (
			tx      *types.Transaction
			err     error
			basicTx = func(signer types.Signer) (*types.Transaction, error) {
				return types.SignTx(types.NewTransaction(block.TxNonce(address), common.Address{}, new(big.Int), 21000, new(big.Int), nil), signer, key)
			}
		)
		switch blockIndex {
		case 0:
			tx, err = basicTx(types.HomesteadSigner{})
			if err != nil {
				t.Fatal(err)
			}
			block.AddTx(tx)
		case 2:
			tx, err = basicTx(types.HomesteadSigner{})
			if err != nil {
				t.Fatal(err)
			}
			block.AddTx(tx)

			tx, err = basicTx(types.LatestSigner(gspec.Config))
			if err != nil {
				t.Fatal(err)
			}
			block.AddTx(tx)
		case 3:
			// 0
			tx, err = basicTx(types.HomesteadSigner{})
			if err != nil {
				t.Fatal(err)
			}
			block.AddTx(tx)

			// 1
			tx, err = basicTx(types.LatestSigner(gspec.Config))
			if err != nil {
				t.Fatal(err)
			}
			block.AddTx(tx)
		}
	})

	if _, err := blockchain.InsertChain(blocks); err != nil {
		t.Fatal(err)
	}
	block := blockchain.GetBlockByNumber(1)
	if block.Transactions()[0].Protected() {
		t.Error("Expected block[0].txs[0] to not be replay protected")
	}

	block = blockchain.GetBlockByNumber(3)
	if block.Transactions()[0].Protected() {
		t.Error("Expected block[3].txs[0] to not be replay protected")
	}
	if !block.Transactions()[1].Protected() {
		tx := block.Transactions()[1]
		t.Errorf("Expected block[3].txs[1] to be replay protected; tx.chainid=%d", tx.ChainId())
	}
	if _, err := blockchain.InsertChain(blocks[4:]); err != nil {
		t.Fatal(err)
	}

	// generate an invalid chain id transaction
	config := &goethereum.ChainConfig{ChainID: big.NewInt(2), EIP150Block: big.NewInt(0), EIP155Block: big.NewInt(2), HomesteadBlock: new(big.Int)}
	blocks, _ = GenerateChain(config, blocks[len(blocks)-1], ethash.NewFaker(), db, 4, func(i int, block *BlockGen) {
		var (
			tx      *types.Transaction
			err     error
			basicTx = func(signer types.Signer) (*types.Transaction, error) {
				return types.SignTx(types.NewTransaction(block.TxNonce(address), common.Address{}, new(big.Int), 21000, new(big.Int), nil), signer, key)
			}
		)
		if i == 0 {
			tx, err = basicTx(types.LatestSigner(config))
			if err != nil {
				t.Fatal(err)
			}
			block.AddTx(tx)
		}
	})
	_, err := blockchain.InsertChain(blocks)
	if have, want := err, types.ErrInvalidChainId; !errors.Is(have, want) {
		t.Errorf("have %v, want %v", have, want)
	}
}

func TestEIP161AccountRemoval(t *testing.T) {
	// Configure and generate a sample block chain
	var (
		db      = rawdb.NewMemoryDatabase()
		key, _  = crypto.HexToECDSA("b71c71a67e1177ad4e901695e1b4b9ee17ae16c6668d313eac2f96dbcda3f291")
		address = crypto.PubkeyToAddress(key.PublicKey)
		funds   = big.NewInt(1000000000)
		theAddr = common.Address{1}
		gspec   = &genesisT.Genesis{
			Config: &goethereum.ChainConfig{
				ChainID:        big.NewInt(1),
				HomesteadBlock: new(big.Int),
				EIP150Block:    new(big.Int),
				EIP155Block:    new(big.Int),
				EIP158Block:    big.NewInt(2),
			},
			Alloc: genesisT.GenesisAlloc{address: {Balance: funds}},
		}
		genesis = MustCommitGenesis(db, gspec)
	)
	blockchain, _ := NewBlockChain(db, nil, gspec.Config, ethash.NewFaker(), vm.Config{}, nil, nil)
	defer blockchain.Stop()

	blocks, _ := GenerateChain(gspec.Config, genesis, ethash.NewFaker(), db, 3, func(i int, block *BlockGen) {
		var (
			tx     *types.Transaction
			err    error
			signer = types.LatestSigner(gspec.Config)
		)
		switch i {
		case 0:
			tx, err = types.SignTx(types.NewTransaction(block.TxNonce(address), theAddr, new(big.Int), 21000, new(big.Int), nil), signer, key)
		case 1:
			tx, err = types.SignTx(types.NewTransaction(block.TxNonce(address), theAddr, new(big.Int), 21000, new(big.Int), nil), signer, key)
		case 2:
			tx, err = types.SignTx(types.NewTransaction(block.TxNonce(address), theAddr, new(big.Int), 21000, new(big.Int), nil), signer, key)
		}
		if err != nil {
			t.Fatal(err)
		}
		block.AddTx(tx)
	})
	// account must exist pre eip 161
	if _, err := blockchain.InsertChain(types.Blocks{blocks[0]}); err != nil {
		t.Fatal(err)
	}
	if st, _ := blockchain.State(); !st.Exist(theAddr) {
		t.Error("expected account to exist")
	}

	// account needs to be deleted post eip 161
	if _, err := blockchain.InsertChain(types.Blocks{blocks[1]}); err != nil {
		t.Fatal(err)
	}
	if st, _ := blockchain.State(); st.Exist(theAddr) {
		t.Error("account should not exist")
	}

	// account mustn't be created post eip 161
	if _, err := blockchain.InsertChain(types.Blocks{blocks[2]}); err != nil {
		t.Fatal(err)
	}
	if st, _ := blockchain.State(); st.Exist(theAddr) {
		t.Error("account should not exist")
	}
}

// This is a regression test (i.e. as weird as it is, don't delete it ever), which
// tests that under weird reorg conditions the blockchain and its internal header-
// chain return the same latest block/header.
//
// https://github.com/ethereum/go-ethereum/pull/15941
func TestBlockchainHeaderchainReorgConsistency(t *testing.T) {
	// Generate a canonical chain to act as the main dataset
	engine := ethash.NewFaker()

	db := rawdb.NewMemoryDatabase()
	gspec := &genesisT.Genesis{BaseFee: big.NewInt(vars.InitialBaseFee)}
	genesis := MustCommitGenesis(db, gspec)
	blocks, _ := GenerateChain(params.TestChainConfig, genesis, engine, db, 64, func(i int, b *BlockGen) { b.SetCoinbase(common.Address{1}) })

	// Generate a bunch of fork blocks, each side forking from the canonical chain
	forks := make([]*types.Block, len(blocks))
	for i := 0; i < len(forks); i++ {
		parent := genesis
		if i > 0 {
			parent = blocks[i-1]
		}
		fork, _ := GenerateChain(params.TestChainConfig, parent, engine, db, 1, func(i int, b *BlockGen) { b.SetCoinbase(common.Address{2}) })
		forks[i] = fork[0]
	}
	// Import the canonical and fork chain side by side, verifying the current block
	// and current header consistency
	diskdb := rawdb.NewMemoryDatabase()
	MustCommitGenesis(diskdb, gspec)

	chain, err := NewBlockChain(diskdb, nil, params.TestChainConfig, engine, vm.Config{}, nil, nil)
	if err != nil {
		t.Fatalf("failed to create tester chain: %v", err)
	}
	for i := 0; i < len(blocks); i++ {
		if _, err := chain.InsertChain(blocks[i : i+1]); err != nil {
			t.Fatalf("block %d: failed to insert into chain: %v", i, err)
		}
		if chain.CurrentBlock().Hash() != chain.CurrentHeader().Hash() {
			t.Errorf("block %d: current block/header mismatch: block #%d [%x..], header #%d [%x..]", i, chain.CurrentBlock().Number(), chain.CurrentBlock().Hash().Bytes()[:4], chain.CurrentHeader().Number, chain.CurrentHeader().Hash().Bytes()[:4])
		}
		if _, err := chain.InsertChain(forks[i : i+1]); err != nil {
			t.Fatalf(" fork %d: failed to insert into chain: %v", i, err)
		}
		if chain.CurrentBlock().Hash() != chain.CurrentHeader().Hash() {
			t.Errorf(" fork %d: current block/header mismatch: block #%d [%x..], header #%d [%x..]", i, chain.CurrentBlock().Number(), chain.CurrentBlock().Hash().Bytes()[:4], chain.CurrentHeader().Number, chain.CurrentHeader().Hash().Bytes()[:4])
		}
	}
}

// Tests that importing small side forks doesn't leave junk in the trie database
// cache (which would eventually cause memory issues).
func TestTrieForkGC(t *testing.T) {
	// Generate a canonical chain to act as the main dataset
	engine := ethash.NewFaker()

	db := rawdb.NewMemoryDatabase()
	gspec := &genesisT.Genesis{BaseFee: big.NewInt(vars.InitialBaseFee)}
	genesis := MustCommitGenesis(db, gspec)
	blocks, _ := GenerateChain(params.TestChainConfig, genesis, engine, db, 2*TriesInMemory, func(i int, b *BlockGen) { b.SetCoinbase(common.Address{1}) })

	// Generate a bunch of fork blocks, each side forking from the canonical chain
	forks := make([]*types.Block, len(blocks))
	for i := 0; i < len(forks); i++ {
		parent := genesis
		if i > 0 {
			parent = blocks[i-1]
		}
		fork, _ := GenerateChain(params.TestChainConfig, parent, engine, db, 1, func(i int, b *BlockGen) { b.SetCoinbase(common.Address{2}) })
		forks[i] = fork[0]
	}
	// Import the canonical and fork chain side by side, forcing the trie cache to cache both
	diskdb := rawdb.NewMemoryDatabase()
	MustCommitGenesis(diskdb, gspec)

	chain, err := NewBlockChain(diskdb, nil, params.TestChainConfig, engine, vm.Config{}, nil, nil)
	if err != nil {
		t.Fatalf("failed to create tester chain: %v", err)
	}
	for i := 0; i < len(blocks); i++ {
		if _, err := chain.InsertChain(blocks[i : i+1]); err != nil {
			t.Fatalf("block %d: failed to insert into chain: %v", i, err)
		}
		if _, err := chain.InsertChain(forks[i : i+1]); err != nil {
			t.Fatalf("fork %d: failed to insert into chain: %v", i, err)
		}
	}
	// Dereference all the recent tries and ensure no past trie is left in
	for i := 0; i < TriesInMemory; i++ {
		chain.stateCache.TrieDB().Dereference(blocks[len(blocks)-1-i].Root())
		chain.stateCache.TrieDB().Dereference(forks[len(blocks)-1-i].Root())
	}
	if len(chain.stateCache.TrieDB().Nodes()) > 0 {
		t.Fatalf("stale tries still alive after garbase collection")
	}
}

// Tests that doing large reorgs works even if the state associated with the
// forking point is not available any more.
func TestLargeReorgTrieGC(t *testing.T) {
	// Generate the original common chain segment and the two competing forks
	engine := ethash.NewFaker()

	db := rawdb.NewMemoryDatabase()
	gspec := &genesisT.Genesis{BaseFee: big.NewInt(vars.InitialBaseFee)}
	genesis := MustCommitGenesis(db, gspec)

	shared, _ := GenerateChain(params.TestChainConfig, genesis, engine, db, 64, func(i int, b *BlockGen) { b.SetCoinbase(common.Address{1}) })
	original, _ := GenerateChain(params.TestChainConfig, shared[len(shared)-1], engine, db, 2*TriesInMemory, func(i int, b *BlockGen) { b.SetCoinbase(common.Address{2}) })
	competitor, _ := GenerateChain(params.TestChainConfig, shared[len(shared)-1], engine, db, 2*TriesInMemory+1, func(i int, b *BlockGen) { b.SetCoinbase(common.Address{3}) })

	// Import the shared chain and the original canonical one
	diskdb := rawdb.NewMemoryDatabase()
	MustCommitGenesis(diskdb, gspec)

	chain, err := NewBlockChain(diskdb, nil, params.TestChainConfig, engine, vm.Config{}, nil, nil)
	if err != nil {
		t.Fatalf("failed to create tester chain: %v", err)
	}
	if _, err := chain.InsertChain(shared); err != nil {
		t.Fatalf("failed to insert shared chain: %v", err)
	}
	if _, err := chain.InsertChain(original); err != nil {
		t.Fatalf("failed to insert original chain: %v", err)
	}
	// Ensure that the state associated with the forking point is pruned away
	if node, _ := chain.stateCache.TrieDB().Node(shared[len(shared)-1].Root()); node != nil {
		t.Fatalf("common-but-old ancestor still cache")
	}
	// Import the competitor chain without exceeding the canonical's TD and ensure
	// we have not processed any of the blocks (protection against malicious blocks)
	if _, err := chain.InsertChain(competitor[:len(competitor)-2]); err != nil {
		t.Fatalf("failed to insert competitor chain: %v", err)
	}
	for i, block := range competitor[:len(competitor)-2] {
		if node, _ := chain.stateCache.TrieDB().Node(block.Root()); node != nil {
			t.Fatalf("competitor %d: low TD chain became processed", i)
		}
	}
	// Import the head of the competitor chain, triggering the reorg and ensure we
	// successfully reprocess all the stashed away blocks.
	if _, err := chain.InsertChain(competitor[len(competitor)-2:]); err != nil {
		t.Fatalf("failed to finalize competitor chain: %v", err)
	}
	for i, block := range competitor[:len(competitor)-TriesInMemory] {
		if node, _ := chain.stateCache.TrieDB().Node(block.Root()); node != nil {
			t.Fatalf("competitor %d: competing chain state missing", i)
		}
	}
}

func TestBlockchainRecovery(t *testing.T) {
	// Configure and generate a sample block chain
	var (
		gendb   = rawdb.NewMemoryDatabase()
		key, _  = crypto.HexToECDSA("b71c71a67e1177ad4e901695e1b4b9ee17ae16c6668d313eac2f96dbcda3f291")
		address = crypto.PubkeyToAddress(key.PublicKey)
		funds   = big.NewInt(1000000000)
		gspec   = &genesisT.Genesis{Config: params.TestChainConfig, Alloc: genesisT.GenesisAlloc{address: {Balance: funds}}}
		genesis = MustCommitGenesis(gendb, gspec)
	)
	height := uint64(1024)
	blocks, receipts := GenerateChain(gspec.Config, genesis, ethash.NewFaker(), gendb, int(height), nil)

	// Import the chain as a ancient-first node and ensure all pointers are updated
	frdir, err := ioutil.TempDir("", "")
	if err != nil {
		t.Fatalf("failed to create temp freezer dir: %v", err)
	}
	defer os.Remove(frdir)

	ancientDb, err := rawdb.NewDatabaseWithFreezer(rawdb.NewMemoryDatabase(), frdir, "", false)
	if err != nil {
		t.Fatalf("failed to create temp freezer db: %v", err)
	}
	MustCommitGenesis(ancientDb, gspec)
	ancient, _ := NewBlockChain(ancientDb, nil, gspec.Config, ethash.NewFaker(), vm.Config{}, nil, nil)

	headers := make([]*types.Header, len(blocks))
	for i, block := range blocks {
		headers[i] = block.Header()
	}
	if n, err := ancient.InsertHeaderChain(headers, 1); err != nil {
		t.Fatalf("failed to insert header %d: %v", n, err)
	}
	if n, err := ancient.InsertReceiptChain(blocks, receipts, uint64(3*len(blocks)/4)); err != nil {
		t.Fatalf("failed to insert receipt %d: %v", n, err)
	}
	rawdb.WriteLastPivotNumber(ancientDb, blocks[len(blocks)-1].NumberU64()) // Force fast sync behavior
	ancient.Stop()

	// Destroy head fast block manually
	midBlock := blocks[len(blocks)/2]
	rawdb.WriteHeadFastBlockHash(ancientDb, midBlock.Hash())

	// Reopen broken blockchain again
	ancient, _ = NewBlockChain(ancientDb, nil, gspec.Config, ethash.NewFaker(), vm.Config{}, nil, nil)
	defer ancient.Stop()
	if num := ancient.CurrentBlock().NumberU64(); num != 0 {
		t.Errorf("head block mismatch: have #%v, want #%v", num, 0)
	}
	if num := ancient.CurrentFastBlock().NumberU64(); num != midBlock.NumberU64() {
		t.Errorf("head fast-block mismatch: have #%v, want #%v", num, midBlock.NumberU64())
	}
	if num := ancient.CurrentHeader().Number.Uint64(); num != midBlock.NumberU64() {
		t.Errorf("head header mismatch: have #%v, want #%v", num, midBlock.NumberU64())
	}
}

// This test checks that InsertReceiptChain will roll back correctly when attempting to insert a side chain.
func TestInsertReceiptChainRollback(t *testing.T) {
	// Generate forked chain. The returned BlockChain object is used to process the side chain blocks.
	tmpChain, sideblocks, canonblocks, err := getLongAndShortChains()
	if err != nil {
		t.Fatal(err)
	}
	defer tmpChain.Stop()
	// Get the side chain receipts.
	if _, err := tmpChain.InsertChain(sideblocks); err != nil {
		t.Fatal("processing side chain failed:", err)
	}
	t.Log("sidechain head:", tmpChain.CurrentBlock().Number(), tmpChain.CurrentBlock().Hash())
	sidechainReceipts := make([]types.Receipts, len(sideblocks))
	for i, block := range sideblocks {
		sidechainReceipts[i] = tmpChain.GetReceiptsByHash(block.Hash())
	}
	// Get the canon chain receipts.
	if _, err := tmpChain.InsertChain(canonblocks); err != nil {
		t.Fatal("processing canon chain failed:", err)
	}
	t.Log("canon head:", tmpChain.CurrentBlock().Number(), tmpChain.CurrentBlock().Hash())
	canonReceipts := make([]types.Receipts, len(canonblocks))
	for i, block := range canonblocks {
		canonReceipts[i] = tmpChain.GetReceiptsByHash(block.Hash())
	}

	// Set up a BlockChain that uses the ancient store.
	frdir, err := ioutil.TempDir("", "")
	if err != nil {
		t.Fatalf("failed to create temp freezer dir: %v", err)
	}
	defer os.Remove(frdir)
	ancientDb, err := rawdb.NewDatabaseWithFreezer(rawdb.NewMemoryDatabase(), frdir, "", false)
	if err != nil {
		t.Fatalf("failed to create temp freezer db: %v", err)
	}
	gspec := &genesisT.Genesis{Config: params.AllEthashProtocolChanges}
	MustCommitGenesis(ancientDb, gspec)
	ancientChain, _ := NewBlockChain(ancientDb, nil, gspec.Config, ethash.NewFaker(), vm.Config{}, nil, nil)
	defer ancientChain.Stop()

	// Import the canonical header chain.
	canonHeaders := make([]*types.Header, len(canonblocks))
	for i, block := range canonblocks {
		canonHeaders[i] = block.Header()
	}
	if _, err = ancientChain.InsertHeaderChain(canonHeaders, 1); err != nil {
		t.Fatal("can't import canon headers:", err)
	}

	// Try to insert blocks/receipts of the side chain.
	_, err = ancientChain.InsertReceiptChain(sideblocks, sidechainReceipts, uint64(len(sideblocks)))
	if err == nil {
		t.Fatal("expected error from InsertReceiptChain.")
	}
	if ancientChain.CurrentFastBlock().NumberU64() != 0 {
		t.Fatalf("failed to rollback ancient data, want %d, have %d", 0, ancientChain.CurrentFastBlock().NumberU64())
	}
	if frozen, err := ancientChain.db.Ancients(); err != nil || frozen != 1 {
		t.Fatalf("failed to truncate ancient data, frozen index is %d", frozen)
	}

	// Insert blocks/receipts of the canonical chain.
	_, err = ancientChain.InsertReceiptChain(canonblocks, canonReceipts, uint64(len(canonblocks)))
	if err != nil {
		t.Fatalf("can't import canon chain receipts: %v", err)
	}
	if ancientChain.CurrentFastBlock().NumberU64() != canonblocks[len(canonblocks)-1].NumberU64() {
		t.Fatalf("failed to insert ancient recept chain after rollback")
	}
	if frozen, _ := ancientChain.db.Ancients(); frozen != uint64(len(canonblocks))+1 {
		t.Fatalf("wrong ancients count %d", frozen)
	}
}

// Tests that importing a very large side fork, which is larger than the canon chain,
// but where the difficulty per block is kept low: this means that it will not
// overtake the 'canon' chain until after it's passed canon by about 200 blocks.
//
// Details at:
//  - https://github.com/ethereum/go-ethereum/issues/18977
//  - https://github.com/ethereum/go-ethereum/pull/18988
func TestLowDiffLongChain(t *testing.T) {
	// Generate a canonical chain to act as the main dataset
	engine := ethash.NewFaker()
	db := rawdb.NewMemoryDatabase()
	gspec := &genesisT.Genesis{BaseFee: big.NewInt(vars.InitialBaseFee)}
	genesis := MustCommitGenesis(db, gspec)

	// We must use a pretty long chain to ensure that the fork doesn't overtake us
	// until after at least 128 blocks post tip
	blocks, _ := GenerateChain(params.TestChainConfig, genesis, engine, db, 6*TriesInMemory, func(i int, b *BlockGen) {
		b.SetCoinbase(common.Address{1})
		b.OffsetTime(-9)
	})

	// Import the canonical chain
	diskdb := rawdb.NewMemoryDatabase()
	MustCommitGenesis(diskdb, gspec)

	chain, err := NewBlockChain(diskdb, nil, params.TestChainConfig, engine, vm.Config{}, nil, nil)
	if err != nil {
		t.Fatalf("failed to create tester chain: %v", err)
	}
	if n, err := chain.InsertChain(blocks); err != nil {
		t.Fatalf("block %d: failed to insert into chain: %v", n, err)
	}
	// Generate fork chain, starting from an early block
	parent := blocks[10]
	fork, _ := GenerateChain(params.TestChainConfig, parent, engine, db, 8*TriesInMemory, func(i int, b *BlockGen) {
		b.SetCoinbase(common.Address{2})
	})

	// And now import the fork
	if i, err := chain.InsertChain(fork); err != nil {
		t.Fatalf("block %d: failed to insert into chain: %v", i, err)
	}
	head := chain.CurrentBlock()
	if got := fork[len(fork)-1].Hash(); got != head.Hash() {
		t.Fatalf("head wrong, expected %x got %x", head.Hash(), got)
	}
	// Sanity check that all the canonical numbers are present
	header := chain.CurrentHeader()
	for number := head.NumberU64(); number > 0; number-- {
		if hash := chain.GetHeaderByNumber(number).Hash(); hash != header.Hash() {
			t.Fatalf("header %d: canonical hash mismatch: have %x, want %x", number, hash, header.Hash())
		}
		header = chain.GetHeader(header.ParentHash, number-1)
	}
}

// Tests that importing a sidechain (S), where
// - S is sidechain, containing blocks [Sn...Sm]
// - C is canon chain, containing blocks [G..Cn..Cm]
// - A common ancestor is placed at prune-point + blocksBetweenCommonAncestorAndPruneblock
// - The sidechain S is prepended with numCanonBlocksInSidechain blocks from the canon chain
func testSideImport(t *testing.T, numCanonBlocksInSidechain, blocksBetweenCommonAncestorAndPruneblock int) {

	// Generate a canonical chain to act as the main dataset
	engine := ethash.NewFaker()
	db := rawdb.NewMemoryDatabase()
	gspec := &genesisT.Genesis{BaseFee: big.NewInt(vars.InitialBaseFee)}
	genesis := MustCommitGenesis(db, gspec)

	// Generate and import the canonical chain
	blocks, _ := GenerateChain(params.TestChainConfig, genesis, engine, db, 2*TriesInMemory, nil)
	diskdb := rawdb.NewMemoryDatabase()
	MustCommitGenesis(diskdb, gspec)
	chain, err := NewBlockChain(diskdb, nil, params.TestChainConfig, engine, vm.Config{}, nil, nil)
	if err != nil {
		t.Fatalf("failed to create tester chain: %v", err)
	}
	if n, err := chain.InsertChain(blocks); err != nil {
		t.Fatalf("block %d: failed to insert into chain: %v", n, err)
	}

	lastPrunedIndex := len(blocks) - TriesInMemory - 1
	lastPrunedBlock := blocks[lastPrunedIndex]
	firstNonPrunedBlock := blocks[len(blocks)-TriesInMemory]

	// Verify pruning of lastPrunedBlock
	if chain.HasBlockAndState(lastPrunedBlock.Hash(), lastPrunedBlock.NumberU64()) {
		t.Errorf("Block %d not pruned", lastPrunedBlock.NumberU64())
	}
	// Verify firstNonPrunedBlock is not pruned
	if !chain.HasBlockAndState(firstNonPrunedBlock.Hash(), firstNonPrunedBlock.NumberU64()) {
		t.Errorf("Block %d pruned", firstNonPrunedBlock.NumberU64())
	}
	// Generate the sidechain
	// First block should be a known block, block after should be a pruned block. So
	// canon(pruned), side, side...

	// Generate fork chain, make it longer than canon
	parentIndex := lastPrunedIndex + blocksBetweenCommonAncestorAndPruneblock
	parent := blocks[parentIndex]
	fork, _ := GenerateChain(params.TestChainConfig, parent, engine, db, 2*TriesInMemory, func(i int, b *BlockGen) {
		b.SetCoinbase(common.Address{2})
	})
	// Prepend the parent(s)
	var sidechain []*types.Block
	for i := numCanonBlocksInSidechain; i > 0; i-- {
		sidechain = append(sidechain, blocks[parentIndex+1-i])
	}
	sidechain = append(sidechain, fork...)
	_, err = chain.InsertChain(sidechain)
	if err != nil {
		t.Errorf("Got error, %v", err)
	}
	head := chain.CurrentBlock()
	if got := fork[len(fork)-1].Hash(); got != head.Hash() {
		t.Fatalf("head wrong, expected %x got %x", head.Hash(), got)
	}
}

// Tests that importing a sidechain (S), where
// - S is sidechain, containing blocks [Sn...Sm]
// - C is canon chain, containing blocks [G..Cn..Cm]
// - The common ancestor Cc is pruned
// - The first block in S: Sn, is == Cn
// That is: the sidechain for import contains some blocks already present in canon chain.
// So the blocks are
// [ Cn, Cn+1, Cc, Sn+3 ... Sm]
//   ^    ^    ^  pruned
func TestPrunedImportSide(t *testing.T) {
	//glogger := log.NewGlogHandler(log.StreamHandler(os.Stdout, log.TerminalFormat(false)))
	//glogger.Verbosity(3)
	//log.Root().SetHandler(log.Handler(glogger))
	testSideImport(t, 3, 3)
	testSideImport(t, 3, -3)
	testSideImport(t, 10, 0)
	testSideImport(t, 1, 10)
	testSideImport(t, 1, -10)
}

func TestInsertKnownHeaders(t *testing.T)      { testInsertKnownChainData(t, "headers") }
func TestInsertKnownReceiptChain(t *testing.T) { testInsertKnownChainData(t, "receipts") }
func TestInsertKnownBlocks(t *testing.T)       { testInsertKnownChainData(t, "blocks") }

func testInsertKnownChainData(t *testing.T, typ string) {
	engine := ethash.NewFaker()

	db := rawdb.NewMemoryDatabase()
	gspec := &genesisT.Genesis{BaseFee: big.NewInt(vars.InitialBaseFee)}
	genesis := MustCommitGenesis(db, gspec)

	blocks, receipts := GenerateChain(params.TestChainConfig, genesis, engine, db, 32, func(i int, b *BlockGen) { b.SetCoinbase(common.Address{1}) })
	// A longer chain but total difficulty is lower.
	blocks2, receipts2 := GenerateChain(params.TestChainConfig, blocks[len(blocks)-1], engine, db, 65, func(i int, b *BlockGen) { b.SetCoinbase(common.Address{1}) })
	// A shorter chain but total difficulty is higher.
	blocks3, receipts3 := GenerateChain(params.TestChainConfig, blocks[len(blocks)-1], engine, db, 64, func(i int, b *BlockGen) {
		b.SetCoinbase(common.Address{1})
		b.OffsetTime(-9) // A higher difficulty
	})
	// Import the shared chain and the original canonical one
	dir, err := ioutil.TempDir("", "")
	if err != nil {
		t.Fatalf("failed to create temp freezer dir: %v", err)
	}
	defer os.Remove(dir)
	chaindb, err := rawdb.NewDatabaseWithFreezer(rawdb.NewMemoryDatabase(), dir, "", false)
	if err != nil {
		t.Fatalf("failed to create temp freezer db: %v", err)
	}
	MustCommitGenesis(chaindb, gspec)
	defer os.RemoveAll(dir)

	chain, err := NewBlockChain(chaindb, nil, params.TestChainConfig, engine, vm.Config{}, nil, nil)
	if err != nil {
		t.Fatalf("failed to create tester chain: %v", err)
	}

	var (
		inserter func(blocks []*types.Block, receipts []types.Receipts) error
		asserter func(t *testing.T, block *types.Block)
	)
	if typ == "headers" {
		inserter = func(blocks []*types.Block, receipts []types.Receipts) error {
			headers := make([]*types.Header, 0, len(blocks))
			for _, block := range blocks {
				headers = append(headers, block.Header())
			}
			_, err := chain.InsertHeaderChain(headers, 1)
			return err
		}
		asserter = func(t *testing.T, block *types.Block) {
			if chain.CurrentHeader().Hash() != block.Hash() {
				t.Fatalf("current head header mismatch, have %v, want %v", chain.CurrentHeader().Hash().Hex(), block.Hash().Hex())
			}
		}
	} else if typ == "receipts" {
		inserter = func(blocks []*types.Block, receipts []types.Receipts) error {
			headers := make([]*types.Header, 0, len(blocks))
			for _, block := range blocks {
				headers = append(headers, block.Header())
			}
			_, err := chain.InsertHeaderChain(headers, 1)
			if err != nil {
				return err
			}
			_, err = chain.InsertReceiptChain(blocks, receipts, 0)
			return err
		}
		asserter = func(t *testing.T, block *types.Block) {
			if chain.CurrentFastBlock().Hash() != block.Hash() {
				t.Fatalf("current head fast block mismatch, have %v, want %v", chain.CurrentFastBlock().Hash().Hex(), block.Hash().Hex())
			}
		}
	} else {
		inserter = func(blocks []*types.Block, receipts []types.Receipts) error {
			_, err := chain.InsertChain(blocks)
			return err
		}
		asserter = func(t *testing.T, block *types.Block) {
			if chain.CurrentBlock().Hash() != block.Hash() {
				t.Fatalf("current head block mismatch, have %v, want %v", chain.CurrentBlock().Hash().Hex(), block.Hash().Hex())
			}
		}
	}

	if err := inserter(blocks, receipts); err != nil {
		t.Fatalf("failed to insert chain data: %v", err)
	}

	// Reimport the chain data again. All the imported
	// chain data are regarded "known" data.
	if err := inserter(blocks, receipts); err != nil {
		t.Fatalf("failed to insert chain data: %v", err)
	}
	asserter(t, blocks[len(blocks)-1])

	// Import a long canonical chain with some known data as prefix.
	rollback := blocks[len(blocks)/2].NumberU64()

	chain.SetHead(rollback - 1)
	if err := inserter(append(blocks, blocks2...), append(receipts, receipts2...)); err != nil {
		t.Fatalf("failed to insert chain data: %v", err)
	}
	asserter(t, blocks2[len(blocks2)-1])

	// Import a heavier shorter but higher total difficulty chain with some known data as prefix.
	if err := inserter(append(blocks, blocks3...), append(receipts, receipts3...)); err != nil {
		t.Fatalf("failed to insert chain data: %v", err)
	}
	asserter(t, blocks3[len(blocks3)-1])

	// Import a longer but lower total difficulty chain with some known data as prefix.
	if err := inserter(append(blocks, blocks2...), append(receipts, receipts2...)); err != nil {
		t.Fatalf("failed to insert chain data: %v", err)
	}
	// The head shouldn't change.
	asserter(t, blocks3[len(blocks3)-1])

	// Rollback the heavier chain and re-insert the longer chain again
	chain.SetHead(rollback - 1)
	if err := inserter(append(blocks, blocks2...), append(receipts, receipts2...)); err != nil {
		t.Fatalf("failed to insert chain data: %v", err)
	}
	asserter(t, blocks2[len(blocks2)-1])
}

// getLongAndShortChains returns two chains: A is longer, B is heavier.
func getLongAndShortChains() (bc *BlockChain, longChain []*types.Block, heavyChain []*types.Block, err error) {
	// Generate a canonical chain to act as the main dataset
	engine := ethash.NewFaker()
	db := rawdb.NewMemoryDatabase()
	gspec := &genesisT.Genesis{BaseFee: big.NewInt(vars.InitialBaseFee)}
	genesis := MustCommitGenesis(db, gspec)

	// Generate and import the canonical chain,
	// Offset the time, to keep the difficulty low
	longChain, _ = GenerateChain(params.TestChainConfig, genesis, engine, db, 80, func(i int, b *BlockGen) {
		b.SetCoinbase(common.Address{1})
	})
	diskdb := rawdb.NewMemoryDatabase()
	MustCommitGenesis(diskdb, gspec)

	chain, err := NewBlockChain(diskdb, nil, params.TestChainConfig, engine, vm.Config{}, nil, nil)
	if err != nil {
		return nil, nil, nil, fmt.Errorf("failed to create tester chain: %v", err)
	}

	// Generate fork chain, make it shorter than canon, with common ancestor pretty early
	parentIndex := 3
	parent := longChain[parentIndex]
	heavyChainExt, _ := GenerateChain(params.TestChainConfig, parent, engine, db, 75, func(i int, b *BlockGen) {
		b.SetCoinbase(common.Address{2})
		b.OffsetTime(-9)
	})
	heavyChain = append(heavyChain, longChain[:parentIndex+1]...)
	heavyChain = append(heavyChain, heavyChainExt...)

	// Verify that the test is sane
	var (
		longerTd  = new(big.Int)
		shorterTd = new(big.Int)
	)
	for index, b := range longChain {
		longerTd.Add(longerTd, b.Difficulty())
		if index <= parentIndex {
			shorterTd.Add(shorterTd, b.Difficulty())
		}
	}
	for _, b := range heavyChain {
		shorterTd.Add(shorterTd, b.Difficulty())
	}
	if shorterTd.Cmp(longerTd) <= 0 {
		return nil, nil, nil, fmt.Errorf("Test is moot, heavyChain td (%v) must be larger than canon td (%v)", shorterTd, longerTd)
	}
	longerNum := longChain[len(longChain)-1].NumberU64()
	shorterNum := heavyChain[len(heavyChain)-1].NumberU64()
	if shorterNum >= longerNum {
		return nil, nil, nil, fmt.Errorf("Test is moot, heavyChain num (%v) must be lower than canon num (%v)", shorterNum, longerNum)
	}
	return chain, longChain, heavyChain, nil
}

// TestReorgToShorterRemovesCanonMapping tests that if we
// 1. Have a chain [0 ... N .. X]
// 2. Reorg to shorter but heavier chain [0 ... N ... Y]
// 3. Then there should be no canon mapping for the block at height X
// 4. The forked block should still be retrievable by hash
func TestReorgToShorterRemovesCanonMapping(t *testing.T) {
	chain, canonblocks, sideblocks, err := getLongAndShortChains()
	if err != nil {
		t.Fatal(err)
	}
	if n, err := chain.InsertChain(canonblocks); err != nil {
		t.Fatalf("block %d: failed to insert into chain: %v", n, err)
	}
	canonNum := chain.CurrentBlock().NumberU64()
	canonHash := chain.CurrentBlock().Hash()
	_, err = chain.InsertChain(sideblocks)
	if err != nil {
		t.Errorf("Got error, %v", err)
	}
	head := chain.CurrentBlock()
	if got := sideblocks[len(sideblocks)-1].Hash(); got != head.Hash() {
		t.Fatalf("head wrong, expected %x got %x", head.Hash(), got)
	}
	// We have now inserted a sidechain.
	if blockByNum := chain.GetBlockByNumber(canonNum); blockByNum != nil {
		t.Errorf("expected block to be gone: %v", blockByNum.NumberU64())
	}
	if headerByNum := chain.GetHeaderByNumber(canonNum); headerByNum != nil {
		t.Errorf("expected header to be gone: %v", headerByNum.Number.Uint64())
	}
	if blockByHash := chain.GetBlockByHash(canonHash); blockByHash == nil {
		t.Errorf("expected block to be present: %x", blockByHash.Hash())
	}
	if headerByHash := chain.GetHeaderByHash(canonHash); headerByHash == nil {
		t.Errorf("expected header to be present: %x", headerByHash.Hash())
	}
}

// TestReorgToShorterRemovesCanonMappingHeaderChain is the same scenario
// as TestReorgToShorterRemovesCanonMapping, but applied on headerchain
// imports -- that is, for fast sync
func TestReorgToShorterRemovesCanonMappingHeaderChain(t *testing.T) {
	chain, canonblocks, sideblocks, err := getLongAndShortChains()
	if err != nil {
		t.Fatal(err)
	}
	// Convert into headers
	canonHeaders := make([]*types.Header, len(canonblocks))
	for i, block := range canonblocks {
		canonHeaders[i] = block.Header()
	}
	if n, err := chain.InsertHeaderChain(canonHeaders, 0); err != nil {
		t.Fatalf("header %d: failed to insert into chain: %v", n, err)
	}
	canonNum := chain.CurrentHeader().Number.Uint64()
	canonHash := chain.CurrentBlock().Hash()
	sideHeaders := make([]*types.Header, len(sideblocks))
	for i, block := range sideblocks {
		sideHeaders[i] = block.Header()
	}
	if n, err := chain.InsertHeaderChain(sideHeaders, 0); err != nil {
		t.Fatalf("header %d: failed to insert into chain: %v", n, err)
	}
	head := chain.CurrentHeader()
	if got := sideblocks[len(sideblocks)-1].Hash(); got != head.Hash() {
		t.Fatalf("head wrong, expected %x got %x", head.Hash(), got)
	}
	// We have now inserted a sidechain.
	if blockByNum := chain.GetBlockByNumber(canonNum); blockByNum != nil {
		t.Errorf("expected block to be gone: %v", blockByNum.NumberU64())
	}
	if headerByNum := chain.GetHeaderByNumber(canonNum); headerByNum != nil {
		t.Errorf("expected header to be gone: %v", headerByNum.Number.Uint64())
	}
	if blockByHash := chain.GetBlockByHash(canonHash); blockByHash == nil {
		t.Errorf("expected block to be present: %x", blockByHash.Hash())
	}
	if headerByHash := chain.GetHeaderByHash(canonHash); headerByHash == nil {
		t.Errorf("expected header to be present: %x", headerByHash.Hash())
	}
}

func TestTransactionIndices(t *testing.T) {
	// Configure and generate a sample block chain
	var (
		gendb   = rawdb.NewMemoryDatabase()
		key, _  = crypto.HexToECDSA("b71c71a67e1177ad4e901695e1b4b9ee17ae16c6668d313eac2f96dbcda3f291")
		address = crypto.PubkeyToAddress(key.PublicKey)
		funds   = big.NewInt(100000000000000000)
		gspec   = &genesisT.Genesis{Config: params.TestChainConfig, Alloc: genesisT.GenesisAlloc{address: {Balance: funds}}, BaseFee: big.NewInt(vars.InitialBaseFee)}
		genesis = MustCommitGenesis(gendb, gspec)
		signer  = types.LatestSigner(gspec.Config)
	)
	height := uint64(128)
	blocks, receipts := GenerateChain(gspec.Config, genesis, ethash.NewFaker(), gendb, int(height), func(i int, block *BlockGen) {
		tx, err := types.SignTx(types.NewTransaction(block.TxNonce(address), common.Address{0x00}, big.NewInt(1000), vars.TxGas, block.header.BaseFee, nil), signer, key)
		if err != nil {
			panic(err)
		}
		block.AddTx(tx)
	})
	blocks2, _ := GenerateChain(gspec.Config, blocks[len(blocks)-1], ethash.NewFaker(), gendb, 10, nil)

	check := func(tail *uint64, chain *BlockChain) {
		stored := rawdb.ReadTxIndexTail(chain.db)
		if tail == nil && stored != nil {
			t.Fatalf("Oldest indexded block mismatch, want nil, have %d", *stored)
		}
		if tail != nil && *stored != *tail {
			t.Fatalf("Oldest indexded block mismatch, want %d, have %d", *tail, *stored)
		}
		if tail != nil {
			for i := *tail; i <= chain.CurrentBlock().NumberU64(); i++ {
				block := rawdb.ReadBlock(chain.db, rawdb.ReadCanonicalHash(chain.db, i), i)
				if block.Transactions().Len() == 0 {
					continue
				}
				for _, tx := range block.Transactions() {
					if index := rawdb.ReadTxLookupEntry(chain.db, tx.Hash()); index == nil {
						t.Fatalf("Miss transaction indice, number %d hash %s", i, tx.Hash().Hex())
					}
				}
			}
			for i := uint64(0); i < *tail; i++ {
				block := rawdb.ReadBlock(chain.db, rawdb.ReadCanonicalHash(chain.db, i), i)
				if block.Transactions().Len() == 0 {
					continue
				}
				for _, tx := range block.Transactions() {
					if index := rawdb.ReadTxLookupEntry(chain.db, tx.Hash()); index != nil {
						t.Fatalf("Transaction indice should be deleted, number %d hash %s", i, tx.Hash().Hex())
					}
				}
			}
		}
	}
	frdir, err := ioutil.TempDir("", "")
	if err != nil {
		t.Fatalf("failed to create temp freezer dir: %v", err)
	}
	defer os.Remove(frdir)
	ancientDb, err := rawdb.NewDatabaseWithFreezer(rawdb.NewMemoryDatabase(), frdir, "", false)
	if err != nil {
		t.Fatalf("failed to create temp freezer db: %v", err)
	}
	MustCommitGenesis(ancientDb, gspec)

	// Import all blocks into ancient db
	l := uint64(0)
	chain, err := NewBlockChain(ancientDb, nil, params.TestChainConfig, ethash.NewFaker(), vm.Config{}, nil, &l)
	if err != nil {
		t.Fatalf("failed to create tester chain: %v", err)
	}
	headers := make([]*types.Header, len(blocks))
	for i, block := range blocks {
		headers[i] = block.Header()
	}
	if n, err := chain.InsertHeaderChain(headers, 0); err != nil {
		t.Fatalf("failed to insert header %d: %v", n, err)
	}
	if n, err := chain.InsertReceiptChain(blocks, receipts, 128); err != nil {
		t.Fatalf("block %d: failed to insert into chain: %v", n, err)
	}
	chain.Stop()
	ancientDb.Close()

	// Init block chain with external ancients, check all needed indices has been indexed.
	limit := []uint64{0, 32, 64, 128}
	for _, l := range limit {
		ancientDb, err = rawdb.NewDatabaseWithFreezer(rawdb.NewMemoryDatabase(), frdir, "", false)
		if err != nil {
			t.Fatalf("failed to create temp freezer db: %v", err)
		}
		MustCommitGenesis(ancientDb, gspec)
		chain, err = NewBlockChain(ancientDb, nil, params.TestChainConfig, ethash.NewFaker(), vm.Config{}, nil, &l)
		if err != nil {
			t.Fatalf("failed to create tester chain: %v", err)
		}
		time.Sleep(50 * time.Millisecond) // Wait for indices initialisation
		var tail uint64
		if l != 0 {
			tail = uint64(128) - l + 1
		}
		check(&tail, chain)
		chain.Stop()
		ancientDb.Close()
	}

	// Reconstruct a block chain which only reserves HEAD-64 tx indices
	ancientDb, err = rawdb.NewDatabaseWithFreezer(rawdb.NewMemoryDatabase(), frdir, "", false)
	if err != nil {
		t.Fatalf("failed to create temp freezer db: %v", err)
	}
	MustCommitGenesis(ancientDb, gspec)

	limit = []uint64{0, 64 /* drop stale */, 32 /* shorten history */, 64 /* extend history */, 0 /* restore all */}
	tails := []uint64{0, 67 /* 130 - 64 + 1 */, 100 /* 131 - 32 + 1 */, 69 /* 132 - 64 + 1 */, 0}
	for i, l := range limit {
		chain, err = NewBlockChain(ancientDb, nil, params.TestChainConfig, ethash.NewFaker(), vm.Config{}, nil, &l)
		if err != nil {
			t.Fatalf("failed to create tester chain: %v", err)
		}
		chain.InsertChain(blocks2[i : i+1]) // Feed chain a higher block to trigger indices updater.
		time.Sleep(50 * time.Millisecond)   // Wait for indices initialisation
		check(&tails[i], chain)
		chain.Stop()
	}
}

func TestSkipStaleTxIndicesInFastSync(t *testing.T) {
	// Configure and generate a sample block chain
	var (
		gendb   = rawdb.NewMemoryDatabase()
		key, _  = crypto.HexToECDSA("b71c71a67e1177ad4e901695e1b4b9ee17ae16c6668d313eac2f96dbcda3f291")
		address = crypto.PubkeyToAddress(key.PublicKey)
		funds   = big.NewInt(100000000000000000)
		gspec   = &genesisT.Genesis{Config: params.TestChainConfig, Alloc: genesisT.GenesisAlloc{address: {Balance: funds}}}
		genesis = MustCommitGenesis(gendb, gspec)
		signer  = types.LatestSigner(gspec.Config)
	)
	height := uint64(128)
	blocks, receipts := GenerateChain(gspec.Config, genesis, ethash.NewFaker(), gendb, int(height), func(i int, block *BlockGen) {
		tx, err := types.SignTx(types.NewTransaction(block.TxNonce(address), common.Address{0x00}, big.NewInt(1000), vars.TxGas, block.header.BaseFee, nil), signer, key)
		if err != nil {
			panic(err)
		}
		block.AddTx(tx)
	})

	check := func(tail *uint64, chain *BlockChain) {
		stored := rawdb.ReadTxIndexTail(chain.db)
		if tail == nil && stored != nil {
			t.Fatalf("Oldest indexded block mismatch, want nil, have %d", *stored)
		}
		if tail != nil && *stored != *tail {
			t.Fatalf("Oldest indexded block mismatch, want %d, have %d", *tail, *stored)
		}
		if tail != nil {
			for i := *tail; i <= chain.CurrentBlock().NumberU64(); i++ {
				block := rawdb.ReadBlock(chain.db, rawdb.ReadCanonicalHash(chain.db, i), i)
				if block.Transactions().Len() == 0 {
					continue
				}
				for _, tx := range block.Transactions() {
					if index := rawdb.ReadTxLookupEntry(chain.db, tx.Hash()); index == nil {
						t.Fatalf("Miss transaction indice, number %d hash %s", i, tx.Hash().Hex())
					}
				}
			}
			for i := uint64(0); i < *tail; i++ {
				block := rawdb.ReadBlock(chain.db, rawdb.ReadCanonicalHash(chain.db, i), i)
				if block.Transactions().Len() == 0 {
					continue
				}
				for _, tx := range block.Transactions() {
					if index := rawdb.ReadTxLookupEntry(chain.db, tx.Hash()); index != nil {
						t.Fatalf("Transaction indice should be deleted, number %d hash %s", i, tx.Hash().Hex())
					}
				}
			}
		}
	}

	frdir, err := ioutil.TempDir("", "")
	if err != nil {
		t.Fatalf("failed to create temp freezer dir: %v", err)
	}
	defer os.Remove(frdir)
	ancientDb, err := rawdb.NewDatabaseWithFreezer(rawdb.NewMemoryDatabase(), frdir, "", false)
	if err != nil {
		t.Fatalf("failed to create temp freezer db: %v", err)
	}
	MustCommitGenesis(ancientDb, gspec)

	// Import all blocks into ancient db, only HEAD-32 indices are kept.
	l := uint64(32)
	chain, err := NewBlockChain(ancientDb, nil, params.TestChainConfig, ethash.NewFaker(), vm.Config{}, nil, &l)
	if err != nil {
		t.Fatalf("failed to create tester chain: %v", err)
	}
	headers := make([]*types.Header, len(blocks))
	for i, block := range blocks {
		headers[i] = block.Header()
	}
	if n, err := chain.InsertHeaderChain(headers, 0); err != nil {
		t.Fatalf("failed to insert header %d: %v", n, err)
	}
	// The indices before ancient-N(32) should be ignored. After that all blocks should be indexed.
	if n, err := chain.InsertReceiptChain(blocks, receipts, 64); err != nil {
		t.Fatalf("block %d: failed to insert into chain: %v", n, err)
	}
	tail := uint64(32)
	check(&tail, chain)
}

// Benchmarks large blocks with value transfers to non-existing accounts
func benchmarkLargeNumberOfValueToNonexisting(b *testing.B, numTxs, numBlocks int, recipientFn func(uint64) common.Address, dataFn func(uint64) []byte) {
	var (
		signer          = types.HomesteadSigner{}
		testBankKey, _  = crypto.HexToECDSA("b71c71a67e1177ad4e901695e1b4b9ee17ae16c6668d313eac2f96dbcda3f291")
		testBankAddress = crypto.PubkeyToAddress(testBankKey.PublicKey)
		bankFunds       = big.NewInt(100000000000000000)
		gspec           = genesisT.Genesis{
			Config: params.TestChainConfig,
			Alloc: genesisT.GenesisAlloc{
				testBankAddress: {Balance: bankFunds},
				common.HexToAddress("0xc0de"): {
					Code:    []byte{0x60, 0x01, 0x50},
					Balance: big.NewInt(0),
				}, // push 1, pop
			},
			GasLimit: 100e6, // 100 M
		}
	)
	// Generate the original common chain segment and the two competing forks
	engine := ethash.NewFaker()
	db := rawdb.NewMemoryDatabase()
	genesis := MustCommitGenesis(db, &gspec)

	blockGenerator := func(i int, block *BlockGen) {
		block.SetCoinbase(common.Address{1})
		for txi := 0; txi < numTxs; txi++ {
			uniq := uint64(i*numTxs + txi)
			recipient := recipientFn(uniq)
<<<<<<< HEAD
			tx, err := types.SignTx(types.NewTransaction(uniq, recipient, big.NewInt(1), vars.TxGas, big.NewInt(1), nil), signer, testBankKey)
=======
			tx, err := types.SignTx(types.NewTransaction(uniq, recipient, big.NewInt(1), params.TxGas, block.header.BaseFee, nil), signer, testBankKey)
>>>>>>> 6c4dc6c3
			if err != nil {
				b.Error(err)
			}
			block.AddTx(tx)
		}
	}

	shared, _ := GenerateChain(params.TestChainConfig, genesis, engine, db, numBlocks, blockGenerator)
	b.StopTimer()
	b.ResetTimer()
	for i := 0; i < b.N; i++ {
		// Import the shared chain and the original canonical one
		diskdb := rawdb.NewMemoryDatabase()
		MustCommitGenesis(diskdb, &gspec)

		chain, err := NewBlockChain(diskdb, nil, params.TestChainConfig, engine, vm.Config{}, nil, nil)
		if err != nil {
			b.Fatalf("failed to create tester chain: %v", err)
		}
		b.StartTimer()
		if _, err := chain.InsertChain(shared); err != nil {
			b.Fatalf("failed to insert shared chain: %v", err)
		}
		b.StopTimer()
		if got := chain.CurrentBlock().Transactions().Len(); got != numTxs*numBlocks {
			b.Fatalf("Transactions were not included, expected %d, got %d", numTxs*numBlocks, got)

		}
	}
}

func BenchmarkBlockChain_1x1000ValueTransferToNonexisting(b *testing.B) {
	var (
		numTxs    = 1000
		numBlocks = 1
	)
	recipientFn := func(nonce uint64) common.Address {
		return common.BigToAddress(big.NewInt(0).SetUint64(1337 + nonce))
	}
	dataFn := func(nonce uint64) []byte {
		return nil
	}
	benchmarkLargeNumberOfValueToNonexisting(b, numTxs, numBlocks, recipientFn, dataFn)
}

func BenchmarkBlockChain_1x1000ValueTransferToExisting(b *testing.B) {
	var (
		numTxs    = 1000
		numBlocks = 1
	)
	b.StopTimer()
	b.ResetTimer()

	recipientFn := func(nonce uint64) common.Address {
		return common.BigToAddress(big.NewInt(0).SetUint64(1337))
	}
	dataFn := func(nonce uint64) []byte {
		return nil
	}
	benchmarkLargeNumberOfValueToNonexisting(b, numTxs, numBlocks, recipientFn, dataFn)
}

func BenchmarkBlockChain_1x1000Executions(b *testing.B) {
	var (
		numTxs    = 1000
		numBlocks = 1
	)
	b.StopTimer()
	b.ResetTimer()

	recipientFn := func(nonce uint64) common.Address {
		return common.BigToAddress(big.NewInt(0).SetUint64(0xc0de))
	}
	dataFn := func(nonce uint64) []byte {
		return nil
	}
	benchmarkLargeNumberOfValueToNonexisting(b, numTxs, numBlocks, recipientFn, dataFn)
}

// Tests that importing a some old blocks, where all blocks are before the
// pruning point.
// This internally leads to a sidechain import, since the blocks trigger an
// ErrPrunedAncestor error.
// This may e.g. happen if
//   1. Downloader rollbacks a batch of inserted blocks and exits
//   2. Downloader starts to sync again
//   3. The blocks fetched are all known and canonical blocks
func TestSideImportPrunedBlocks(t *testing.T) {
	// Generate a canonical chain to act as the main dataset
	engine := ethash.NewFaker()
	db := rawdb.NewMemoryDatabase()
	gspec := &genesisT.Genesis{BaseFee: big.NewInt(vars.InitialBaseFee)}
	genesis := MustCommitGenesis(db, gspec)

	// Generate and import the canonical chain
	blocks, _ := GenerateChain(params.TestChainConfig, genesis, engine, db, 2*TriesInMemory, nil)
	diskdb := rawdb.NewMemoryDatabase()
	MustCommitGenesis(diskdb, gspec)
	chain, err := NewBlockChain(diskdb, nil, params.TestChainConfig, engine, vm.Config{}, nil, nil)
	if err != nil {
		t.Fatalf("failed to create tester chain: %v", err)
	}
	if n, err := chain.InsertChain(blocks); err != nil {
		t.Fatalf("block %d: failed to insert into chain: %v", n, err)
	}

	lastPrunedIndex := len(blocks) - TriesInMemory - 1
	lastPrunedBlock := blocks[lastPrunedIndex]

	// Verify pruning of lastPrunedBlock
	if chain.HasBlockAndState(lastPrunedBlock.Hash(), lastPrunedBlock.NumberU64()) {
		t.Errorf("Block %d not pruned", lastPrunedBlock.NumberU64())
	}
	firstNonPrunedBlock := blocks[len(blocks)-TriesInMemory]
	// Verify firstNonPrunedBlock is not pruned
	if !chain.HasBlockAndState(firstNonPrunedBlock.Hash(), firstNonPrunedBlock.NumberU64()) {
		t.Errorf("Block %d pruned", firstNonPrunedBlock.NumberU64())
	}
	// Now re-import some old blocks
	blockToReimport := blocks[5:8]
	_, err = chain.InsertChain(blockToReimport)
	if err != nil {
		t.Errorf("Got error, %v", err)
	}
}

// TestDeleteCreateRevert tests a weird state transition corner case that we hit
// while changing the internals of statedb. The workflow is that a contract is
// self destructed, then in a followup transaction (but same block) it's created
// again and the transaction reverted.
//
// The original statedb implementation flushed dirty objects to the tries after
// each transaction, so this works ok. The rework accumulated writes in memory
// first, but the journal wiped the entire state object on create-revert.
func TestDeleteCreateRevert(t *testing.T) {
	var (
		aa = common.HexToAddress("0x000000000000000000000000000000000000aaaa")
		bb = common.HexToAddress("0x000000000000000000000000000000000000bbbb")
		// Generate a canonical chain to act as the main dataset
		engine = ethash.NewFaker()
		db     = rawdb.NewMemoryDatabase()

		// A sender who makes transactions, has some funds
		key, _  = crypto.HexToECDSA("b71c71a67e1177ad4e901695e1b4b9ee17ae16c6668d313eac2f96dbcda3f291")
		address = crypto.PubkeyToAddress(key.PublicKey)
		funds   = big.NewInt(100000000000000000)
		gspec   = &genesisT.Genesis{
			Config: params.TestChainConfig,
			Alloc: genesisT.GenesisAlloc{
				address: {Balance: funds},
				// The address 0xAAAAA selfdestructs if called
				aa: {
					// Code needs to just selfdestruct
					Code:    []byte{byte(vm.PC), byte(vm.SELFDESTRUCT)},
					Nonce:   1,
					Balance: big.NewInt(0),
				},
				// The address 0xBBBB send 1 wei to 0xAAAA, then reverts
				bb: {
					Code: []byte{
						byte(vm.PC),          // [0]
						byte(vm.DUP1),        // [0,0]
						byte(vm.DUP1),        // [0,0,0]
						byte(vm.DUP1),        // [0,0,0,0]
						byte(vm.PUSH1), 0x01, // [0,0,0,0,1] (value)
						byte(vm.PUSH2), 0xaa, 0xaa, // [0,0,0,0,1, 0xaaaa]
						byte(vm.GAS),
						byte(vm.CALL),
						byte(vm.REVERT),
					},
					Balance: big.NewInt(1),
				},
			},
		}
		genesis = MustCommitGenesis(db, gspec)
	)

	blocks, _ := GenerateChain(params.TestChainConfig, genesis, engine, db, 1, func(i int, b *BlockGen) {
		b.SetCoinbase(common.Address{1})
		// One transaction to AAAA
		tx, _ := types.SignTx(types.NewTransaction(0, aa,
			big.NewInt(0), 50000, b.header.BaseFee, nil), types.HomesteadSigner{}, key)
		b.AddTx(tx)
		// One transaction to BBBB
		tx, _ = types.SignTx(types.NewTransaction(1, bb,
			big.NewInt(0), 100000, b.header.BaseFee, nil), types.HomesteadSigner{}, key)
		b.AddTx(tx)
	})
	// Import the canonical chain
	diskdb := rawdb.NewMemoryDatabase()
	MustCommitGenesis(diskdb, gspec)

	chain, err := NewBlockChain(diskdb, nil, params.TestChainConfig, engine, vm.Config{}, nil, nil)
	if err != nil {
		t.Fatalf("failed to create tester chain: %v", err)
	}
	if n, err := chain.InsertChain(blocks); err != nil {
		t.Fatalf("block %d: failed to insert into chain: %v", n, err)
	}
}

// TestDeleteRecreateSlots tests a state-transition that contains both deletion
// and recreation of contract state.
// Contract A exists, has slots 1 and 2 set
// Tx 1: Selfdestruct A
// Tx 2: Re-create A, set slots 3 and 4
// Expected outcome is that _all_ slots are cleared from A, due to the selfdestruct,
// and then the new slots exist
func TestDeleteRecreateSlots(t *testing.T) {
	var (
		// Generate a canonical chain to act as the main dataset
		engine = ethash.NewFaker()
		db     = rawdb.NewMemoryDatabase()
		// A sender who makes transactions, has some funds
		key, _    = crypto.HexToECDSA("b71c71a67e1177ad4e901695e1b4b9ee17ae16c6668d313eac2f96dbcda3f291")
		address   = crypto.PubkeyToAddress(key.PublicKey)
		funds     = big.NewInt(1000000000000000)
		bb        = common.HexToAddress("0x000000000000000000000000000000000000bbbb")
		aaStorage = make(map[common.Hash]common.Hash)          // Initial storage in AA
		aaCode    = []byte{byte(vm.PC), byte(vm.SELFDESTRUCT)} // Code for AA (simple selfdestruct)
	)
	// Populate two slots
	aaStorage[common.HexToHash("01")] = common.HexToHash("01")
	aaStorage[common.HexToHash("02")] = common.HexToHash("02")

	// The bb-code needs to CREATE2 the aa contract. It consists of
	// both initcode and deployment code
	// initcode:
	// 1. Set slots 3=3, 4=4,
	// 2. Return aaCode

	initCode := []byte{
		byte(vm.PUSH1), 0x3, // value
		byte(vm.PUSH1), 0x3, // location
		byte(vm.SSTORE),     // Set slot[3] = 1
		byte(vm.PUSH1), 0x4, // value
		byte(vm.PUSH1), 0x4, // location
		byte(vm.SSTORE), // Set slot[4] = 1
		// Slots are set, now return the code
		byte(vm.PUSH2), byte(vm.PC), byte(vm.SELFDESTRUCT), // Push code on stack
		byte(vm.PUSH1), 0x0, // memory start on stack
		byte(vm.MSTORE),
		// Code is now in memory.
		byte(vm.PUSH1), 0x2, // size
		byte(vm.PUSH1), byte(32 - 2), // offset
		byte(vm.RETURN),
	}
	if l := len(initCode); l > 32 {
		t.Fatalf("init code is too long for a pushx, need a more elaborate deployer")
	}
	bbCode := []byte{
		// Push initcode onto stack
		byte(vm.PUSH1) + byte(len(initCode)-1)}
	bbCode = append(bbCode, initCode...)
	bbCode = append(bbCode, []byte{
		byte(vm.PUSH1), 0x0, // memory start on stack
		byte(vm.MSTORE),
		byte(vm.PUSH1), 0x00, // salt
		byte(vm.PUSH1), byte(len(initCode)), // size
		byte(vm.PUSH1), byte(32 - len(initCode)), // offset
		byte(vm.PUSH1), 0x00, // endowment
		byte(vm.CREATE2),
	}...)

	initHash := crypto.Keccak256Hash(initCode)
	aa := crypto.CreateAddress2(bb, [32]byte{}, initHash[:])
	t.Logf("Destination address: %x\n", aa)

	gspec := &genesisT.Genesis{
		Config: params.TestChainConfig,
		Alloc: genesisT.GenesisAlloc{
			address: {Balance: funds},
			// The address 0xAAAAA selfdestructs if called
			aa: {
				// Code needs to just selfdestruct
				Code:    aaCode,
				Nonce:   1,
				Balance: big.NewInt(0),
				Storage: aaStorage,
			},
			// The contract BB recreates AA
			bb: {
				Code:    bbCode,
				Balance: big.NewInt(1),
			},
		},
	}
	genesis := MustCommitGenesis(db, gspec)

	blocks, _ := GenerateChain(params.TestChainConfig, genesis, engine, db, 1, func(i int, b *BlockGen) {
		b.SetCoinbase(common.Address{1})
		// One transaction to AA, to kill it
		tx, _ := types.SignTx(types.NewTransaction(0, aa,
			big.NewInt(0), 50000, b.header.BaseFee, nil), types.HomesteadSigner{}, key)
		b.AddTx(tx)
		// One transaction to BB, to recreate AA
		tx, _ = types.SignTx(types.NewTransaction(1, bb,
			big.NewInt(0), 100000, b.header.BaseFee, nil), types.HomesteadSigner{}, key)
		b.AddTx(tx)
	})
	// Import the canonical chain
	diskdb := rawdb.NewMemoryDatabase()
	MustCommitGenesis(diskdb, gspec)
	chain, err := NewBlockChain(diskdb, nil, params.TestChainConfig, engine, vm.Config{
		Debug:  true,
		Tracer: vm.NewJSONLogger(nil, os.Stdout),
	}, nil, nil)
	if err != nil {
		t.Fatalf("failed to create tester chain: %v", err)
	}
	if n, err := chain.InsertChain(blocks); err != nil {
		t.Fatalf("block %d: failed to insert into chain: %v", n, err)
	}
	statedb, _ := chain.State()

	// If all is correct, then slot 1 and 2 are zero
	if got, exp := statedb.GetState(aa, common.HexToHash("01")), (common.Hash{}); got != exp {
		t.Errorf("got %x exp %x", got, exp)
	}
	if got, exp := statedb.GetState(aa, common.HexToHash("02")), (common.Hash{}); got != exp {
		t.Errorf("got %x exp %x", got, exp)
	}
	// Also, 3 and 4 should be set
	if got, exp := statedb.GetState(aa, common.HexToHash("03")), common.HexToHash("03"); got != exp {
		t.Fatalf("got %x exp %x", got, exp)
	}
	if got, exp := statedb.GetState(aa, common.HexToHash("04")), common.HexToHash("04"); got != exp {
		t.Fatalf("got %x exp %x", got, exp)
	}
}

// TestDeleteRecreateAccount tests a state-transition that contains deletion of a
// contract with storage, and a recreate of the same contract via a
// regular value-transfer
// Expected outcome is that _all_ slots are cleared from A
func TestDeleteRecreateAccount(t *testing.T) {
	var (
		// Generate a canonical chain to act as the main dataset
		engine = ethash.NewFaker()
		db     = rawdb.NewMemoryDatabase()
		// A sender who makes transactions, has some funds
		key, _  = crypto.HexToECDSA("b71c71a67e1177ad4e901695e1b4b9ee17ae16c6668d313eac2f96dbcda3f291")
		address = crypto.PubkeyToAddress(key.PublicKey)
		funds   = big.NewInt(1000000000000000)

		aa        = common.HexToAddress("0x7217d81b76bdd8707601e959454e3d776aee5f43")
		aaStorage = make(map[common.Hash]common.Hash)          // Initial storage in AA
		aaCode    = []byte{byte(vm.PC), byte(vm.SELFDESTRUCT)} // Code for AA (simple selfdestruct)
	)
	// Populate two slots
	aaStorage[common.HexToHash("01")] = common.HexToHash("01")
	aaStorage[common.HexToHash("02")] = common.HexToHash("02")

	gspec := &genesisT.Genesis{
		Config: params.TestChainConfig,
		Alloc: genesisT.GenesisAlloc{
			address: {Balance: funds},
			// The address 0xAAAAA selfdestructs if called
			aa: {
				// Code needs to just selfdestruct
				Code:    aaCode,
				Nonce:   1,
				Balance: big.NewInt(0),
				Storage: aaStorage,
			},
		},
	}
	genesis := MustCommitGenesis(db, gspec)

	blocks, _ := GenerateChain(params.TestChainConfig, genesis, engine, db, 1, func(i int, b *BlockGen) {
		b.SetCoinbase(common.Address{1})
		// One transaction to AA, to kill it
		tx, _ := types.SignTx(types.NewTransaction(0, aa,
			big.NewInt(0), 50000, b.header.BaseFee, nil), types.HomesteadSigner{}, key)
		b.AddTx(tx)
		// One transaction to AA, to recreate it (but without storage
		tx, _ = types.SignTx(types.NewTransaction(1, aa,
			big.NewInt(1), 100000, b.header.BaseFee, nil), types.HomesteadSigner{}, key)
		b.AddTx(tx)
	})
	// Import the canonical chain
	diskdb := rawdb.NewMemoryDatabase()
	MustCommitGenesis(diskdb, gspec)
	chain, err := NewBlockChain(diskdb, nil, params.TestChainConfig, engine, vm.Config{
		Debug:  true,
		Tracer: vm.NewJSONLogger(nil, os.Stdout),
	}, nil, nil)
	if err != nil {
		t.Fatalf("failed to create tester chain: %v", err)
	}
	if n, err := chain.InsertChain(blocks); err != nil {
		t.Fatalf("block %d: failed to insert into chain: %v", n, err)
	}
	statedb, _ := chain.State()

	// If all is correct, then both slots are zero
	if got, exp := statedb.GetState(aa, common.HexToHash("01")), (common.Hash{}); got != exp {
		t.Errorf("got %x exp %x", got, exp)
	}
	if got, exp := statedb.GetState(aa, common.HexToHash("02")), (common.Hash{}); got != exp {
		t.Errorf("got %x exp %x", got, exp)
	}
}

// TestDeleteRecreateSlotsAcrossManyBlocks tests multiple state-transition that contains both deletion
// and recreation of contract state.
// Contract A exists, has slots 1 and 2 set
// Tx 1: Selfdestruct A
// Tx 2: Re-create A, set slots 3 and 4
// Expected outcome is that _all_ slots are cleared from A, due to the selfdestruct,
// and then the new slots exist
func TestDeleteRecreateSlotsAcrossManyBlocks(t *testing.T) {
	var (
		// Generate a canonical chain to act as the main dataset
		engine = ethash.NewFaker()
		db     = rawdb.NewMemoryDatabase()
		// A sender who makes transactions, has some funds
		key, _    = crypto.HexToECDSA("b71c71a67e1177ad4e901695e1b4b9ee17ae16c6668d313eac2f96dbcda3f291")
		address   = crypto.PubkeyToAddress(key.PublicKey)
		funds     = big.NewInt(1000000000000000)
		bb        = common.HexToAddress("0x000000000000000000000000000000000000bbbb")
		aaStorage = make(map[common.Hash]common.Hash)          // Initial storage in AA
		aaCode    = []byte{byte(vm.PC), byte(vm.SELFDESTRUCT)} // Code for AA (simple selfdestruct)
	)
	// Populate two slots
	aaStorage[common.HexToHash("01")] = common.HexToHash("01")
	aaStorage[common.HexToHash("02")] = common.HexToHash("02")

	// The bb-code needs to CREATE2 the aa contract. It consists of
	// both initcode and deployment code
	// initcode:
	// 1. Set slots 3=blocknum+1, 4=4,
	// 2. Return aaCode

	initCode := []byte{
		byte(vm.PUSH1), 0x1, //
		byte(vm.NUMBER),     // value = number + 1
		byte(vm.ADD),        //
		byte(vm.PUSH1), 0x3, // location
		byte(vm.SSTORE),     // Set slot[3] = number + 1
		byte(vm.PUSH1), 0x4, // value
		byte(vm.PUSH1), 0x4, // location
		byte(vm.SSTORE), // Set slot[4] = 4
		// Slots are set, now return the code
		byte(vm.PUSH2), byte(vm.PC), byte(vm.SELFDESTRUCT), // Push code on stack
		byte(vm.PUSH1), 0x0, // memory start on stack
		byte(vm.MSTORE),
		// Code is now in memory.
		byte(vm.PUSH1), 0x2, // size
		byte(vm.PUSH1), byte(32 - 2), // offset
		byte(vm.RETURN),
	}
	if l := len(initCode); l > 32 {
		t.Fatalf("init code is too long for a pushx, need a more elaborate deployer")
	}
	bbCode := []byte{
		// Push initcode onto stack
		byte(vm.PUSH1) + byte(len(initCode)-1)}
	bbCode = append(bbCode, initCode...)
	bbCode = append(bbCode, []byte{
		byte(vm.PUSH1), 0x0, // memory start on stack
		byte(vm.MSTORE),
		byte(vm.PUSH1), 0x00, // salt
		byte(vm.PUSH1), byte(len(initCode)), // size
		byte(vm.PUSH1), byte(32 - len(initCode)), // offset
		byte(vm.PUSH1), 0x00, // endowment
		byte(vm.CREATE2),
	}...)

	initHash := crypto.Keccak256Hash(initCode)
	aa := crypto.CreateAddress2(bb, [32]byte{}, initHash[:])
	t.Logf("Destination address: %x\n", aa)
	gspec := &genesisT.Genesis{
		Config: params.TestChainConfig,
		Alloc: genesisT.GenesisAlloc{
			address: {Balance: funds},
			// The address 0xAAAAA selfdestructs if called
			aa: {
				// Code needs to just selfdestruct
				Code:    aaCode,
				Nonce:   1,
				Balance: big.NewInt(0),
				Storage: aaStorage,
			},
			// The contract BB recreates AA
			bb: {
				Code:    bbCode,
				Balance: big.NewInt(1),
			},
		},
	}
	genesis := MustCommitGenesis(db, gspec)
	var nonce uint64

	type expectation struct {
		exist    bool
		blocknum int
		values   map[int]int
	}
	var current = &expectation{
		exist:    true, // exists in genesis
		blocknum: 0,
		values:   map[int]int{1: 1, 2: 2},
	}
	var expectations []*expectation
	var newDestruct = func(e *expectation, b *BlockGen) *types.Transaction {
		tx, _ := types.SignTx(types.NewTransaction(nonce, aa,
			big.NewInt(0), 50000, b.header.BaseFee, nil), types.HomesteadSigner{}, key)
		nonce++
		if e.exist {
			e.exist = false
			e.values = nil
		}
		t.Logf("block %d; adding destruct\n", e.blocknum)
		return tx
	}
	var newResurrect = func(e *expectation, b *BlockGen) *types.Transaction {
		tx, _ := types.SignTx(types.NewTransaction(nonce, bb,
			big.NewInt(0), 100000, b.header.BaseFee, nil), types.HomesteadSigner{}, key)
		nonce++
		if !e.exist {
			e.exist = true
			e.values = map[int]int{3: e.blocknum + 1, 4: 4}
		}
		t.Logf("block %d; adding resurrect\n", e.blocknum)
		return tx
	}

	blocks, _ := GenerateChain(params.TestChainConfig, genesis, engine, db, 150, func(i int, b *BlockGen) {
		var exp = new(expectation)
		exp.blocknum = i + 1
		exp.values = make(map[int]int)
		for k, v := range current.values {
			exp.values[k] = v
		}
		exp.exist = current.exist

		b.SetCoinbase(common.Address{1})
		if i%2 == 0 {
			b.AddTx(newDestruct(exp, b))
		}
		if i%3 == 0 {
			b.AddTx(newResurrect(exp, b))
		}
		if i%5 == 0 {
			b.AddTx(newDestruct(exp, b))
		}
		if i%7 == 0 {
			b.AddTx(newResurrect(exp, b))
		}
		expectations = append(expectations, exp)
		current = exp
	})
	// Import the canonical chain
	diskdb := rawdb.NewMemoryDatabase()
	MustCommitGenesis(diskdb, gspec)
	chain, err := NewBlockChain(diskdb, nil, params.TestChainConfig, engine, vm.Config{
		//Debug:  true,
		//Tracer: vm.NewJSONLogger(nil, os.Stdout),
	}, nil, nil)
	if err != nil {
		t.Fatalf("failed to create tester chain: %v", err)
	}
	var asHash = func(num int) common.Hash {
		return common.BytesToHash([]byte{byte(num)})
	}
	for i, block := range blocks {
		blockNum := i + 1
		if n, err := chain.InsertChain([]*types.Block{block}); err != nil {
			t.Fatalf("block %d: failed to insert into chain: %v", n, err)
		}
		statedb, _ := chain.State()
		// If all is correct, then slot 1 and 2 are zero
		if got, exp := statedb.GetState(aa, common.HexToHash("01")), (common.Hash{}); got != exp {
			t.Errorf("block %d, got %x exp %x", blockNum, got, exp)
		}
		if got, exp := statedb.GetState(aa, common.HexToHash("02")), (common.Hash{}); got != exp {
			t.Errorf("block %d, got %x exp %x", blockNum, got, exp)
		}
		exp := expectations[i]
		if exp.exist {
			if !statedb.Exist(aa) {
				t.Fatalf("block %d, expected %v to exist, it did not", blockNum, aa)
			}
			for slot, val := range exp.values {
				if gotValue, expValue := statedb.GetState(aa, asHash(slot)), asHash(val); gotValue != expValue {
					t.Fatalf("block %d, slot %d, got %x exp %x", blockNum, slot, gotValue, expValue)
				}
			}
		} else {
			if statedb.Exist(aa) {
				t.Fatalf("block %d, expected %v to not exist, it did", blockNum, aa)
			}
		}
	}
}

// TestInitThenFailCreateContract tests a pretty notorious case that happened
// on mainnet over blocks 7338108, 7338110 and 7338115.
// - Block 7338108: address e771789f5cccac282f23bb7add5690e1f6ca467c is initiated
//   with 0.001 ether (thus created but no code)
// - Block 7338110: a CREATE2 is attempted. The CREATE2 would deploy code on
//   the same address e771789f5cccac282f23bb7add5690e1f6ca467c. However, the
//   deployment fails due to OOG during initcode execution
// - Block 7338115: another tx checks the balance of
//   e771789f5cccac282f23bb7add5690e1f6ca467c, and the snapshotter returned it as
//   zero.
//
// The problem being that the snapshotter maintains a destructset, and adds items
// to the destructset in case something is created "onto" an existing item.
// We need to either roll back the snapDestructs, or not place it into snapDestructs
// in the first place.
//
func TestInitThenFailCreateContract(t *testing.T) {
	var (
		// Generate a canonical chain to act as the main dataset
		engine = ethash.NewFaker()
		db     = rawdb.NewMemoryDatabase()
		// A sender who makes transactions, has some funds
		key, _  = crypto.HexToECDSA("b71c71a67e1177ad4e901695e1b4b9ee17ae16c6668d313eac2f96dbcda3f291")
		address = crypto.PubkeyToAddress(key.PublicKey)
		funds   = big.NewInt(1000000000000000)
		bb      = common.HexToAddress("0x000000000000000000000000000000000000bbbb")
	)

	// The bb-code needs to CREATE2 the aa contract. It consists of
	// both initcode and deployment code
	// initcode:
	// 1. If blocknum < 1, error out (e.g invalid opcode)
	// 2. else, return a snippet of code
	initCode := []byte{
		byte(vm.PUSH1), 0x1, // y (2)
		byte(vm.NUMBER), // x (number)
		byte(vm.GT),     // x > y?
		byte(vm.PUSH1), byte(0x8),
		byte(vm.JUMPI), // jump to label if number > 2
		byte(0xFE),     // illegal opcode
		byte(vm.JUMPDEST),
		byte(vm.PUSH1), 0x2, // size
		byte(vm.PUSH1), 0x0, // offset
		byte(vm.RETURN), // return 2 bytes of zero-code
	}
	if l := len(initCode); l > 32 {
		t.Fatalf("init code is too long for a pushx, need a more elaborate deployer")
	}
	bbCode := []byte{
		// Push initcode onto stack
		byte(vm.PUSH1) + byte(len(initCode)-1)}
	bbCode = append(bbCode, initCode...)
	bbCode = append(bbCode, []byte{
		byte(vm.PUSH1), 0x0, // memory start on stack
		byte(vm.MSTORE),
		byte(vm.PUSH1), 0x00, // salt
		byte(vm.PUSH1), byte(len(initCode)), // size
		byte(vm.PUSH1), byte(32 - len(initCode)), // offset
		byte(vm.PUSH1), 0x00, // endowment
		byte(vm.CREATE2),
	}...)

	initHash := crypto.Keccak256Hash(initCode)
	aa := crypto.CreateAddress2(bb, [32]byte{}, initHash[:])
	t.Logf("Destination address: %x\n", aa)

	gspec := &genesisT.Genesis{
		Config: params.TestChainConfig,
		Alloc: genesisT.GenesisAlloc{
			address: {Balance: funds},
			// The address aa has some funds
			aa: {Balance: big.NewInt(100000)},
			// The contract BB tries to create code onto AA
			bb: {
				Code:    bbCode,
				Balance: big.NewInt(1),
			},
		},
	}
	genesis := MustCommitGenesis(db, gspec)
	nonce := uint64(0)
	blocks, _ := GenerateChain(params.TestChainConfig, genesis, engine, db, 4, func(i int, b *BlockGen) {
		b.SetCoinbase(common.Address{1})
		// One transaction to BB
		tx, _ := types.SignTx(types.NewTransaction(nonce, bb,
			big.NewInt(0), 100000, b.header.BaseFee, nil), types.HomesteadSigner{}, key)
		b.AddTx(tx)
		nonce++
	})

	// Import the canonical chain
	diskdb := rawdb.NewMemoryDatabase()
	MustCommitGenesis(diskdb, gspec)
	chain, err := NewBlockChain(diskdb, nil, params.TestChainConfig, engine, vm.Config{
		//Debug:  true,
		//Tracer: vm.NewJSONLogger(nil, os.Stdout),
	}, nil, nil)
	if err != nil {
		t.Fatalf("failed to create tester chain: %v", err)
	}
	statedb, _ := chain.State()
	if got, exp := statedb.GetBalance(aa), big.NewInt(100000); got.Cmp(exp) != 0 {
		t.Fatalf("Genesis err, got %v exp %v", got, exp)
	}
	// First block tries to create, but fails
	{
		block := blocks[0]
		if _, err := chain.InsertChain([]*types.Block{blocks[0]}); err != nil {
			t.Fatalf("block %d: failed to insert into chain: %v", block.NumberU64(), err)
		}
		statedb, _ = chain.State()
		if got, exp := statedb.GetBalance(aa), big.NewInt(100000); got.Cmp(exp) != 0 {
			t.Fatalf("block %d: got %v exp %v", block.NumberU64(), got, exp)
		}
	}
	// Import the rest of the blocks
	for _, block := range blocks[1:] {
		if _, err := chain.InsertChain([]*types.Block{block}); err != nil {
			t.Fatalf("block %d: failed to insert into chain: %v", block.NumberU64(), err)
		}
	}
}

// TestEIP2718Transition tests that an EIP-2718 transaction will be accepted
// after the fork block has passed. This is verified by sending an EIP-2930
// access list transaction, which specifies a single slot access, and then
// checking that the gas usage of a hot SLOAD and a cold SLOAD are calculated
// correctly.
func TestEIP2718Transition(t *testing.T) {
	var (
		aa = common.HexToAddress("0x000000000000000000000000000000000000aaaa")

		// Generate a canonical chain to act as the main dataset
		engine = ethash.NewFaker()
		db     = rawdb.NewMemoryDatabase()

		// A sender who makes transactions, has some funds
		key, _  = crypto.HexToECDSA("b71c71a67e1177ad4e901695e1b4b9ee17ae16c6668d313eac2f96dbcda3f291")
		address = crypto.PubkeyToAddress(key.PublicKey)
		funds   = big.NewInt(1000000000000000)
		gspec   = &genesisT.Genesis{
			Config: params.TestChainConfig,
			Alloc: genesisT.GenesisAlloc{
				address: {Balance: funds},
				// The address 0xAAAA sloads 0x00 and 0x01
				aa: {
					Code: []byte{
						byte(vm.PC),
						byte(vm.PC),
						byte(vm.SLOAD),
						byte(vm.SLOAD),
					},
					Nonce:   0,
					Balance: big.NewInt(0),
				},
			},
		}
		genesis = MustCommitGenesis(db, gspec)
	)

	blocks, _ := GenerateChain(gspec.Config, genesis, engine, db, 1, func(i int, b *BlockGen) {
		b.SetCoinbase(common.Address{1})

		// One transaction to 0xAAAA
		signer := types.LatestSigner(gspec.Config)
		tx, _ := types.SignNewTx(key, signer, &types.AccessListTx{
			ChainID:  gspec.Config.GetChainID(),
			Nonce:    0,
			To:       &aa,
			Gas:      30000,
			GasPrice: b.header.BaseFee,
			AccessList: types.AccessList{{
				Address:     aa,
				StorageKeys: []common.Hash{{0}},
			}},
		})
		b.AddTx(tx)
	})

	// Import the canonical chain
	diskdb := rawdb.NewMemoryDatabase()
	MustCommitGenesis(diskdb, gspec)

	chain, err := NewBlockChain(diskdb, nil, gspec.Config, engine, vm.Config{}, nil, nil)
	if err != nil {
		t.Fatalf("failed to create tester chain: %v", err)
	}
	if n, err := chain.InsertChain(blocks); err != nil {
		t.Fatalf("block %d: failed to insert into chain: %v", n, err)
	}

	block := chain.GetBlockByNumber(1)

	// Expected gas is intrinsic + 2 * pc + hot load + cold load, since only one load is in the access list
	expected := vars.TxGas + vars.TxAccessListAddressGas + vars.TxAccessListStorageKeyGas +
		vm.GasQuickStep*2 + vars.WarmStorageReadCostEIP2929 + vars.ColdSloadCostEIP2929
	if block.GasUsed() != expected {
		t.Fatalf("incorrect amount of gas spent: expected %d, got %d", expected, block.GasUsed())

	}
}

// TestEIP1559Transition tests the following:
//
// 1. A transaction whose gasFeeCap is greater than the baseFee is valid.
// 2. Gas accounting for access lists on EIP-1559 transactions is correct.
// 3. Only the transaction's tip will be received by the coinbase.
// 4. The transaction sender pays for both the tip and baseFee.
// 5. The coinbase receives only the partially realized tip when
//    gasFeeCap - gasTipCap < baseFee.
// 6. Legacy transaction behave as expected (e.g. gasPrice = gasFeeCap = gasTipCap).
func TestEIP1559Transition(t *testing.T) {
	var (
		aa = common.HexToAddress("0x000000000000000000000000000000000000aaaa")

		// Generate a canonical chain to act as the main dataset
		engine = ethash.NewFaker()
		db     = rawdb.NewMemoryDatabase()

		// A sender who makes transactions, has some funds
		key1, _ = crypto.HexToECDSA("b71c71a67e1177ad4e901695e1b4b9ee17ae16c6668d313eac2f96dbcda3f291")
		key2, _ = crypto.HexToECDSA("8a1f9a8f95be41cd7ccb6168179afb4504aefe388d1e14474d32c45c72ce7b7a")
		addr1   = crypto.PubkeyToAddress(key1.PublicKey)
		addr2   = crypto.PubkeyToAddress(key2.PublicKey)
		funds   = new(big.Int).Mul(common.Big1, big.NewInt(vars.Ether))
		gspec   = &genesisT.Genesis{
			Config: params.AllEthashProtocolChanges,
			Alloc: genesisT.GenesisAlloc{
				addr1: {Balance: funds},
				addr2: {Balance: funds},
				// The address 0xAAAA sloads 0x00 and 0x01
				aa: {
					Code: []byte{
						byte(vm.PC),
						byte(vm.PC),
						byte(vm.SLOAD),
						byte(vm.SLOAD),
					},
					Nonce:   0,
					Balance: big.NewInt(0),
				},
			},
		}
	)

	zero := uint64(0)
	// Berlin
	gspec.SetEIP2565Transition(&zero)
	gspec.SetEIP2718Transition(&zero)
	gspec.SetEIP2929Transition(&zero)
	gspec.SetEIP2930Transition(&zero)
	// London
	gspec.SetEIP1559Transition(&zero)
	gspec.SetEIP3198Transition(&zero)
	gspec.SetEIP3529Transition(&zero)
	gspec.SetEIP3541Transition(&zero)
	gspec.SetEthashEIP3554Transition(&zero)

	genesis := MustCommitGenesis(db, gspec)
	signer := types.LatestSigner(gspec.Config)

	blocks, _ := GenerateChain(gspec.Config, genesis, engine, db, 1, func(i int, b *BlockGen) {
		b.SetCoinbase(common.Address{1})

		// One transaction to 0xAAAA
		accesses := types.AccessList{types.AccessTuple{
			Address:     aa,
			StorageKeys: []common.Hash{{0}},
		}}

		txdata := &types.DynamicFeeTx{
			ChainID:    gspec.Config.GetChainID(),
			Nonce:      0,
			To:         &aa,
			Gas:        30000,
			GasFeeCap:  newGwei(5),
			GasTipCap:  big.NewInt(2),
			AccessList: accesses,
			Data:       []byte{},
		}
		tx := types.NewTx(txdata)
		tx, _ = types.SignTx(tx, signer, key1)

		b.AddTx(tx)
	})

	diskdb := rawdb.NewMemoryDatabase()
	MustCommitGenesis(diskdb, gspec)

	chain, err := NewBlockChain(diskdb, nil, gspec.Config, engine, vm.Config{}, nil, nil)
	if err != nil {
		t.Fatalf("failed to create tester chain: %v", err)
	}
	if n, err := chain.InsertChain(blocks); err != nil {
		t.Fatalf("block %d: failed to insert into chain: %v", n, err)
	}

	block := chain.GetBlockByNumber(1)

	// 1+2: Ensure EIP-1559 access lists are accounted for via gas usage.
	expectedGas := vars.TxGas + vars.TxAccessListAddressGas + vars.TxAccessListStorageKeyGas +
		vm.GasQuickStep*2 + vars.WarmStorageReadCostEIP2929 + vars.ColdSloadCostEIP2929
	if block.GasUsed() != expectedGas {
		t.Fatalf("incorrect amount of gas spent: expected %d, got %d", expectedGas, block.GasUsed())
	}

	state, _ := chain.State()

	// 3: Ensure that miner received only the tx's tip.
	actual := state.GetBalance(block.Coinbase())
	expected := new(big.Int).Add(
		new(big.Int).SetUint64(block.GasUsed()*block.Transactions()[0].GasTipCap().Uint64()),
		vars.EIP1234FBlockReward,
	)
	if actual.Cmp(expected) != 0 {
		t.Fatalf("miner balance incorrect: expected %d, got %d", expected, actual)
	}

	// 4: Ensure the tx sender paid for the gasUsed * (tip + block baseFee).
	actual = new(big.Int).Sub(funds, state.GetBalance(addr1))
	expected = new(big.Int).SetUint64(block.GasUsed() * (block.Transactions()[0].GasTipCap().Uint64() + block.BaseFee().Uint64()))
	if actual.Cmp(expected) != 0 {
		t.Fatalf("sender balance incorrect: expected %d, got %d", expected, actual)
	}

	blocks, _ = GenerateChain(gspec.Config, block, engine, db, 1, func(i int, b *BlockGen) {
		b.SetCoinbase(common.Address{2})

		txdata := &types.LegacyTx{
			Nonce:    0,
			To:       &aa,
			Gas:      30000,
			GasPrice: newGwei(5),
		}
		tx := types.NewTx(txdata)
		tx, _ = types.SignTx(tx, signer, key2)

		b.AddTx(tx)
	})

	if n, err := chain.InsertChain(blocks); err != nil {
		t.Fatalf("block %d: failed to insert into chain: %v", n, err)
	}

	block = chain.GetBlockByNumber(2)
	state, _ = chain.State()
	effectiveTip := block.Transactions()[0].GasTipCap().Uint64() - block.BaseFee().Uint64()

	// 6+5: Ensure that miner received only the tx's effective tip.
	actual = state.GetBalance(block.Coinbase())
	expected = new(big.Int).Add(
		new(big.Int).SetUint64(block.GasUsed()*effectiveTip),
		vars.EIP1234FBlockReward,
	)
	if actual.Cmp(expected) != 0 {
		t.Fatalf("miner balance incorrect: expected %d, got %d", expected, actual)
	}

	// 4: Ensure the tx sender paid for the gasUsed * (effectiveTip + block baseFee).
	actual = new(big.Int).Sub(funds, state.GetBalance(addr2))
	expected = new(big.Int).SetUint64(block.GasUsed() * (effectiveTip + block.BaseFee().Uint64()))
	if actual.Cmp(expected) != 0 {
		t.Fatalf("sender balance incorrect: expected %d, got %d", expected, actual)
	}
}<|MERGE_RESOLUTION|>--- conflicted
+++ resolved
@@ -364,11 +364,7 @@
 func TestReorgLongBlocks(t *testing.T)  { testReorgLong(t, true) }
 
 func testReorgLong(t *testing.T, full bool) {
-<<<<<<< HEAD
 	testReorg(t, []int64{0, 0, -9}, []int64{0, 0, 0, -9}, 393280+vars.GenesisDifficulty.Int64(), full)
-=======
-	testReorg(t, []int64{0, 0, -9}, []int64{0, 0, 0, -9}, 393280+params.GenesisDifficulty.Int64(), full)
->>>>>>> 6c4dc6c3
 }
 
 // Tests that reorganising a short difficult chain after a long easy one
@@ -388,11 +384,7 @@
 	for i := 0; i < len(diff); i++ {
 		diff[i] = -9
 	}
-<<<<<<< HEAD
 	testReorg(t, easy, diff, 12615120+vars.GenesisDifficulty.Int64(), full)
-=======
-	testReorg(t, easy, diff, 12615120+params.GenesisDifficulty.Int64(), full)
->>>>>>> 6c4dc6c3
 }
 
 func testReorg(t *testing.T, first, second []int64, td int64, full bool) {
@@ -2404,11 +2396,7 @@
 		for txi := 0; txi < numTxs; txi++ {
 			uniq := uint64(i*numTxs + txi)
 			recipient := recipientFn(uniq)
-<<<<<<< HEAD
-			tx, err := types.SignTx(types.NewTransaction(uniq, recipient, big.NewInt(1), vars.TxGas, big.NewInt(1), nil), signer, testBankKey)
-=======
-			tx, err := types.SignTx(types.NewTransaction(uniq, recipient, big.NewInt(1), params.TxGas, block.header.BaseFee, nil), signer, testBankKey)
->>>>>>> 6c4dc6c3
+			tx, err := types.SignTx(types.NewTransaction(uniq, recipient, big.NewInt(1), vars.TxGas, block.header.BaseFee, nil), signer, testBankKey)
 			if err != nil {
 				b.Error(err)
 			}
