// Copyright 2016 The go-ethereum Authors
// This file is part of the go-ethereum library.
//
// The go-ethereum library is free software: you can redistribute it and/or modify
// it under the terms of the GNU Lesser General Public License as published by
// the Free Software Foundation, either version 3 of the License, or
// (at your option) any later version.
//
// The go-ethereum library is distributed in the hope that it will be useful,
// but WITHOUT ANY WARRANTY; without even the implied warranty of
// MERCHANTABILITY or FITNESS FOR A PARTICULAR PURPOSE. See the
// GNU Lesser General Public License for more details.
//
// You should have received a copy of the GNU Lesser General Public License
// along with the go-ethereum library. If not, see <http://www.gnu.org/licenses/>.

package core

import (
	"math/big"
	"testing"

	"github.com/ethereum/go-ethereum/consensus/ethash"
	"github.com/ethereum/go-ethereum/core/rawdb"
	"github.com/ethereum/go-ethereum/core/vm"
	"github.com/ethereum/go-ethereum/params"
	"github.com/ethereum/go-ethereum/params/types/genesisT"
	"github.com/ethereum/go-ethereum/params/vars"
)

// Tests that DAO-fork enabled clients can properly filter out fork-commencing
// blocks based on their extradata fields.
func TestDAOForkRangeExtradata(t *testing.T) {
	forkBlock := big.NewInt(32)

	// Generate a common prefix for both pro-forkers and non-forkers
	db := rawdb.NewMemoryDatabase()
	gspec := new(genesisT.Genesis)
	genesis := MustCommitGenesis(db, gspec)
	prefix, _ := GenerateChain(params.TestChainConfig, genesis, ethash.NewFaker(), db, int(forkBlock.Int64()-1), func(i int, gen *BlockGen) {})

	// Create the concurrent, conflicting two nodes
	proDb := rawdb.NewMemoryDatabase()
	MustCommitGenesis(proDb, gspec)

	proConf := *params.TestChainConfig
	proConf.DAOForkBlock = forkBlock
	proConf.DAOForkSupport = true

	proBc, _ := NewBlockChain(proDb, nil, &proConf, ethash.NewFaker(), vm.Config{}, nil, nil)
	defer proBc.Stop()

	conDb := rawdb.NewMemoryDatabase()
	MustCommitGenesis(conDb, gspec)

	conConf := *params.TestChainConfig
	conConf.DAOForkBlock = forkBlock
	conConf.DAOForkSupport = false

	conBc, _ := NewBlockChain(conDb, nil, &conConf, ethash.NewFaker(), vm.Config{}, nil, nil)
	defer conBc.Stop()

	if _, err := proBc.InsertChain(prefix); err != nil {
		t.Fatalf("pro-fork: failed to import chain prefix: %v", err)
	}
	if _, err := conBc.InsertChain(prefix); err != nil {
		t.Fatalf("con-fork: failed to import chain prefix: %v", err)
	}
	// Try to expand both pro-fork and non-fork chains iteratively with other camp's blocks
	for i := int64(0); i < vars.DAOForkExtraRange.Int64(); i++ {
		// Create a pro-fork block, and try to feed into the no-fork chain
		db = rawdb.NewMemoryDatabase()
<<<<<<< HEAD
		MustCommitGenesis(db, gspec)
		bc, _ := NewBlockChain(db, nil, &conConf, ethash.NewFaker(), vm.Config{}, nil)
=======
		gspec.MustCommit(db)
		bc, _ := NewBlockChain(db, nil, &conConf, ethash.NewFaker(), vm.Config{}, nil, nil)
>>>>>>> 3666da8a
		defer bc.Stop()

		blocks := conBc.GetBlocksFromHash(conBc.CurrentBlock().Hash(), int(conBc.CurrentBlock().NumberU64()))
		for j := 0; j < len(blocks)/2; j++ {
			blocks[j], blocks[len(blocks)-1-j] = blocks[len(blocks)-1-j], blocks[j]
		}
		if _, err := bc.InsertChain(blocks); err != nil {
			t.Fatalf("failed to import contra-fork chain for expansion: %v", err)
		}
		if err := bc.stateCache.TrieDB().Commit(bc.CurrentHeader().Root, true); err != nil {
			t.Fatalf("failed to commit contra-fork head for expansion: %v", err)
		}

		// Commented out (@meowsbits)
		// This test requires that contra-fork chains are dao-fork aware; that they CARE about the dao fork
		// block.
		// Uncommented, this test will fail because the contra-fork chain WILL accept blocks with DAO-fork extra data
		// in the headers. This is ok. The extra-data check is redundant: the manipulated state (see ApplyDAOFork)
		// will cause state inconsistencies between the incompatible clients and thus the incompatible blocks will
		// still be incompatible.
		// So why is the header extra check even there anyways?
		//blocks, _ = GenerateChain(&proConf, conBc.CurrentBlock(), ethash.NewFaker(), db, 1, func(i int, gen *BlockGen) {})
		//if _, err := conBc.InsertChain(blocks); err == nil {
		//	t.Fatalf("contra-fork chain accepted pro-fork block: %v", blocks[0])
		//}

		// Create a proper no-fork block for the contra-forker
		blocks, _ = GenerateChain(&conConf, conBc.CurrentBlock(), ethash.NewFaker(), db, 1, func(i int, gen *BlockGen) {})
		if _, err := conBc.InsertChain(blocks); err != nil {
			t.Fatalf("contra-fork chain didn't accepted no-fork block: %v", err)
		}
		// Create a no-fork block, and try to feed into the pro-fork chain
		db = rawdb.NewMemoryDatabase()
<<<<<<< HEAD
		MustCommitGenesis(db, gspec)
		bc, _ = NewBlockChain(db, nil, &proConf, ethash.NewFaker(), vm.Config{}, nil)
=======
		gspec.MustCommit(db)
		bc, _ = NewBlockChain(db, nil, &proConf, ethash.NewFaker(), vm.Config{}, nil, nil)
>>>>>>> 3666da8a
		defer bc.Stop()

		blocks = proBc.GetBlocksFromHash(proBc.CurrentBlock().Hash(), int(proBc.CurrentBlock().NumberU64()))
		for j := 0; j < len(blocks)/2; j++ {
			blocks[j], blocks[len(blocks)-1-j] = blocks[len(blocks)-1-j], blocks[j]
		}
		if _, err := bc.InsertChain(blocks); err != nil {
			t.Fatalf("failed to import pro-fork chain for expansion: %v", err)
		}
		if err := bc.stateCache.TrieDB().Commit(bc.CurrentHeader().Root, true); err != nil {
			t.Fatalf("failed to commit pro-fork head for expansion: %v", err)
		}
		blocks, _ = GenerateChain(&conConf, proBc.CurrentBlock(), ethash.NewFaker(), db, 1, func(i int, gen *BlockGen) {})
		if _, err := proBc.InsertChain(blocks); err == nil {
			t.Fatalf("pro-fork chain accepted contra-fork block: %v", blocks[0])
		}
		// Create a proper pro-fork block for the pro-forker
		blocks, _ = GenerateChain(&proConf, proBc.CurrentBlock(), ethash.NewFaker(), db, 1, func(i int, gen *BlockGen) {})
		if _, err := proBc.InsertChain(blocks); err != nil {
			t.Fatalf("pro-fork chain didn't accepted pro-fork block: %v", err)
		}
	}
	// Verify that contra-forkers accept pro-fork extra-datas after forking finishes
	db = rawdb.NewMemoryDatabase()
<<<<<<< HEAD
	MustCommitGenesis(db, gspec)
	bc, _ := NewBlockChain(db, nil, &conConf, ethash.NewFaker(), vm.Config{}, nil)
=======
	gspec.MustCommit(db)
	bc, _ := NewBlockChain(db, nil, &conConf, ethash.NewFaker(), vm.Config{}, nil, nil)
>>>>>>> 3666da8a
	defer bc.Stop()

	blocks := conBc.GetBlocksFromHash(conBc.CurrentBlock().Hash(), int(conBc.CurrentBlock().NumberU64()))
	for j := 0; j < len(blocks)/2; j++ {
		blocks[j], blocks[len(blocks)-1-j] = blocks[len(blocks)-1-j], blocks[j]
	}
	if _, err := bc.InsertChain(blocks); err != nil {
		t.Fatalf("failed to import contra-fork chain for expansion: %v", err)
	}
	if err := bc.stateCache.TrieDB().Commit(bc.CurrentHeader().Root, true); err != nil {
		t.Fatalf("failed to commit contra-fork head for expansion: %v", err)
	}
	blocks, _ = GenerateChain(&proConf, conBc.CurrentBlock(), ethash.NewFaker(), db, 1, func(i int, gen *BlockGen) {})
	if _, err := conBc.InsertChain(blocks); err != nil {
		t.Fatalf("contra-fork chain didn't accept pro-fork block post-fork: %v", err)
	}
	// Verify that pro-forkers accept contra-fork extra-datas after forking finishes
	db = rawdb.NewMemoryDatabase()
<<<<<<< HEAD
	MustCommitGenesis(db, gspec)
	bc, _ = NewBlockChain(db, nil, &proConf, ethash.NewFaker(), vm.Config{}, nil)
=======
	gspec.MustCommit(db)
	bc, _ = NewBlockChain(db, nil, &proConf, ethash.NewFaker(), vm.Config{}, nil, nil)
>>>>>>> 3666da8a
	defer bc.Stop()

	blocks = proBc.GetBlocksFromHash(proBc.CurrentBlock().Hash(), int(proBc.CurrentBlock().NumberU64()))
	for j := 0; j < len(blocks)/2; j++ {
		blocks[j], blocks[len(blocks)-1-j] = blocks[len(blocks)-1-j], blocks[j]
	}
	if _, err := bc.InsertChain(blocks); err != nil {
		t.Fatalf("failed to import pro-fork chain for expansion: %v", err)
	}
	if err := bc.stateCache.TrieDB().Commit(bc.CurrentHeader().Root, true); err != nil {
		t.Fatalf("failed to commit pro-fork head for expansion: %v", err)
	}
	blocks, _ = GenerateChain(&conConf, proBc.CurrentBlock(), ethash.NewFaker(), db, 1, func(i int, gen *BlockGen) {})
	if _, err := proBc.InsertChain(blocks); err != nil {
		t.Fatalf("pro-fork chain didn't accept contra-fork block post-fork: %v", err)
	}
}<|MERGE_RESOLUTION|>--- conflicted
+++ resolved
@@ -70,13 +70,8 @@
 	for i := int64(0); i < vars.DAOForkExtraRange.Int64(); i++ {
 		// Create a pro-fork block, and try to feed into the no-fork chain
 		db = rawdb.NewMemoryDatabase()
-<<<<<<< HEAD
 		MustCommitGenesis(db, gspec)
-		bc, _ := NewBlockChain(db, nil, &conConf, ethash.NewFaker(), vm.Config{}, nil)
-=======
-		gspec.MustCommit(db)
 		bc, _ := NewBlockChain(db, nil, &conConf, ethash.NewFaker(), vm.Config{}, nil, nil)
->>>>>>> 3666da8a
 		defer bc.Stop()
 
 		blocks := conBc.GetBlocksFromHash(conBc.CurrentBlock().Hash(), int(conBc.CurrentBlock().NumberU64()))
@@ -110,13 +105,8 @@
 		}
 		// Create a no-fork block, and try to feed into the pro-fork chain
 		db = rawdb.NewMemoryDatabase()
-<<<<<<< HEAD
 		MustCommitGenesis(db, gspec)
-		bc, _ = NewBlockChain(db, nil, &proConf, ethash.NewFaker(), vm.Config{}, nil)
-=======
-		gspec.MustCommit(db)
 		bc, _ = NewBlockChain(db, nil, &proConf, ethash.NewFaker(), vm.Config{}, nil, nil)
->>>>>>> 3666da8a
 		defer bc.Stop()
 
 		blocks = proBc.GetBlocksFromHash(proBc.CurrentBlock().Hash(), int(proBc.CurrentBlock().NumberU64()))
@@ -141,13 +131,8 @@
 	}
 	// Verify that contra-forkers accept pro-fork extra-datas after forking finishes
 	db = rawdb.NewMemoryDatabase()
-<<<<<<< HEAD
 	MustCommitGenesis(db, gspec)
-	bc, _ := NewBlockChain(db, nil, &conConf, ethash.NewFaker(), vm.Config{}, nil)
-=======
-	gspec.MustCommit(db)
 	bc, _ := NewBlockChain(db, nil, &conConf, ethash.NewFaker(), vm.Config{}, nil, nil)
->>>>>>> 3666da8a
 	defer bc.Stop()
 
 	blocks := conBc.GetBlocksFromHash(conBc.CurrentBlock().Hash(), int(conBc.CurrentBlock().NumberU64()))
@@ -166,13 +151,8 @@
 	}
 	// Verify that pro-forkers accept contra-fork extra-datas after forking finishes
 	db = rawdb.NewMemoryDatabase()
-<<<<<<< HEAD
 	MustCommitGenesis(db, gspec)
-	bc, _ = NewBlockChain(db, nil, &proConf, ethash.NewFaker(), vm.Config{}, nil)
-=======
-	gspec.MustCommit(db)
 	bc, _ = NewBlockChain(db, nil, &proConf, ethash.NewFaker(), vm.Config{}, nil, nil)
->>>>>>> 3666da8a
 	defer bc.Stop()
 
 	blocks = proBc.GetBlocksFromHash(proBc.CurrentBlock().Hash(), int(proBc.CurrentBlock().NumberU64()))
