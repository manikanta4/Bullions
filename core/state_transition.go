// Copyright 2014 The go-ethereum Authors
// This file is part of the go-ethereum library.
//
// The go-ethereum library is free software: you can redistribute it and/or modify
// it under the terms of the GNU Lesser General Public License as published by
// the Free Software Foundation, either version 3 of the License, or
// (at your option) any later version.
//
// The go-ethereum library is distributed in the hope that it will be useful,
// but WITHOUT ANY WARRANTY; without even the implied warranty of
// MERCHANTABILITY or FITNESS FOR A PARTICULAR PURPOSE. See the
// GNU Lesser General Public License for more details.
//
// You should have received a copy of the GNU Lesser General Public License
// along with the go-ethereum library. If not, see <http://www.gnu.org/licenses/>.

package core

import (
	"math"
	"math/big"

	"github.com/ethereum/go-ethereum/common"
	"github.com/ethereum/go-ethereum/core/vm"
<<<<<<< HEAD
	"github.com/ethereum/go-ethereum/log"
	"github.com/ethereum/go-ethereum/params/vars"
=======
	"github.com/ethereum/go-ethereum/params"
>>>>>>> 44a3b8c0
)

/*
The State Transitioning Model

A state transition is a change made when a transaction is applied to the current world state
The state transitioning model does all the necessary work to work out a valid new state root.

1) Nonce handling
2) Pre pay gas
3) Create a new state object if the recipient is \0*32
4) Value transfer
== If contract creation ==
  4a) Attempt to run transaction data
  4b) If valid, use result as code for the new state object
== end ==
5) Run Script section
6) Derive new state root
*/
type StateTransition struct {
	gp         *GasPool
	msg        Message
	gas        uint64
	gasPrice   *big.Int
	initialGas uint64
	value      *big.Int
	data       []byte
	state      vm.StateDB
	evm        *vm.EVM
}

// Message represents a message sent to a contract.
type Message interface {
	From() common.Address
	To() *common.Address

	GasPrice() *big.Int
	Gas() uint64
	Value() *big.Int

	Nonce() uint64
	CheckNonce() bool
	Data() []byte
}

// ExecutionResult includes all output after executing given evm
// message no matter the execution itself is successful or not.
type ExecutionResult struct {
	UsedGas    uint64 // Total used gas but include the refunded gas
	Err        error  // Any error encountered during the execution(listed in core/vm/errors.go)
	ReturnData []byte // Returned data from evm(function result or data supplied with revert opcode)
}

// Unwrap returns the internal evm error which allows us for further
// analysis outside.
func (result *ExecutionResult) Unwrap() error {
	return result.Err
}

// Failed returns the indicator whether the execution is successful or not
func (result *ExecutionResult) Failed() bool { return result.Err != nil }

// Return is a helper function to help caller distinguish between revert reason
// and function return. Return returns the data after execution if no error occurs.
func (result *ExecutionResult) Return() []byte {
	if result.Err != nil {
		return nil
	}
	return common.CopyBytes(result.ReturnData)
}

// Revert returns the concrete revert reason if the execution is aborted by `REVERT`
// opcode. Note the reason can be nil if no data supplied with revert opcode.
func (result *ExecutionResult) Revert() []byte {
	if result.Err != vm.ErrExecutionReverted {
		return nil
	}
	return common.CopyBytes(result.ReturnData)
}

// IntrinsicGas computes the 'intrinsic gas' for a message with the given data.
func IntrinsicGas(data []byte, contractCreation, isEIP2 bool, isEIP2028 bool) (uint64, error) {
	// Set the starting gas for the raw transaction
	var gas uint64
	if contractCreation && isEIP2 {
		gas = vars.TxGasContractCreation
	} else {
		gas = vars.TxGas
	}
	// Bump the required gas by the amount of transactional data
	if len(data) > 0 {
		// Zero and non-zero bytes are priced differently
		var nz uint64
		for _, byt := range data {
			if byt != 0 {
				nz++
			}
		}
		// Make sure we don't exceed uint64 for all data combinations
		nonZeroGas := vars.TxDataNonZeroGasFrontier
		if isEIP2028 {
			nonZeroGas = vars.TxDataNonZeroGasEIP2028
		}
		if (math.MaxUint64-gas)/nonZeroGas < nz {
			return 0, ErrGasUintOverflow
		}
		gas += nz * nonZeroGas

		z := uint64(len(data)) - nz
<<<<<<< HEAD
		if (math.MaxUint64-gas)/vars.TxDataZeroGas < z {
			return 0, vm.ErrOutOfGas
=======
		if (math.MaxUint64-gas)/params.TxDataZeroGas < z {
			return 0, ErrGasUintOverflow
>>>>>>> 44a3b8c0
		}
		gas += z * vars.TxDataZeroGas
	}
	return gas, nil
}

// NewStateTransition initialises and returns a new state transition object.
func NewStateTransition(evm *vm.EVM, msg Message, gp *GasPool) *StateTransition {
	return &StateTransition{
		gp:       gp,
		evm:      evm,
		msg:      msg,
		gasPrice: msg.GasPrice(),
		value:    msg.Value(),
		data:     msg.Data(),
		state:    evm.StateDB,
	}
}

// ApplyMessage computes the new state by applying the given message
// against the old state within the environment.
//
// ApplyMessage returns the bytes returned by any EVM execution (if it took place),
// the gas used (which includes gas refunds) and an error if it failed. An error always
// indicates a core error meaning that the message would always fail for that particular
// state and would never be accepted within a block.
func ApplyMessage(evm *vm.EVM, msg Message, gp *GasPool) (*ExecutionResult, error) {
	return NewStateTransition(evm, msg, gp).TransitionDb()
}

// to returns the recipient of the message.
func (st *StateTransition) to() common.Address {
	if st.msg == nil || st.msg.To() == nil /* contract creation */ {
		return common.Address{}
	}
	return *st.msg.To()
}

func (st *StateTransition) buyGas() error {
	mgval := new(big.Int).Mul(new(big.Int).SetUint64(st.msg.Gas()), st.gasPrice)
	if st.state.GetBalance(st.msg.From()).Cmp(mgval) < 0 {
		return ErrInsufficientFunds
	}
	if err := st.gp.SubGas(st.msg.Gas()); err != nil {
		return err
	}
	st.gas += st.msg.Gas()

	st.initialGas = st.msg.Gas()
	st.state.SubBalance(st.msg.From(), mgval)
	return nil
}

func (st *StateTransition) preCheck() error {
	// Make sure this transaction's nonce is correct.
	if st.msg.CheckNonce() {
		nonce := st.state.GetNonce(st.msg.From())
		if nonce < st.msg.Nonce() {
			return ErrNonceTooHigh
		} else if nonce > st.msg.Nonce() {
			return ErrNonceTooLow
		}
	}
	return st.buyGas()
}

// TransitionDb will transition the state by applying the current message and
// returning the evm execution result with following fields.
//
// - used gas:
//      total gas used (including gas being refunded)
// - returndata:
//      the returned data from evm
// - concrete execution error:
//      various **EVM** error which aborts the execution,
//      e.g. ErrOutOfGas, ErrExecutionReverted
//
// However if any consensus issue encountered, return the error directly with
// nil evm execution result.
func (st *StateTransition) TransitionDb() (*ExecutionResult, error) {
	// First check this message satisfies all consensus rules before
	// applying the message. The rules include these clauses
	//
	// 1. the nonce of the message caller is correct
	// 2. caller has enough balance to cover transaction fee(gaslimit * gasprice)
	// 3. the amount of gas required is available in the block
	// 4. the purchased gas is enough to cover intrinsic usage
	// 5. there is no overflow when calculating intrinsic gas
	// 6. caller has enough balance to cover asset transfer for **topmost** call

	// Check clauses 1-3, buy gas if everything is correct
	if err := st.preCheck(); err != nil {
		return nil, err
	}
	msg := st.msg
	sender := vm.AccountRef(msg.From())
	eip2f := st.evm.ChainConfig().IsEnabled(st.evm.ChainConfig().GetEthashEIP2Transition, st.evm.BlockNumber)
	eip2028f := st.evm.ChainConfig().IsEnabled(st.evm.ChainConfig().GetEIP2028Transition, st.evm.BlockNumber)
	contractCreation := msg.To() == nil

<<<<<<< HEAD
	// Pay intrinsic gas
	gas, err := IntrinsicGas(st.data, contractCreation, eip2f, eip2028f)
=======
	// Check clauses 4-5, subtract intrinsic gas if everything is correct
	gas, err := IntrinsicGas(st.data, contractCreation, homestead, istanbul)
>>>>>>> 44a3b8c0
	if err != nil {
		return nil, err
	}
	if st.gas < gas {
		return nil, ErrIntrinsicGas
	}
	st.gas -= gas

	// Check clause 6
	if msg.Value().Sign() > 0 && !st.evm.CanTransfer(st.state, msg.From(), msg.Value()) {
		return nil, ErrInsufficientFundsForTransfer
	}
	var (
		ret   []byte
		vmerr error // vm errors do not effect consensus and are therefore not assigned to err
	)
	if contractCreation {
		ret, _, st.gas, vmerr = st.evm.Create(sender, st.data, st.gas, st.value)
	} else {
		// Increment the nonce for the next transaction
		st.state.SetNonce(msg.From(), st.state.GetNonce(sender.Address())+1)
		ret, st.gas, vmerr = st.evm.Call(sender, st.to(), st.data, st.gas, st.value)
	}
	st.refundGas()
	st.state.AddBalance(st.evm.Coinbase, new(big.Int).Mul(new(big.Int).SetUint64(st.gasUsed()), st.gasPrice))

	return &ExecutionResult{
		UsedGas:    st.gasUsed(),
		Err:        vmerr,
		ReturnData: ret,
	}, nil
}

func (st *StateTransition) refundGas() {
	// Apply refund counter, capped to half of the used gas.
	refund := st.gasUsed() / 2
	if refund > st.state.GetRefund() {
		refund = st.state.GetRefund()
	}
	st.gas += refund

	// Return ETH for remaining gas, exchanged at the original rate.
	remaining := new(big.Int).Mul(new(big.Int).SetUint64(st.gas), st.gasPrice)
	st.state.AddBalance(st.msg.From(), remaining)

	// Also return remaining gas to the block gas counter so it is
	// available for the next transaction.
	st.gp.AddGas(st.gas)
}

// gasUsed returns the amount of gas used up by the state transition.
func (st *StateTransition) gasUsed() uint64 {
	return st.initialGas - st.gas
}<|MERGE_RESOLUTION|>--- conflicted
+++ resolved
@@ -22,12 +22,8 @@
 
 	"github.com/ethereum/go-ethereum/common"
 	"github.com/ethereum/go-ethereum/core/vm"
-<<<<<<< HEAD
 	"github.com/ethereum/go-ethereum/log"
 	"github.com/ethereum/go-ethereum/params/vars"
-=======
-	"github.com/ethereum/go-ethereum/params"
->>>>>>> 44a3b8c0
 )
 
 /*
@@ -137,13 +133,8 @@
 		gas += nz * nonZeroGas
 
 		z := uint64(len(data)) - nz
-<<<<<<< HEAD
 		if (math.MaxUint64-gas)/vars.TxDataZeroGas < z {
-			return 0, vm.ErrOutOfGas
-=======
-		if (math.MaxUint64-gas)/params.TxDataZeroGas < z {
 			return 0, ErrGasUintOverflow
->>>>>>> 44a3b8c0
 		}
 		gas += z * vars.TxDataZeroGas
 	}
@@ -244,13 +235,8 @@
 	eip2028f := st.evm.ChainConfig().IsEnabled(st.evm.ChainConfig().GetEIP2028Transition, st.evm.BlockNumber)
 	contractCreation := msg.To() == nil
 
-<<<<<<< HEAD
 	// Pay intrinsic gas
 	gas, err := IntrinsicGas(st.data, contractCreation, eip2f, eip2028f)
-=======
-	// Check clauses 4-5, subtract intrinsic gas if everything is correct
-	gas, err := IntrinsicGas(st.data, contractCreation, homestead, istanbul)
->>>>>>> 44a3b8c0
 	if err != nil {
 		return nil, err
 	}
