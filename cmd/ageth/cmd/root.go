--- conflicted
+++ resolved
@@ -178,6 +178,7 @@
 			} else if reportToStdout {
 				writer = os.Stdout
 			}
+			lastReport := time.Now()
 			for {
 				select {
 				case event := <-reportEventChan:
@@ -191,6 +192,10 @@
 
 					if writer != nil {
 						// write to stable storage
+						if time.Since(lastReport) < time.Second {
+							continue
+						}
+						lastReport = time.Now()
 						b, err := json.Marshal(globalState)
 						if err != nil {
 							llog.Fatal(err)
@@ -311,19 +316,6 @@
 			})
 			statikFS, err := fs.New()
 			if err != nil {
-<<<<<<< HEAD
-=======
-				log.Error("Write index.html errored", "error", err)
-				writer.WriteHeader(http.StatusInternalServerError)
-				return
-			}
-		})
-		go func() {
-			if err := http.ListenAndServeTLS(httpAddr,
-				"/root/.local/share/caddy/certificates/acme-v02.api.letsencrypt.org-directory/mess.canhaz.net/mess.canhaz.net.crt",
-				"/root/.local/share/caddy/certificates/acme-v02.api.letsencrypt.org-directory/mess.canhaz.net/mess.canhaz.net.key",
-				nil); err != nil {
->>>>>>> 1896fabc
 				llog.Fatal(err)
 			}
 			http.HandleFunc("/", func(writer http.ResponseWriter, request *http.Request) {
@@ -348,7 +340,10 @@
 				}
 			})
 			go func() {
-				if err := http.ListenAndServe(httpAddr, nil); err != nil {
+				if err := http.ListenAndServeTLS(httpAddr,
+					"/root/.local/share/caddy/certificates/acme-v02.api.letsencrypt.org-directory/mess.canhaz.net/mess.canhaz.net.crt",
+					"/root/.local/share/caddy/certificates/acme-v02.api.letsencrypt.org-directory/mess.canhaz.net/mess.canhaz.net.key",
+					nil); err != nil {
 					llog.Fatal(err)
 				}
 			}()
