// Copyright 2015 The go-ethereum Authors
// This file is part of go-ethereum.
//
// go-ethereum is free software: you can redistribute it and/or modify
// it under the terms of the GNU General Public License as published by
// the Free Software Foundation, either version 3 of the License, or
// (at your option) any later version.
//
// go-ethereum is distributed in the hope that it will be useful,
// but WITHOUT ANY WARRANTY; without even the implied warranty of
// MERCHANTABILITY or FITNESS FOR A PARTICULAR PURPOSE. See the
// GNU General Public License for more details.
//
// You should have received a copy of the GNU General Public License
// along with go-ethereum. If not, see <http://www.gnu.org/licenses/>.

// Package utils contains internal helper functions for go-ethereum commands.
package utils

import (
	"crypto/ecdsa"
	"errors"
	"fmt"
	"io"
	"io/ioutil"
	"math/big"
	"os"
	"path/filepath"
	"strconv"
	"strings"
	"text/tabwriter"
	"text/template"
	"time"

	"github.com/ethereum/go-ethereum/accounts"
	"github.com/ethereum/go-ethereum/accounts/keystore"
	"github.com/ethereum/go-ethereum/common"
	"github.com/ethereum/go-ethereum/common/fdlimit"
	"github.com/ethereum/go-ethereum/consensus"
	"github.com/ethereum/go-ethereum/consensus/clique"
	"github.com/ethereum/go-ethereum/consensus/ethash"
	"github.com/ethereum/go-ethereum/core"
	"github.com/ethereum/go-ethereum/core/rawdb"
	"github.com/ethereum/go-ethereum/core/vm"
	"github.com/ethereum/go-ethereum/crypto"
	"github.com/ethereum/go-ethereum/eth"
	"github.com/ethereum/go-ethereum/eth/downloader"
	"github.com/ethereum/go-ethereum/eth/gasprice"
	"github.com/ethereum/go-ethereum/ethdb"
	"github.com/ethereum/go-ethereum/ethstats"
	"github.com/ethereum/go-ethereum/graphql"
	"github.com/ethereum/go-ethereum/internal/flags"
	"github.com/ethereum/go-ethereum/les"
	"github.com/ethereum/go-ethereum/log"
	"github.com/ethereum/go-ethereum/metrics"
	"github.com/ethereum/go-ethereum/metrics/exp"
	"github.com/ethereum/go-ethereum/metrics/influxdb"
	"github.com/ethereum/go-ethereum/miner"
	"github.com/ethereum/go-ethereum/node"
	"github.com/ethereum/go-ethereum/p2p"
	"github.com/ethereum/go-ethereum/p2p/discv5"
	"github.com/ethereum/go-ethereum/p2p/enode"
	"github.com/ethereum/go-ethereum/p2p/nat"
	"github.com/ethereum/go-ethereum/p2p/netutil"
	"github.com/ethereum/go-ethereum/params"
	"github.com/ethereum/go-ethereum/params/types/ctypes"
	"github.com/ethereum/go-ethereum/params/types/genesisT"
	"github.com/ethereum/go-ethereum/rpc"
	whisper "github.com/ethereum/go-ethereum/whisper/whisperv6"
	pcsclite "github.com/gballet/go-libpcsclite"
	cli "gopkg.in/urfave/cli.v1"
)

func init() {
	cli.AppHelpTemplate = `{{.Name}} {{if .Flags}}[global options] {{end}}command{{if .Flags}} [command options]{{end}} [arguments...]

VERSION:
   {{.Version}}

COMMANDS:
   {{range .Commands}}{{.Name}}{{with .ShortName}}, {{.}}{{end}}{{ "\t" }}{{.Usage}}
   {{end}}{{if .Flags}}
GLOBAL OPTIONS:
   {{range .Flags}}{{.}}
   {{end}}{{end}}
`
	cli.CommandHelpTemplate = flags.CommandHelpTemplate
	cli.HelpPrinter = printHelp
}

func printHelp(out io.Writer, templ string, data interface{}) {
	funcMap := template.FuncMap{"join": strings.Join}
	t := template.Must(template.New("help").Funcs(funcMap).Parse(templ))
	w := tabwriter.NewWriter(out, 38, 8, 2, ' ', 0)
	err := t.Execute(w, data)
	if err != nil {
		panic(err)
	}
	w.Flush()
}

// These are all the command line flags we support.
// If you add to this list, please remember to include the
// flag in the appropriate command definition.
//
// The flags are defined here so their names and help texts
// are the same for all commands.

var (
	// General settings
	DataDirFlag = DirectoryFlag{
		Name:  "datadir",
		Usage: "Data directory for the databases and keystore",
		Value: DirectoryString(node.DefaultDataDir()),
	}
	AncientFlag = DirectoryFlag{
		Name:  "datadir.ancient",
		Usage: "Data directory for ancient chain segments (default = inside chaindata)",
	}
	KeyStoreDirFlag = DirectoryFlag{
		Name:  "keystore",
		Usage: "Directory for the keystore (default = inside the datadir)",
	}
	NoUSBFlag = cli.BoolFlag{
		Name:  "nousb",
		Usage: "Disables monitoring for and managing USB hardware wallets",
	}
	SmartCardDaemonPathFlag = cli.StringFlag{
		Name:  "pcscdpath",
		Usage: "Path to the smartcard daemon (pcscd) socket file",
		Value: pcsclite.PCSCDSockName,
	}
	NetworkIdFlag = cli.Uint64Flag{
		Name:  "networkid",
		Usage: "Network identifier (integer, 1=Mainnet, 2=Morden (disused), 3=Ropsten, 4=Rinkeby, 5=Goerli, 6=Kotti, YoloV1=133519467574833, developer=1337)",
		Value: eth.DefaultConfig.NetworkId,
	}
	ClassicFlag = cli.BoolFlag{
		Name:  "classic",
		Usage: "Ethereum Classic network: pre-configured Ethereum Classic mainnet",
	}
	SocialFlag = cli.BoolFlag{
		Name:  "social",
		Usage: "Ethereum Social network: pre-configured Ethereum Social mainnet",
	}
	MixFlag = cli.BoolFlag{
		Name:  "mix",
		Usage: "MIX network: pre-configured MIX mainnet",
	}
	EthersocialFlag = cli.BoolFlag{
		Name:  "ethersocial",
		Usage: "Ethersocial network: pre-configured Ethersocial mainnet",
	}
	YoloV1Flag = cli.BoolFlag{
		Name:  "yolov1",
		Usage: "YOLOv1 network: pre-configured proof-of-authority shortlived test network.",
	}
	RinkebyFlag = cli.BoolFlag{
		Name:  "rinkeby",
		Usage: "Rinkeby network: pre-configured proof-of-authority test network",
	}
	RopstenFlag = cli.BoolFlag{
		Name:  "ropsten",
		Usage: "Ropsten network: pre-configured proof-of-work test network",
	}
	KottiFlag = cli.BoolFlag{
		Name:  "kotti",
		Usage: "Kotti network: cross-client proof-of-authority test network",
	}
	MordorFlag = cli.BoolFlag{
		Name:  "mordor",
		Usage: "Mordor network: Ethereum Classic's cross-client proof-of-work test network",
	}
	GoerliFlag = cli.BoolFlag{
		Name:  "goerli",
		Usage: "Görli network: pre-configured proof-of-authority test network",
	}
	DeveloperFlag = cli.BoolFlag{
		Name:  "dev",
		Usage: "Ephemeral proof-of-authority network with a pre-funded developer account, mining enabled",
	}
	DeveloperPeriodFlag = cli.IntFlag{
		Name:  "dev.period",
		Usage: "Block period to use in developer mode (0 = mine only if transaction pending)",
	}
	IdentityFlag = cli.StringFlag{
		Name:  "identity",
		Usage: "Custom node name",
	}
	DocRootFlag = DirectoryFlag{
		Name:  "docroot",
		Usage: "Document Root for HTTPClient file scheme",
		Value: DirectoryString(homeDir()),
	}
	ExitWhenSyncedFlag = cli.BoolFlag{
		Name:  "exitwhensynced",
		Usage: "Exits after block synchronisation completes",
	}
	IterativeOutputFlag = cli.BoolFlag{
		Name:  "iterative",
		Usage: "Print streaming JSON iteratively, delimited by newlines",
	}
	ExcludeStorageFlag = cli.BoolFlag{
		Name:  "nostorage",
		Usage: "Exclude storage entries (save db lookups)",
	}
	IncludeIncompletesFlag = cli.BoolFlag{
		Name:  "incompletes",
		Usage: "Include accounts for which we don't have the address (missing preimage)",
	}
	ExcludeCodeFlag = cli.BoolFlag{
		Name:  "nocode",
		Usage: "Exclude contract code (save db lookups)",
	}
	defaultSyncMode = eth.DefaultConfig.SyncMode
	SyncModeFlag    = TextMarshalerFlag{
		Name:  "syncmode",
		Usage: `Blockchain sync mode ("fast", "full", or "light")`,
		Value: &defaultSyncMode,
	}
	GCModeFlag = cli.StringFlag{
		Name:  "gcmode",
		Usage: `Blockchain garbage collection mode ("full", "archive")`,
		Value: "full",
	}
	SnapshotFlag = cli.BoolFlag{
		Name:  "snapshot",
		Usage: `Enables snapshot-database mode -- experimental work in progress feature`,
	}
	TxLookupLimitFlag = cli.Int64Flag{
		Name:  "txlookuplimit",
		Usage: "Number of recent blocks to maintain transactions index by-hash for (default = index all blocks)",
		Value: 0,
	}
	LightKDFFlag = cli.BoolFlag{
		Name:  "lightkdf",
		Usage: "Reduce key-derivation RAM & CPU usage at some expense of KDF strength",
	}
	WhitelistFlag = cli.StringFlag{
		Name:  "whitelist",
		Usage: "Comma separated block number-to-hash mappings to enforce (<number>=<hash>)",
	}
	// Light server and client settings
	LightServeFlag = cli.IntFlag{
		Name:  "light.serve",
		Usage: "Maximum percentage of time allowed for serving LES requests (multi-threaded processing allows values over 100)",
		Value: eth.DefaultConfig.LightServ,
	}
	LightIngressFlag = cli.IntFlag{
		Name:  "light.ingress",
		Usage: "Incoming bandwidth limit for serving light clients (kilobytes/sec, 0 = unlimited)",
		Value: eth.DefaultConfig.LightIngress,
	}
	LightEgressFlag = cli.IntFlag{
		Name:  "light.egress",
		Usage: "Outgoing bandwidth limit for serving light clients (kilobytes/sec, 0 = unlimited)",
		Value: eth.DefaultConfig.LightEgress,
	}
	LightMaxPeersFlag = cli.IntFlag{
		Name:  "light.maxpeers",
		Usage: "Maximum number of light clients to serve, or light servers to attach to",
		Value: eth.DefaultConfig.LightPeers,
	}
	UltraLightServersFlag = cli.StringFlag{
		Name:  "ulc.servers",
		Usage: "List of trusted ultra-light servers",
		Value: strings.Join(eth.DefaultConfig.UltraLightServers, ","),
	}
	UltraLightFractionFlag = cli.IntFlag{
		Name:  "ulc.fraction",
		Usage: "Minimum % of trusted ultra-light servers required to announce a new head",
		Value: eth.DefaultConfig.UltraLightFraction,
	}
	UltraLightOnlyAnnounceFlag = cli.BoolFlag{
		Name:  "ulc.onlyannounce",
		Usage: "Ultra light server sends announcements only",
	}
	LightNoPruneFlag = cli.BoolFlag{
		Name:  "light.nopruning",
		Usage: "Disable ancient light chain data pruning",
	}
	// Ethash settings
	EthashCacheDirFlag = DirectoryFlag{
		Name:  "ethash.cachedir",
		Usage: "Directory to store the ethash verification caches (default = inside the datadir)",
	}
	EthashCachesInMemoryFlag = cli.IntFlag{
		Name:  "ethash.cachesinmem",
		Usage: "Number of recent ethash caches to keep in memory (16MB each)",
		Value: eth.DefaultConfig.Ethash.CachesInMem,
	}
	EthashCachesOnDiskFlag = cli.IntFlag{
		Name:  "ethash.cachesondisk",
		Usage: "Number of recent ethash caches to keep on disk (16MB each)",
		Value: eth.DefaultConfig.Ethash.CachesOnDisk,
	}
	EthashCachesLockMmapFlag = cli.BoolFlag{
		Name:  "ethash.cacheslockmmap",
		Usage: "Lock memory maps of recent ethash caches",
	}
	EthashDatasetDirFlag = DirectoryFlag{
		Name:  "ethash.dagdir",
		Usage: "Directory to store the ethash mining DAGs",
		Value: DirectoryString(eth.DefaultConfig.Ethash.DatasetDir),
	}
	EthashDatasetsInMemoryFlag = cli.IntFlag{
		Name:  "ethash.dagsinmem",
		Usage: "Number of recent ethash mining DAGs to keep in memory (1+GB each)",
		Value: eth.DefaultConfig.Ethash.DatasetsInMem,
	}
	EthashDatasetsOnDiskFlag = cli.IntFlag{
		Name:  "ethash.dagsondisk",
		Usage: "Number of recent ethash mining DAGs to keep on disk (1+GB each)",
		Value: eth.DefaultConfig.Ethash.DatasetsOnDisk,
	}
	EthashDatasetsLockMmapFlag = cli.BoolFlag{
		Name:  "ethash.dagslockmmap",
		Usage: "Lock memory maps for recent ethash mining DAGs",
	}
	// Transaction pool settings
	TxPoolLocalsFlag = cli.StringFlag{
		Name:  "txpool.locals",
		Usage: "Comma separated accounts to treat as locals (no flush, priority inclusion)",
	}
	TxPoolNoLocalsFlag = cli.BoolFlag{
		Name:  "txpool.nolocals",
		Usage: "Disables price exemptions for locally submitted transactions",
	}
	TxPoolJournalFlag = cli.StringFlag{
		Name:  "txpool.journal",
		Usage: "Disk journal for local transaction to survive node restarts",
		Value: core.DefaultTxPoolConfig.Journal,
	}
	TxPoolRejournalFlag = cli.DurationFlag{
		Name:  "txpool.rejournal",
		Usage: "Time interval to regenerate the local transaction journal",
		Value: core.DefaultTxPoolConfig.Rejournal,
	}
	TxPoolPriceLimitFlag = cli.Uint64Flag{
		Name:  "txpool.pricelimit",
		Usage: "Minimum gas price limit to enforce for acceptance into the pool",
		Value: eth.DefaultConfig.TxPool.PriceLimit,
	}
	TxPoolPriceBumpFlag = cli.Uint64Flag{
		Name:  "txpool.pricebump",
		Usage: "Price bump percentage to replace an already existing transaction",
		Value: eth.DefaultConfig.TxPool.PriceBump,
	}
	TxPoolAccountSlotsFlag = cli.Uint64Flag{
		Name:  "txpool.accountslots",
		Usage: "Minimum number of executable transaction slots guaranteed per account",
		Value: eth.DefaultConfig.TxPool.AccountSlots,
	}
	TxPoolGlobalSlotsFlag = cli.Uint64Flag{
		Name:  "txpool.globalslots",
		Usage: "Maximum number of executable transaction slots for all accounts",
		Value: eth.DefaultConfig.TxPool.GlobalSlots,
	}
	TxPoolAccountQueueFlag = cli.Uint64Flag{
		Name:  "txpool.accountqueue",
		Usage: "Maximum number of non-executable transaction slots permitted per account",
		Value: eth.DefaultConfig.TxPool.AccountQueue,
	}
	TxPoolGlobalQueueFlag = cli.Uint64Flag{
		Name:  "txpool.globalqueue",
		Usage: "Maximum number of non-executable transaction slots for all accounts",
		Value: eth.DefaultConfig.TxPool.GlobalQueue,
	}
	TxPoolLifetimeFlag = cli.DurationFlag{
		Name:  "txpool.lifetime",
		Usage: "Maximum amount of time non-executable transaction are queued",
		Value: eth.DefaultConfig.TxPool.Lifetime,
	}
	// Performance tuning settings
	CacheFlag = cli.IntFlag{
		Name:  "cache",
		Usage: "Megabytes of memory allocated to internal caching (default = 4096 mainnet full node, 128 light mode)",
		Value: 1024,
	}
	CacheDatabaseFlag = cli.IntFlag{
		Name:  "cache.database",
		Usage: "Percentage of cache memory allowance to use for database io",
		Value: 50,
	}
	CacheTrieFlag = cli.IntFlag{
		Name:  "cache.trie",
		Usage: "Percentage of cache memory allowance to use for trie caching (default = 15% full mode, 30% archive mode)",
		Value: 15,
	}
	CacheGCFlag = cli.IntFlag{
		Name:  "cache.gc",
		Usage: "Percentage of cache memory allowance to use for trie pruning (default = 25% full mode, 0% archive mode)",
		Value: 25,
	}
	CacheSnapshotFlag = cli.IntFlag{
		Name:  "cache.snapshot",
		Usage: "Percentage of cache memory allowance to use for snapshot caching (default = 10% full mode, 20% archive mode)",
		Value: 10,
	}
	CacheNoPrefetchFlag = cli.BoolFlag{
		Name:  "cache.noprefetch",
		Usage: "Disable heuristic state prefetch during block import (less CPU and disk IO, more time waiting for data)",
	}
	// Miner settings
	MiningEnabledFlag = cli.BoolFlag{
		Name:  "mine",
		Usage: "Enable mining",
	}
	MinerThreadsFlag = cli.IntFlag{
		Name:  "miner.threads",
		Usage: "Number of CPU threads to use for mining",
		Value: 0,
	}
	MinerNotifyFlag = cli.StringFlag{
		Name:  "miner.notify",
		Usage: "Comma separated HTTP URL list to notify of new work packages",
	}
	MinerGasTargetFlag = cli.Uint64Flag{
		Name:  "miner.gastarget",
		Usage: "Target gas floor for mined blocks",
		Value: eth.DefaultConfig.Miner.GasFloor,
	}
	MinerGasLimitFlag = cli.Uint64Flag{
		Name:  "miner.gaslimit",
		Usage: "Target gas ceiling for mined blocks",
		Value: eth.DefaultConfig.Miner.GasCeil,
	}
	MinerGasPriceFlag = BigFlag{
		Name:  "miner.gasprice",
		Usage: "Minimum gas price for mining a transaction",
		Value: eth.DefaultConfig.Miner.GasPrice,
	}
	MinerEtherbaseFlag = cli.StringFlag{
		Name:  "miner.etherbase",
		Usage: "Public address for block mining rewards (default = first account)",
		Value: "0",
	}
	MinerExtraDataFlag = cli.StringFlag{
		Name:  "miner.extradata",
		Usage: "Block extra data set by the miner (default = client version)",
	}
	MinerRecommitIntervalFlag = cli.DurationFlag{
		Name:  "miner.recommit",
		Usage: "Time interval to recreate the block being mined",
		Value: eth.DefaultConfig.Miner.Recommit,
	}
	MinerNoVerfiyFlag = cli.BoolFlag{
		Name:  "miner.noverify",
		Usage: "Disable remote sealing verification",
	}
	// Account settings
	UnlockedAccountFlag = cli.StringFlag{
		Name:  "unlock",
		Usage: "Comma separated list of accounts to unlock",
		Value: "",
	}
	PasswordFileFlag = cli.StringFlag{
		Name:  "password",
		Usage: "Password file to use for non-interactive password input",
		Value: "",
	}
	ExternalSignerFlag = cli.StringFlag{
		Name:  "signer",
		Usage: "External signer (url or path to ipc file)",
		Value: "",
	}
	VMEnableDebugFlag = cli.BoolFlag{
		Name:  "vmdebug",
		Usage: "Record information useful for VM and contract debugging",
	}
	InsecureUnlockAllowedFlag = cli.BoolFlag{
		Name:  "allow-insecure-unlock",
		Usage: "Allow insecure account unlocking when account-related RPCs are exposed by http",
	}
	RPCGlobalGasCap = cli.Uint64Flag{
		Name:  "rpc.gascap",
		Usage: "Sets a cap on gas that can be used in eth_call/estimateGas (0=infinite)",
		Value: eth.DefaultConfig.RPCGasCap,
	}
	RPCGlobalTxFeeCap = cli.Float64Flag{
		Name:  "rpc.txfeecap",
		Usage: "Sets a cap on transaction fee (in ether) that can be sent via the RPC APIs (0 = no cap)",
		Value: eth.DefaultConfig.RPCTxFeeCap,
	}
	// Logging and debug settings
	EthStatsURLFlag = cli.StringFlag{
		Name:  "ethstats",
		Usage: "Reporting URL of a ethstats service (nodename:secret@host:port)",
	}
	FakePoWFlag = cli.BoolFlag{
		Name:  "fakepow",
		Usage: "Disables proof-of-work verification",
	}
	NoCompactionFlag = cli.BoolFlag{
		Name:  "nocompaction",
		Usage: "Disables db compaction after import",
	}
	// RPC settings
	IPCDisabledFlag = cli.BoolFlag{
		Name:  "ipcdisable",
		Usage: "Disable the IPC-RPC server",
	}
	IPCPathFlag = DirectoryFlag{
		Name:  "ipcpath",
		Usage: "Filename for IPC socket/pipe within the datadir (explicit paths escape it)",
	}
	HTTPEnabledFlag = cli.BoolFlag{
		Name:  "http",
		Usage: "Enable the HTTP-RPC server",
	}
	HTTPListenAddrFlag = cli.StringFlag{
		Name:  "http.addr",
		Usage: "HTTP-RPC server listening interface",
		Value: node.DefaultHTTPHost,
	}
	HTTPPortFlag = cli.IntFlag{
		Name:  "http.port",
		Usage: "HTTP-RPC server listening port",
		Value: node.DefaultHTTPPort,
	}
	HTTPCORSDomainFlag = cli.StringFlag{
		Name:  "http.corsdomain",
		Usage: "Comma separated list of domains from which to accept cross origin requests (browser enforced)",
		Value: "",
	}
	HTTPVirtualHostsFlag = cli.StringFlag{
		Name:  "http.vhosts",
		Usage: "Comma separated list of virtual hostnames from which to accept requests (server enforced). Accepts '*' wildcard.",
		Value: strings.Join(node.DefaultConfig.HTTPVirtualHosts, ","),
	}
	HTTPApiFlag = cli.StringFlag{
		Name:  "http.api",
		Usage: "API's offered over the HTTP-RPC interface",
		Value: "",
	}
	WSEnabledFlag = cli.BoolFlag{
		Name:  "ws",
		Usage: "Enable the WS-RPC server",
	}
	WSListenAddrFlag = cli.StringFlag{
		Name:  "ws.addr",
		Usage: "WS-RPC server listening interface",
		Value: node.DefaultWSHost,
	}
	WSPortFlag = cli.IntFlag{
		Name:  "ws.port",
		Usage: "WS-RPC server listening port",
		Value: node.DefaultWSPort,
	}
	WSApiFlag = cli.StringFlag{
		Name:  "ws.api",
		Usage: "API's offered over the WS-RPC interface",
		Value: "",
	}
	WSAllowedOriginsFlag = cli.StringFlag{
		Name:  "ws.origins",
		Usage: "Origins from which to accept websockets requests",
		Value: "",
	}
	GraphQLEnabledFlag = cli.BoolFlag{
		Name:  "graphql",
		Usage: "Enable the GraphQL server",
	}
	GraphQLListenAddrFlag = cli.StringFlag{
		Name:  "graphql.addr",
		Usage: "GraphQL server listening interface",
		Value: node.DefaultGraphQLHost,
	}
	GraphQLPortFlag = cli.IntFlag{
		Name:  "graphql.port",
		Usage: "GraphQL server listening port",
		Value: node.DefaultGraphQLPort,
	}
	GraphQLCORSDomainFlag = cli.StringFlag{
		Name:  "graphql.corsdomain",
		Usage: "Comma separated list of domains from which to accept cross origin requests (browser enforced)",
		Value: "",
	}
	GraphQLVirtualHostsFlag = cli.StringFlag{
		Name:  "graphql.vhosts",
		Usage: "Comma separated list of virtual hostnames from which to accept requests (server enforced). Accepts '*' wildcard.",
		Value: strings.Join(node.DefaultConfig.GraphQLVirtualHosts, ","),
	}
	ExecFlag = cli.StringFlag{
		Name:  "exec",
		Usage: "Execute JavaScript statement",
	}
	PreloadJSFlag = cli.StringFlag{
		Name:  "preload",
		Usage: "Comma separated list of JavaScript files to preload into the console",
	}

	// Network Settings
	MaxPeersFlag = cli.IntFlag{
		Name:  "maxpeers",
		Usage: "Maximum number of network peers (network disabled if set to 0)",
		Value: node.DefaultConfig.P2P.MaxPeers,
	}
	MaxPendingPeersFlag = cli.IntFlag{
		Name:  "maxpendpeers",
		Usage: "Maximum number of pending connection attempts (defaults used if set to 0)",
		Value: node.DefaultConfig.P2P.MaxPendingPeers,
	}
	ListenPortFlag = cli.IntFlag{
		Name:  "port",
		Usage: "Network listening port",
		Value: 30303,
	}
	BootnodesFlag = cli.StringFlag{
		Name:  "bootnodes",
		Usage: "Comma separated enode URLs for P2P discovery bootstrap",
		Value: "",
	}
	NodeKeyFileFlag = cli.StringFlag{
		Name:  "nodekey",
		Usage: "P2P node key file",
	}
	NodeKeyHexFlag = cli.StringFlag{
		Name:  "nodekeyhex",
		Usage: "P2P node key as hex (for testing)",
	}
	NATFlag = cli.StringFlag{
		Name:  "nat",
		Usage: "NAT port mapping mechanism (any|none|upnp|pmp|extip:<IP>)",
		Value: "any",
	}
	NoDiscoverFlag = cli.BoolFlag{
		Name:  "nodiscover",
		Usage: "Disables the peer discovery mechanism (manual peer addition)",
	}
	DiscoveryV5Flag = cli.BoolFlag{
		Name:  "v5disc",
		Usage: "Enables the experimental RLPx V5 (Topic Discovery) mechanism",
	}
	NetrestrictFlag = cli.StringFlag{
		Name:  "netrestrict",
		Usage: "Restricts network communication to the given IP networks (CIDR masks)",
	}
	DNSDiscoveryFlag = cli.StringFlag{
		Name:  "discovery.dns",
		Usage: "Sets DNS discovery entry points (use \"\" to disable DNS)",
	}

	// ATM the url is left to the user and deployment to
	JSpathFlag = cli.StringFlag{
		Name:  "jspath",
		Usage: "JavaScript root path for `loadScript`",
		Value: ".",
	}

	// Gas price oracle settings
	GpoBlocksFlag = cli.IntFlag{
		Name:  "gpo.blocks",
		Usage: "Number of recent blocks to check for gas prices",
		Value: eth.DefaultConfig.GPO.Blocks,
	}
	GpoPercentileFlag = cli.IntFlag{
		Name:  "gpo.percentile",
		Usage: "Suggested gas price is the given percentile of a set of recent transaction gas prices",
		Value: eth.DefaultConfig.GPO.Percentile,
	}
	WhisperEnabledFlag = cli.BoolFlag{
		Name:  "shh",
		Usage: "Enable Whisper",
	}
	WhisperMaxMessageSizeFlag = cli.IntFlag{
		Name:  "shh.maxmessagesize",
		Usage: "Max message size accepted",
		Value: int(whisper.DefaultMaxMessageSize),
	}
	WhisperMinPOWFlag = cli.Float64Flag{
		Name:  "shh.pow",
		Usage: "Minimum POW accepted",
		Value: whisper.DefaultMinimumPoW,
	}
	WhisperRestrictConnectionBetweenLightClientsFlag = cli.BoolFlag{
		Name:  "shh.restrict-light",
		Usage: "Restrict connection between two whisper light clients",
	}

	// Metrics flags
	MetricsEnabledFlag = cli.BoolFlag{
		Name:  "metrics",
		Usage: "Enable metrics collection and reporting",
	}
	MetricsEnabledExpensiveFlag = cli.BoolFlag{
		Name:  "metrics.expensive",
		Usage: "Enable expensive metrics collection and reporting",
	}

	// MetricsHTTPFlag defines the endpoint for a stand-alone metrics HTTP endpoint.
	// Since the pprof service enables sensitive/vulnerable behavior, this allows a user
	// to enable a public-OK metrics endpoint without having to worry about ALSO exposing
	// other profiling behavior or information.
	MetricsHTTPFlag = cli.StringFlag{
		Name:  "metrics.addr",
		Usage: "Enable stand-alone metrics HTTP server listening interface",
		Value: "127.0.0.1",
	}
	MetricsPortFlag = cli.IntFlag{
		Name:  "metrics.port",
		Usage: "Metrics HTTP server listening port",
		Value: 6060,
	}
	MetricsEnableInfluxDBFlag = cli.BoolFlag{
		Name:  "metrics.influxdb",
		Usage: "Enable metrics export/push to an external InfluxDB database",
	}
	MetricsInfluxDBEndpointFlag = cli.StringFlag{
		Name:  "metrics.influxdb.endpoint",
		Usage: "InfluxDB API endpoint to report metrics to",
		Value: "http://localhost:8086",
	}
	MetricsInfluxDBDatabaseFlag = cli.StringFlag{
		Name:  "metrics.influxdb.database",
		Usage: "InfluxDB database name to push reported metrics to",
		Value: "geth",
	}
	MetricsInfluxDBUsernameFlag = cli.StringFlag{
		Name:  "metrics.influxdb.username",
		Usage: "Username to authorize access to the database",
		Value: "test",
	}
	MetricsInfluxDBPasswordFlag = cli.StringFlag{
		Name:  "metrics.influxdb.password",
		Usage: "Password to authorize access to the database",
		Value: "test",
	}
	// Tags are part of every measurement sent to InfluxDB. Queries on tags are faster in InfluxDB.
	// For example `host` tag could be used so that we can group all nodes and average a measurement
	// across all of them, but also so that we can select a specific node and inspect its measurements.
	// https://docs.influxdata.com/influxdb/v1.4/concepts/key_concepts/#tag-key
	MetricsInfluxDBTagsFlag = cli.StringFlag{
		Name:  "metrics.influxdb.tags",
		Usage: "Comma-separated InfluxDB tags (key/values) attached to all measurements",
		Value: "host=localhost",
	}
	EWASMInterpreterFlag = cli.StringFlag{
		Name:  "vm.ewasm",
		Usage: "External ewasm configuration (default = built-in interpreter)",
		Value: "",
	}
	EVMInterpreterFlag = cli.StringFlag{
		Name:  "vm.evm",
		Usage: "External EVM configuration (default = built-in interpreter)",
		Value: "",
	}
)

// MakeDataDir retrieves the currently requested data directory, terminating
// if none (or the empty string) is specified. If the node is starting a testnet,
// then a subdirectory of the specified datadir will be used.
func MakeDataDir(ctx *cli.Context) string {

	if path := ctx.GlobalString(DataDirFlag.Name); path != "" {

		// Maintain compatibility with older Geth configurations storing the
		// Ropsten database in `testnet` instead of `ropsten`.
		if ctx.GlobalBool(LegacyTestnetFlag.Name) || ctx.GlobalBool(RopstenFlag.Name) {
			legacyPath := filepath.Join(path, "testnet")
			if _, err := os.Stat(legacyPath); !os.IsNotExist(err) {
				return legacyPath
			} else {
				return filepath.Join(path, "ropsten")
			}
		}
		return dataDirPathForCtxChainConfig(ctx, path)
	}
	Fatalf("Cannot determine default data directory, please set manually (--%s)", DataDirFlag.Name)
	return ""
}

// setNodeKey creates a node key from set command line flags, either loading it
// from a file or as a specified hex value. If neither flags were provided, this
// method returns nil and an emphemeral key is to be generated.
func setNodeKey(ctx *cli.Context, cfg *p2p.Config) {
	var (
		hex  = ctx.GlobalString(NodeKeyHexFlag.Name)
		file = ctx.GlobalString(NodeKeyFileFlag.Name)
		key  *ecdsa.PrivateKey
		err  error
	)
	switch {
	case file != "" && hex != "":
		Fatalf("Options %q and %q are mutually exclusive", NodeKeyFileFlag.Name, NodeKeyHexFlag.Name)
	case file != "":
		if key, err = crypto.LoadECDSA(file); err != nil {
			Fatalf("Option %q: %v", NodeKeyFileFlag.Name, err)
		}
		cfg.PrivateKey = key
	case hex != "":
		if key, err = crypto.HexToECDSA(hex); err != nil {
			Fatalf("Option %q: %v", NodeKeyHexFlag.Name, err)
		}
		cfg.PrivateKey = key
	}
}

// setNodeUserIdent creates the user identifier from CLI flags.
func setNodeUserIdent(ctx *cli.Context, cfg *node.Config) {
	if identity := ctx.GlobalString(IdentityFlag.Name); len(identity) > 0 {
		cfg.UserIdent = identity
	}
}

// setBootstrapNodes creates a list of bootstrap nodes from the command line
// flags, reverting to pre-configured ones if none have been specified.
func setBootstrapNodes(ctx *cli.Context, cfg *p2p.Config) {
	urls := params.MainnetBootnodes
	switch {
	case ctx.GlobalIsSet(BootnodesFlag.Name) || ctx.GlobalIsSet(LegacyBootnodesV4Flag.Name):
		if ctx.GlobalIsSet(LegacyBootnodesV4Flag.Name) {
			urls = splitAndTrim(ctx.GlobalString(LegacyBootnodesV4Flag.Name))
		} else {
			urls = splitAndTrim(ctx.GlobalString(BootnodesFlag.Name))
		}
	case ctx.GlobalBool(ClassicFlag.Name):
		urls = params.ClassicBootnodes
	case ctx.GlobalBool(MordorFlag.Name):
		urls = params.MordorBootnodes
	case ctx.GlobalBool(SocialFlag.Name):
		urls = params.SocialBootnodes
	case ctx.GlobalBool(MixFlag.Name):
		urls = params.MixBootnodes
	case ctx.GlobalBool(EthersocialFlag.Name):
		urls = params.EthersocialBootnodes
	case ctx.GlobalBool(LegacyTestnetFlag.Name) || ctx.GlobalBool(RopstenFlag.Name):
		urls = params.RopstenBootnodes
	case ctx.GlobalBool(RinkebyFlag.Name):
		urls = params.RinkebyBootnodes
	case ctx.GlobalBool(KottiFlag.Name):
		urls = params.KottiBootnodes
	case ctx.GlobalBool(GoerliFlag.Name):
		urls = params.GoerliBootnodes
	case ctx.GlobalBool(YoloV1Flag.Name):
		urls = params.YoloV1Bootnodes
	case cfg.BootstrapNodes != nil:
		return // already set, don't apply defaults.
	}

	cfg.BootstrapNodes = make([]*enode.Node, 0, len(urls))
	for _, url := range urls {
		if url != "" {
			node, err := enode.Parse(enode.ValidSchemes, url)
			if err != nil {
				log.Crit("Bootstrap URL invalid", "enode", url, "err", err)
				continue
			}
			cfg.BootstrapNodes = append(cfg.BootstrapNodes, node)
		}
	}
}

// setBootstrapNodesV5 creates a list of bootstrap nodes from the command line
// flags, reverting to pre-configured ones if none have been specified.
func setBootstrapNodesV5(ctx *cli.Context, cfg *p2p.Config) {
	urls := params.MainnetBootnodes
	switch {
	case ctx.GlobalIsSet(BootnodesFlag.Name) || ctx.GlobalIsSet(LegacyBootnodesV5Flag.Name):
		if ctx.GlobalIsSet(LegacyBootnodesV5Flag.Name) {
			urls = splitAndTrim(ctx.GlobalString(LegacyBootnodesV5Flag.Name))
		} else {
			urls = splitAndTrim(ctx.GlobalString(BootnodesFlag.Name))
		}
	case ctx.GlobalIsSet(ClassicFlag.Name):
		urls = params.ClassicBootnodes
	case ctx.GlobalIsSet(MordorFlag.Name):
		urls = params.MordorBootnodes
	case ctx.GlobalBool(RopstenFlag.Name):
		urls = params.RopstenBootnodes
	case ctx.GlobalBool(RinkebyFlag.Name):
		urls = params.RinkebyBootnodes
	case ctx.GlobalBool(KottiFlag.Name):
		urls = params.KottiBootnodes
	case ctx.GlobalBool(GoerliFlag.Name):
		urls = params.GoerliBootnodes
	case ctx.GlobalBool(YoloV1Flag.Name):
		urls = params.YoloV1Bootnodes
	case cfg.BootstrapNodesV5 != nil:
		return // already set, don't apply defaults.
	}

	cfg.BootstrapNodesV5 = make([]*discv5.Node, 0, len(urls))
	for _, url := range urls {
		if url != "" {
			node, err := discv5.ParseNode(url)
			if err != nil {
				log.Error("Bootstrap URL invalid", "enode", url, "err", err)
				continue
			}
			cfg.BootstrapNodesV5 = append(cfg.BootstrapNodesV5, node)
		}
	}
}

// setListenAddress creates a TCP listening address string from set command
// line flags.
func setListenAddress(ctx *cli.Context, cfg *p2p.Config) {
	if ctx.GlobalIsSet(ListenPortFlag.Name) {
		cfg.ListenAddr = fmt.Sprintf(":%d", ctx.GlobalInt(ListenPortFlag.Name))
	}
}

// setNAT creates a port mapper from command line flags.
func setNAT(ctx *cli.Context, cfg *p2p.Config) {
	if ctx.GlobalIsSet(NATFlag.Name) {
		natif, err := nat.Parse(ctx.GlobalString(NATFlag.Name))
		if err != nil {
			Fatalf("Option %s: %v", NATFlag.Name, err)
		}
		cfg.NAT = natif
	}
}

// splitAndTrim splits input separated by a comma
// and trims excessive white space from the substrings.
func splitAndTrim(input string) (ret []string) {
	l := strings.Split(input, ",")
	for _, r := range l {
		r = strings.TrimSpace(r)
		if len(r) > 0 {
			ret = append(ret, r)
		}
	}
	return ret
}

// setHTTP creates the HTTP RPC listener interface string from the set
// command line flags, returning empty if the HTTP endpoint is disabled.
func setHTTP(ctx *cli.Context, cfg *node.Config) {
	if ctx.GlobalBool(LegacyRPCEnabledFlag.Name) && cfg.HTTPHost == "" {
		log.Warn("The flag --rpc is deprecated and will be removed in the future, please use --http")
		cfg.HTTPHost = "127.0.0.1"
		if ctx.GlobalIsSet(LegacyRPCListenAddrFlag.Name) {
			cfg.HTTPHost = ctx.GlobalString(LegacyRPCListenAddrFlag.Name)
			log.Warn("The flag --rpcaddr is deprecated and will be removed in the future, please use --http.addr")
		}
	}
	if ctx.GlobalBool(HTTPEnabledFlag.Name) && cfg.HTTPHost == "" {
		cfg.HTTPHost = "127.0.0.1"
		if ctx.GlobalIsSet(HTTPListenAddrFlag.Name) {
			cfg.HTTPHost = ctx.GlobalString(HTTPListenAddrFlag.Name)
		}
	}

	if ctx.GlobalIsSet(LegacyRPCPortFlag.Name) {
		cfg.HTTPPort = ctx.GlobalInt(LegacyRPCPortFlag.Name)
		log.Warn("The flag --rpcport is deprecated and will be removed in the future, please use --http.port")
	}
	if ctx.GlobalIsSet(HTTPPortFlag.Name) {
		cfg.HTTPPort = ctx.GlobalInt(HTTPPortFlag.Name)
	}

	if ctx.GlobalIsSet(LegacyRPCCORSDomainFlag.Name) {
		cfg.HTTPCors = splitAndTrim(ctx.GlobalString(LegacyRPCCORSDomainFlag.Name))
		log.Warn("The flag --rpccorsdomain is deprecated and will be removed in the future, please use --http.corsdomain")
	}
	if ctx.GlobalIsSet(HTTPCORSDomainFlag.Name) {
		cfg.HTTPCors = splitAndTrim(ctx.GlobalString(HTTPCORSDomainFlag.Name))
	}

	if ctx.GlobalIsSet(LegacyRPCApiFlag.Name) {
		cfg.HTTPModules = splitAndTrim(ctx.GlobalString(LegacyRPCApiFlag.Name))
		log.Warn("The flag --rpcapi is deprecated and will be removed in the future, please use --http.api")
	}
	if ctx.GlobalIsSet(HTTPApiFlag.Name) {
		cfg.HTTPModules = splitAndTrim(ctx.GlobalString(HTTPApiFlag.Name))
	}

	if ctx.GlobalIsSet(LegacyRPCVirtualHostsFlag.Name) {
		cfg.HTTPVirtualHosts = splitAndTrim(ctx.GlobalString(LegacyRPCVirtualHostsFlag.Name))
		log.Warn("The flag --rpcvhosts is deprecated and will be removed in the future, please use --http.vhosts")
	}
	if ctx.GlobalIsSet(HTTPVirtualHostsFlag.Name) {
		cfg.HTTPVirtualHosts = splitAndTrim(ctx.GlobalString(HTTPVirtualHostsFlag.Name))
	}
}

// setGraphQL creates the GraphQL listener interface string from the set
// command line flags, returning empty if the GraphQL endpoint is disabled.
func setGraphQL(ctx *cli.Context, cfg *node.Config) {
	if ctx.GlobalBool(GraphQLEnabledFlag.Name) && cfg.GraphQLHost == "" {
		cfg.GraphQLHost = "127.0.0.1"
		if ctx.GlobalIsSet(GraphQLListenAddrFlag.Name) {
			cfg.GraphQLHost = ctx.GlobalString(GraphQLListenAddrFlag.Name)
		}
	}
	cfg.GraphQLPort = ctx.GlobalInt(GraphQLPortFlag.Name)
	if ctx.GlobalIsSet(GraphQLCORSDomainFlag.Name) {
		cfg.GraphQLCors = splitAndTrim(ctx.GlobalString(GraphQLCORSDomainFlag.Name))
	}
	if ctx.GlobalIsSet(GraphQLVirtualHostsFlag.Name) {
		cfg.GraphQLVirtualHosts = splitAndTrim(ctx.GlobalString(GraphQLVirtualHostsFlag.Name))
	}
}

// setWS creates the WebSocket RPC listener interface string from the set
// command line flags, returning empty if the HTTP endpoint is disabled.
func setWS(ctx *cli.Context, cfg *node.Config) {
	if ctx.GlobalBool(WSEnabledFlag.Name) && cfg.WSHost == "" {
		cfg.WSHost = "127.0.0.1"
		if ctx.GlobalIsSet(LegacyWSListenAddrFlag.Name) {
			cfg.WSHost = ctx.GlobalString(LegacyWSListenAddrFlag.Name)
			log.Warn("The flag --wsaddr is deprecated and will be removed in the future, please use --ws.addr")
		}
		if ctx.GlobalIsSet(WSListenAddrFlag.Name) {
			cfg.WSHost = ctx.GlobalString(WSListenAddrFlag.Name)
		}
	}
	if ctx.GlobalIsSet(LegacyWSPortFlag.Name) {
		cfg.WSPort = ctx.GlobalInt(LegacyWSPortFlag.Name)
		log.Warn("The flag --wsport is deprecated and will be removed in the future, please use --ws.port")
	}
	if ctx.GlobalIsSet(WSPortFlag.Name) {
		cfg.WSPort = ctx.GlobalInt(WSPortFlag.Name)
	}

	if ctx.GlobalIsSet(LegacyWSAllowedOriginsFlag.Name) {
		cfg.WSOrigins = splitAndTrim(ctx.GlobalString(LegacyWSAllowedOriginsFlag.Name))
		log.Warn("The flag --wsorigins is deprecated and will be removed in the future, please use --ws.origins")
	}
	if ctx.GlobalIsSet(WSAllowedOriginsFlag.Name) {
		cfg.WSOrigins = splitAndTrim(ctx.GlobalString(WSAllowedOriginsFlag.Name))
	}

	if ctx.GlobalIsSet(LegacyWSApiFlag.Name) {
		cfg.WSModules = splitAndTrim(ctx.GlobalString(LegacyWSApiFlag.Name))
		log.Warn("The flag --wsapi is deprecated and will be removed in the future, please use --ws.api")
	}
	if ctx.GlobalIsSet(WSApiFlag.Name) {
		cfg.WSModules = splitAndTrim(ctx.GlobalString(WSApiFlag.Name))
	}
}

// setIPC creates an IPC path configuration from the set command line flags,
// returning an empty string if IPC was explicitly disabled, or the set path.
func setIPC(ctx *cli.Context, cfg *node.Config) {
	CheckExclusive(ctx, IPCDisabledFlag, IPCPathFlag)
	switch {
	case ctx.GlobalBool(IPCDisabledFlag.Name):
		cfg.IPCPath = ""
	case ctx.GlobalIsSet(IPCPathFlag.Name):
		cfg.IPCPath = ctx.GlobalString(IPCPathFlag.Name)
	}
}

// setLes configures the les server and ultra light client settings from the command line flags.
func setLes(ctx *cli.Context, cfg *eth.Config) {
	if ctx.GlobalIsSet(LegacyLightServFlag.Name) {
		cfg.LightServ = ctx.GlobalInt(LegacyLightServFlag.Name)
		log.Warn("The flag --lightserv is deprecated and will be removed in the future, please use --light.serve")
	}
	if ctx.GlobalIsSet(LightServeFlag.Name) {
		cfg.LightServ = ctx.GlobalInt(LightServeFlag.Name)
	}
	if ctx.GlobalIsSet(LightIngressFlag.Name) {
		cfg.LightIngress = ctx.GlobalInt(LightIngressFlag.Name)
	}
	if ctx.GlobalIsSet(LightEgressFlag.Name) {
		cfg.LightEgress = ctx.GlobalInt(LightEgressFlag.Name)
	}
	if ctx.GlobalIsSet(LegacyLightPeersFlag.Name) {
		cfg.LightPeers = ctx.GlobalInt(LegacyLightPeersFlag.Name)
		log.Warn("The flag --lightpeers is deprecated and will be removed in the future, please use --light.maxpeers")
	}
	if ctx.GlobalIsSet(LightMaxPeersFlag.Name) {
		cfg.LightPeers = ctx.GlobalInt(LightMaxPeersFlag.Name)
	}
	if ctx.GlobalIsSet(UltraLightServersFlag.Name) {
		cfg.UltraLightServers = strings.Split(ctx.GlobalString(UltraLightServersFlag.Name), ",")
	}
	if ctx.GlobalIsSet(UltraLightFractionFlag.Name) {
		cfg.UltraLightFraction = ctx.GlobalInt(UltraLightFractionFlag.Name)
	}
	if cfg.UltraLightFraction <= 0 && cfg.UltraLightFraction > 100 {
		log.Error("Ultra light fraction is invalid", "had", cfg.UltraLightFraction, "updated", eth.DefaultConfig.UltraLightFraction)
		cfg.UltraLightFraction = eth.DefaultConfig.UltraLightFraction
	}
	if ctx.GlobalIsSet(UltraLightOnlyAnnounceFlag.Name) {
		cfg.UltraLightOnlyAnnounce = ctx.GlobalBool(UltraLightOnlyAnnounceFlag.Name)
	}
	if ctx.GlobalIsSet(LightNoPruneFlag.Name) {
		cfg.LightNoPrune = ctx.GlobalBool(LightNoPruneFlag.Name)
	}
}

// makeDatabaseHandles raises out the number of allowed file handles per process
// for Geth and returns half of the allowance to assign to the database.
func makeDatabaseHandles() int {
	limit, err := fdlimit.Maximum()
	if err != nil {
		Fatalf("Failed to retrieve file descriptor allowance: %v", err)
	}
	raised, err := fdlimit.Raise(uint64(limit))
	if err != nil {
		Fatalf("Failed to raise file descriptor allowance: %v", err)
	}
	return int(raised / 2) // Leave half for networking and other stuff
}

// MakeAddress converts an account specified directly as a hex encoded string or
// a key index in the key store to an internal account representation.
func MakeAddress(ks *keystore.KeyStore, account string) (accounts.Account, error) {
	// If the specified account is a valid address, return it
	if common.IsHexAddress(account) {
		return accounts.Account{Address: common.HexToAddress(account)}, nil
	}
	// Otherwise try to interpret the account as a keystore index
	index, err := strconv.Atoi(account)
	if err != nil || index < 0 {
		return accounts.Account{}, fmt.Errorf("invalid account address or index %q", account)
	}
	log.Warn("-------------------------------------------------------------------")
	log.Warn("Referring to accounts by order in the keystore folder is dangerous!")
	log.Warn("This functionality is deprecated and will be removed in the future!")
	log.Warn("Please use explicit addresses! (can search via `geth account list`)")
	log.Warn("-------------------------------------------------------------------")

	accs := ks.Accounts()
	if len(accs) <= index {
		return accounts.Account{}, fmt.Errorf("index %d higher than number of accounts %d", index, len(accs))
	}
	return accs[index], nil
}

// setEtherbase retrieves the etherbase either from the directly specified
// command line flags or from the keystore if CLI indexed.
func setEtherbase(ctx *cli.Context, ks *keystore.KeyStore, cfg *eth.Config) {
	// Extract the current etherbase, new flag overriding legacy one
	var etherbase string
	if ctx.GlobalIsSet(LegacyMinerEtherbaseFlag.Name) {
		etherbase = ctx.GlobalString(LegacyMinerEtherbaseFlag.Name)
		log.Warn("The flag --etherbase is deprecated and will be removed in the future, please use --miner.etherbase")

	}
	if ctx.GlobalIsSet(MinerEtherbaseFlag.Name) {
		etherbase = ctx.GlobalString(MinerEtherbaseFlag.Name)
	}
	// Convert the etherbase into an address and configure it
	if etherbase != "" {
		if ks != nil {
			account, err := MakeAddress(ks, etherbase)
			if err != nil {
				Fatalf("Invalid miner etherbase: %v", err)
			}
			cfg.Miner.Etherbase = account.Address
		} else {
			Fatalf("No etherbase configured")
		}
	}
}

// MakePasswordList reads password lines from the file specified by the global --password flag.
func MakePasswordList(ctx *cli.Context) []string {
	path := ctx.GlobalString(PasswordFileFlag.Name)
	if path == "" {
		return nil
	}
	text, err := ioutil.ReadFile(path)
	if err != nil {
		Fatalf("Failed to read password file: %v", err)
	}
	lines := strings.Split(string(text), "\n")
	// Sanitise DOS line endings.
	for i := range lines {
		lines[i] = strings.TrimRight(lines[i], "\r")
	}
	return lines
}

func SetP2PConfig(ctx *cli.Context, cfg *p2p.Config) {
	setNodeKey(ctx, cfg)
	setNAT(ctx, cfg)
	setListenAddress(ctx, cfg)
	setBootstrapNodes(ctx, cfg)
	setBootstrapNodesV5(ctx, cfg)

	lightClient := ctx.GlobalString(SyncModeFlag.Name) == "light"
	lightServer := (ctx.GlobalInt(LegacyLightServFlag.Name) != 0 || ctx.GlobalInt(LightServeFlag.Name) != 0)

	lightPeers := ctx.GlobalInt(LegacyLightPeersFlag.Name)
	if ctx.GlobalIsSet(LightMaxPeersFlag.Name) {
		lightPeers = ctx.GlobalInt(LightMaxPeersFlag.Name)
	}
	if lightClient && !ctx.GlobalIsSet(LegacyLightPeersFlag.Name) && !ctx.GlobalIsSet(LightMaxPeersFlag.Name) {
		// dynamic default - for clients we use 1/10th of the default for servers
		lightPeers /= 10
	}

	if ctx.GlobalIsSet(MaxPeersFlag.Name) {
		cfg.MaxPeers = ctx.GlobalInt(MaxPeersFlag.Name)
		if lightServer && !ctx.GlobalIsSet(LegacyLightPeersFlag.Name) && !ctx.GlobalIsSet(LightMaxPeersFlag.Name) {
			cfg.MaxPeers += lightPeers
		}
	} else {
		if lightServer {
			cfg.MaxPeers += lightPeers
		}
		if lightClient && (ctx.GlobalIsSet(LegacyLightPeersFlag.Name) || ctx.GlobalIsSet(LightMaxPeersFlag.Name)) && cfg.MaxPeers < lightPeers {
			cfg.MaxPeers = lightPeers
		}
	}
	if !(lightClient || lightServer) {
		lightPeers = 0
	}
	ethPeers := cfg.MaxPeers - lightPeers
	if lightClient {
		ethPeers = 0
	}
	log.Info("Maximum peer count", "ETH", ethPeers, "LES", lightPeers, "total", cfg.MaxPeers)

	if ctx.GlobalIsSet(MaxPendingPeersFlag.Name) {
		cfg.MaxPendingPeers = ctx.GlobalInt(MaxPendingPeersFlag.Name)
	}
	if ctx.GlobalIsSet(NoDiscoverFlag.Name) || lightClient {
		cfg.NoDiscovery = true
	}

	// if we're running a light client or server, force enable the v5 peer discovery
	// unless it is explicitly disabled with --nodiscover note that explicitly specifying
	// --v5disc overrides --nodiscover, in which case the later only disables v4 discovery
	forceV5Discovery := (lightClient || lightServer) && !ctx.GlobalBool(NoDiscoverFlag.Name)
	if ctx.GlobalIsSet(DiscoveryV5Flag.Name) {
		cfg.DiscoveryV5 = ctx.GlobalBool(DiscoveryV5Flag.Name)
	} else if forceV5Discovery {
		cfg.DiscoveryV5 = true
	}

	if netrestrict := ctx.GlobalString(NetrestrictFlag.Name); netrestrict != "" {
		list, err := netutil.ParseNetlist(netrestrict)
		if err != nil {
			Fatalf("Option %q: %v", NetrestrictFlag.Name, err)
		}
		cfg.NetRestrict = list
	}

	if ctx.GlobalBool(DeveloperFlag.Name) {
		// --dev mode can't use p2p networking.
		cfg.MaxPeers = 0
		cfg.ListenAddr = ":0"
		cfg.NoDiscovery = true
		cfg.DiscoveryV5 = false
	}
}

// SetNodeConfig applies node-related command line flags to the config.
func SetNodeConfig(ctx *cli.Context, cfg *node.Config) {
	SetP2PConfig(ctx, &cfg.P2P)
	setIPC(ctx, cfg)
	setHTTP(ctx, cfg)
	setGraphQL(ctx, cfg)
	setWS(ctx, cfg)
	setNodeUserIdent(ctx, cfg)
	setDataDir(ctx, cfg)
	setSmartCard(ctx, cfg)

	if ctx.GlobalIsSet(ExternalSignerFlag.Name) {
		cfg.ExternalSigner = ctx.GlobalString(ExternalSignerFlag.Name)
	}

	if ctx.GlobalIsSet(KeyStoreDirFlag.Name) {
		cfg.KeyStoreDir = ctx.GlobalString(KeyStoreDirFlag.Name)
	}
	if ctx.GlobalIsSet(LightKDFFlag.Name) {
		cfg.UseLightweightKDF = ctx.GlobalBool(LightKDFFlag.Name)
	}
	if ctx.GlobalIsSet(NoUSBFlag.Name) {
		cfg.NoUSB = ctx.GlobalBool(NoUSBFlag.Name)
	}
	if ctx.GlobalIsSet(InsecureUnlockAllowedFlag.Name) {
		cfg.InsecureUnlockAllowed = ctx.GlobalBool(InsecureUnlockAllowedFlag.Name)
	}
}

func setSmartCard(ctx *cli.Context, cfg *node.Config) {
	// Skip enabling smartcards if no path is set
	path := ctx.GlobalString(SmartCardDaemonPathFlag.Name)
	if path == "" {
		return
	}
	// Sanity check that the smartcard path is valid
	fi, err := os.Stat(path)
	if err != nil {
		log.Info("Smartcard socket not found, disabling", "err", err)
		return
	}
	if fi.Mode()&os.ModeType != os.ModeSocket {
		log.Error("Invalid smartcard daemon path", "path", path, "type", fi.Mode().String())
		return
	}
	// Smartcard daemon path exists and is a socket, enable it
	cfg.SmartCardDaemonPath = path
}

func dataDirPathForCtxChainConfig(ctx *cli.Context, baseDataDirPath string) string {
	switch {
	case ctx.GlobalBool(RopstenFlag.Name):
		return filepath.Join(baseDataDirPath, "ropsten")
	case ctx.GlobalBool(ClassicFlag.Name):
		return filepath.Join(baseDataDirPath, "classic")
	case ctx.GlobalBool(MordorFlag.Name):
		return filepath.Join(baseDataDirPath, "mordor")
	case ctx.GlobalBool(SocialFlag.Name):
		return filepath.Join(baseDataDirPath, "social")
	case ctx.GlobalBool(MixFlag.Name):
		return filepath.Join(baseDataDirPath, "mix")
	case ctx.GlobalBool(EthersocialFlag.Name):
		return filepath.Join(baseDataDirPath, "ethersocial")
	case ctx.GlobalBool(RinkebyFlag.Name):
		return filepath.Join(baseDataDirPath, "rinkeby")
	case ctx.GlobalBool(KottiFlag.Name):
		return filepath.Join(baseDataDirPath, "kotti")
	case ctx.GlobalBool(GoerliFlag.Name):
		return filepath.Join(baseDataDirPath, "goerli")
	case ctx.GlobalBool(YoloV1Flag.Name):
		return filepath.Join(baseDataDirPath, "yolo-v1")
	}
	return baseDataDirPath
}

func setDataDir(ctx *cli.Context, cfg *node.Config) {
	switch {
	case ctx.GlobalIsSet(DataDirFlag.Name):
		cfg.DataDir = ctx.GlobalString(DataDirFlag.Name)

	case ctx.GlobalBool(DeveloperFlag.Name):
		cfg.DataDir = "" // unless explicitly requested, use memory databases

	case (ctx.GlobalBool(LegacyTestnetFlag.Name) || ctx.GlobalBool(RopstenFlag.Name)) && cfg.DataDir == node.DefaultDataDir():

		// Maintain compatibility with older Geth configurations storing the
		// Ropsten database in `testnet` instead of `ropsten`.
		legacyPath := filepath.Join(node.DefaultDataDir(), "testnet")

		if _, err := os.Stat(legacyPath); !os.IsNotExist(err) {

			log.Warn("Using the deprecated `testnet` datadir. Future versions will store the Ropsten chain in `ropsten`.")
			cfg.DataDir = legacyPath
		} else {

			cfg.DataDir = filepath.Join(node.DefaultDataDir(), "ropsten")

		}

	case cfg.DataDir == node.DefaultDataDir():
		cfg.DataDir = dataDirPathForCtxChainConfig(ctx, node.DefaultDataDir())
	}
}

func setGPO(ctx *cli.Context, cfg *gasprice.Config, light bool) {
	// If we are running the light client, apply another group
	// settings for gas oracle.
	if light {
		cfg.Blocks = eth.DefaultLightGPOConfig.Blocks
		cfg.Percentile = eth.DefaultLightGPOConfig.Percentile
	}
	if ctx.GlobalIsSet(LegacyGpoBlocksFlag.Name) {
		cfg.Blocks = ctx.GlobalInt(LegacyGpoBlocksFlag.Name)
		log.Warn("The flag --gpoblocks is deprecated and will be removed in the future, please use --gpo.blocks")
	}
	if ctx.GlobalIsSet(GpoBlocksFlag.Name) {
		cfg.Blocks = ctx.GlobalInt(GpoBlocksFlag.Name)
	}
	if ctx.GlobalIsSet(LegacyGpoPercentileFlag.Name) {
		cfg.Percentile = ctx.GlobalInt(LegacyGpoPercentileFlag.Name)
		log.Warn("The flag --gpopercentile is deprecated and will be removed in the future, please use --gpo.percentile")
	}
	if ctx.GlobalIsSet(GpoPercentileFlag.Name) {
		cfg.Percentile = ctx.GlobalInt(GpoPercentileFlag.Name)
	}
}

func setTxPool(ctx *cli.Context, cfg *core.TxPoolConfig) {
	if ctx.GlobalIsSet(TxPoolLocalsFlag.Name) {
		locals := strings.Split(ctx.GlobalString(TxPoolLocalsFlag.Name), ",")
		for _, account := range locals {
			if trimmed := strings.TrimSpace(account); !common.IsHexAddress(trimmed) {
				Fatalf("Invalid account in --txpool.locals: %s", trimmed)
			} else {
				cfg.Locals = append(cfg.Locals, common.HexToAddress(account))
			}
		}
	}
	if ctx.GlobalIsSet(TxPoolNoLocalsFlag.Name) {
		cfg.NoLocals = ctx.GlobalBool(TxPoolNoLocalsFlag.Name)
	}
	if ctx.GlobalIsSet(TxPoolJournalFlag.Name) {
		cfg.Journal = ctx.GlobalString(TxPoolJournalFlag.Name)
	}
	if ctx.GlobalIsSet(TxPoolRejournalFlag.Name) {
		cfg.Rejournal = ctx.GlobalDuration(TxPoolRejournalFlag.Name)
	}
	if ctx.GlobalIsSet(TxPoolPriceLimitFlag.Name) {
		cfg.PriceLimit = ctx.GlobalUint64(TxPoolPriceLimitFlag.Name)
	}
	if ctx.GlobalIsSet(TxPoolPriceBumpFlag.Name) {
		cfg.PriceBump = ctx.GlobalUint64(TxPoolPriceBumpFlag.Name)
	}
	if ctx.GlobalIsSet(TxPoolAccountSlotsFlag.Name) {
		cfg.AccountSlots = ctx.GlobalUint64(TxPoolAccountSlotsFlag.Name)
	}
	if ctx.GlobalIsSet(TxPoolGlobalSlotsFlag.Name) {
		cfg.GlobalSlots = ctx.GlobalUint64(TxPoolGlobalSlotsFlag.Name)
	}
	if ctx.GlobalIsSet(TxPoolAccountQueueFlag.Name) {
		cfg.AccountQueue = ctx.GlobalUint64(TxPoolAccountQueueFlag.Name)
	}
	if ctx.GlobalIsSet(TxPoolGlobalQueueFlag.Name) {
		cfg.GlobalQueue = ctx.GlobalUint64(TxPoolGlobalQueueFlag.Name)
	}
	if ctx.GlobalIsSet(TxPoolLifetimeFlag.Name) {
		cfg.Lifetime = ctx.GlobalDuration(TxPoolLifetimeFlag.Name)
	}
}

func setEthash(ctx *cli.Context, cfg *eth.Config) {
	if ctx.GlobalIsSet(EthashCacheDirFlag.Name) {
		cfg.Ethash.CacheDir = ctx.GlobalString(EthashCacheDirFlag.Name)
	}
	if ctx.GlobalIsSet(EthashDatasetDirFlag.Name) {
		cfg.Ethash.DatasetDir = ctx.GlobalString(EthashDatasetDirFlag.Name)
	}
	if ctx.GlobalIsSet(EthashCachesInMemoryFlag.Name) {
		cfg.Ethash.CachesInMem = ctx.GlobalInt(EthashCachesInMemoryFlag.Name)
	}
	if ctx.GlobalIsSet(EthashCachesOnDiskFlag.Name) {
		cfg.Ethash.CachesOnDisk = ctx.GlobalInt(EthashCachesOnDiskFlag.Name)
	}
	if ctx.GlobalIsSet(EthashCachesLockMmapFlag.Name) {
		cfg.Ethash.CachesLockMmap = ctx.GlobalBool(EthashCachesLockMmapFlag.Name)
	}
	if ctx.GlobalIsSet(EthashDatasetsInMemoryFlag.Name) {
		cfg.Ethash.DatasetsInMem = ctx.GlobalInt(EthashDatasetsInMemoryFlag.Name)
	}
	if ctx.GlobalIsSet(EthashDatasetsOnDiskFlag.Name) {
		cfg.Ethash.DatasetsOnDisk = ctx.GlobalInt(EthashDatasetsOnDiskFlag.Name)
	}
	if ctx.GlobalIsSet(EthashDatasetsLockMmapFlag.Name) {
		cfg.Ethash.DatasetsLockMmap = ctx.GlobalBool(EthashDatasetsLockMmapFlag.Name)
	}
}

func setMiner(ctx *cli.Context, cfg *miner.Config) {
	if ctx.GlobalIsSet(MinerNotifyFlag.Name) {
		cfg.Notify = strings.Split(ctx.GlobalString(MinerNotifyFlag.Name), ",")
	}
	if ctx.GlobalIsSet(LegacyMinerExtraDataFlag.Name) {
		cfg.ExtraData = []byte(ctx.GlobalString(LegacyMinerExtraDataFlag.Name))
		log.Warn("The flag --extradata is deprecated and will be removed in the future, please use --miner.extradata")
	}
	if ctx.GlobalIsSet(MinerExtraDataFlag.Name) {
		cfg.ExtraData = []byte(ctx.GlobalString(MinerExtraDataFlag.Name))
	}
	if ctx.GlobalIsSet(LegacyMinerGasTargetFlag.Name) {
		cfg.GasFloor = ctx.GlobalUint64(LegacyMinerGasTargetFlag.Name)
		log.Warn("The flag --targetgaslimit is deprecated and will be removed in the future, please use --miner.gastarget")
	}
	if ctx.GlobalIsSet(MinerGasTargetFlag.Name) {
		cfg.GasFloor = ctx.GlobalUint64(MinerGasTargetFlag.Name)
	}
	if ctx.GlobalIsSet(MinerGasLimitFlag.Name) {
		cfg.GasCeil = ctx.GlobalUint64(MinerGasLimitFlag.Name)
	}
	if ctx.GlobalIsSet(LegacyMinerGasPriceFlag.Name) {
		cfg.GasPrice = GlobalBig(ctx, LegacyMinerGasPriceFlag.Name)
		log.Warn("The flag --gasprice is deprecated and will be removed in the future, please use --miner.gasprice")
	}
	if ctx.GlobalIsSet(MinerGasPriceFlag.Name) {
		cfg.GasPrice = GlobalBig(ctx, MinerGasPriceFlag.Name)
	}
	if ctx.GlobalIsSet(MinerRecommitIntervalFlag.Name) {
		cfg.Recommit = ctx.GlobalDuration(MinerRecommitIntervalFlag.Name)
	}
	if ctx.GlobalIsSet(MinerNoVerfiyFlag.Name) {
		cfg.Noverify = ctx.GlobalBool(MinerNoVerfiyFlag.Name)
	}
}

func setWhitelist(ctx *cli.Context, cfg *eth.Config) {
	whitelist := ctx.GlobalString(WhitelistFlag.Name)
	if whitelist == "" {
		return
	}
	cfg.Whitelist = make(map[uint64]common.Hash)
	for _, entry := range strings.Split(whitelist, ",") {
		parts := strings.Split(entry, "=")
		if len(parts) != 2 {
			Fatalf("Invalid whitelist entry: %s", entry)
		}
		number, err := strconv.ParseUint(parts[0], 0, 64)
		if err != nil {
			Fatalf("Invalid whitelist block number %s: %v", parts[0], err)
		}
		var hash common.Hash
		if err = hash.UnmarshalText([]byte(parts[1])); err != nil {
			Fatalf("Invalid whitelist hash %s: %v", parts[1], err)
		}
		cfg.Whitelist[number] = hash
	}
}

// CheckExclusive verifies that only a single instance of the provided flags was
// set by the user. Each flag might optionally be followed by a string type to
// specialize it further.
func CheckExclusive(ctx *cli.Context, args ...interface{}) {
	set := make([]string, 0, 1)
	for i := 0; i < len(args); i++ {
		// Make sure the next argument is a flag and skip if not set
		flag, ok := args[i].(cli.Flag)
		if !ok {
			panic(fmt.Sprintf("invalid argument, not cli.Flag type: %T", args[i]))
		}
		// Check if next arg extends current and expand its name if so
		name := flag.GetName()

		if i+1 < len(args) {
			switch option := args[i+1].(type) {
			case string:
				// Extended flag check, make sure value set doesn't conflict with passed in option
				if ctx.GlobalString(flag.GetName()) == option {
					name += "=" + option
					set = append(set, "--"+name)
				}
				// shift arguments and continue
				i++
				continue

			case cli.Flag:
			default:
				panic(fmt.Sprintf("invalid argument, not cli.Flag or string extension: %T", args[i+1]))
			}
		}
		// Mark the flag if it's set
		if ctx.GlobalIsSet(flag.GetName()) {
			set = append(set, "--"+name)
		}
	}
	if len(set) > 1 {
		Fatalf("Flags %v can't be used at the same time", strings.Join(set, ", "))
	}
}

// SetShhConfig applies shh-related command line flags to the config.
func SetShhConfig(ctx *cli.Context, stack *node.Node, cfg *whisper.Config) {
	if ctx.GlobalIsSet(WhisperMaxMessageSizeFlag.Name) {
		cfg.MaxMessageSize = uint32(ctx.GlobalUint(WhisperMaxMessageSizeFlag.Name))
	}
	if ctx.GlobalIsSet(WhisperMinPOWFlag.Name) {
		cfg.MinimumAcceptedPOW = ctx.GlobalFloat64(WhisperMinPOWFlag.Name)
	}
	if ctx.GlobalIsSet(WhisperRestrictConnectionBetweenLightClientsFlag.Name) {
		cfg.RestrictConnectionBetweenLightClients = true
	}
}

// SetEthConfig applies eth-related command line flags to the config.
func SetEthConfig(ctx *cli.Context, stack *node.Node, cfg *eth.Config) {
	// Avoid conflicting network flags
	CheckExclusive(ctx, DeveloperFlag, LegacyTestnetFlag, RopstenFlag, RinkebyFlag, GoerliFlag, YoloV1Flag, ClassicFlag, KottiFlag, MordorFlag, EthersocialFlag, SocialFlag)
	CheckExclusive(ctx, LegacyLightServFlag, LightServeFlag, SyncModeFlag, "light")
	CheckExclusive(ctx, DeveloperFlag, ExternalSignerFlag) // Can't use both ephemeral unlocked and external signer
	CheckExclusive(ctx, GCModeFlag, "archive", TxLookupLimitFlag)
	// todo(rjl493456442) make it available for les server
	// Ancient tx indices pruning is not available for les server now
	// since light client relies on the server for transaction status query.
	CheckExclusive(ctx, LegacyLightServFlag, LightServeFlag, TxLookupLimitFlag)
	var ks *keystore.KeyStore
	if keystores := stack.AccountManager().Backends(keystore.KeyStoreType); len(keystores) > 0 {
		ks = keystores[0].(*keystore.KeyStore)
	}
	setEtherbase(ctx, ks, cfg)
	setGPO(ctx, &cfg.GPO, ctx.GlobalString(SyncModeFlag.Name) == "light")
	setTxPool(ctx, &cfg.TxPool)
	setEthash(ctx, cfg)
	setMiner(ctx, &cfg.Miner)
	setWhitelist(ctx, cfg)
	setLes(ctx, cfg)

	if ctx.GlobalIsSet(SyncModeFlag.Name) {
		cfg.SyncMode = *GlobalTextMarshaler(ctx, SyncModeFlag.Name).(*downloader.SyncMode)
	}
	if ctx.GlobalIsSet(CacheFlag.Name) || ctx.GlobalIsSet(CacheDatabaseFlag.Name) {
		cfg.DatabaseCache = ctx.GlobalInt(CacheFlag.Name) * ctx.GlobalInt(CacheDatabaseFlag.Name) / 100
	}
	cfg.DatabaseHandles = makeDatabaseHandles()
	if ctx.GlobalIsSet(AncientFlag.Name) {
		cfg.DatabaseFreezer = ctx.GlobalString(AncientFlag.Name)
	}

	if gcmode := ctx.GlobalString(GCModeFlag.Name); gcmode != "full" && gcmode != "archive" {
		Fatalf("--%s must be either 'full' or 'archive'", GCModeFlag.Name)
	}
	if ctx.GlobalIsSet(GCModeFlag.Name) {
		cfg.NoPruning = ctx.GlobalString(GCModeFlag.Name) == "archive"
	}
	if ctx.GlobalIsSet(CacheNoPrefetchFlag.Name) {
		cfg.NoPrefetch = ctx.GlobalBool(CacheNoPrefetchFlag.Name)
	}
	if ctx.GlobalIsSet(TxLookupLimitFlag.Name) {
		cfg.TxLookupLimit = ctx.GlobalUint64(TxLookupLimitFlag.Name)
	}
	if ctx.GlobalIsSet(CacheFlag.Name) || ctx.GlobalIsSet(CacheTrieFlag.Name) {
		cfg.TrieCleanCache = ctx.GlobalInt(CacheFlag.Name) * ctx.GlobalInt(CacheTrieFlag.Name) / 100
	}
	if ctx.GlobalIsSet(CacheFlag.Name) || ctx.GlobalIsSet(CacheGCFlag.Name) {
		cfg.TrieDirtyCache = ctx.GlobalInt(CacheFlag.Name) * ctx.GlobalInt(CacheGCFlag.Name) / 100
	}
	if ctx.GlobalIsSet(CacheFlag.Name) || ctx.GlobalIsSet(CacheSnapshotFlag.Name) {
		cfg.SnapshotCache = ctx.GlobalInt(CacheFlag.Name) * ctx.GlobalInt(CacheSnapshotFlag.Name) / 100
	}
	if !ctx.GlobalIsSet(SnapshotFlag.Name) {
		cfg.SnapshotCache = 0 // Disabled
	}
	if ctx.GlobalIsSet(DocRootFlag.Name) {
		cfg.DocRoot = ctx.GlobalString(DocRootFlag.Name)
	}
	if ctx.GlobalIsSet(VMEnableDebugFlag.Name) {
		// TODO(fjl): force-enable this in --dev mode
		cfg.EnablePreimageRecording = ctx.GlobalBool(VMEnableDebugFlag.Name)
	}

	if ctx.GlobalIsSet(EWASMInterpreterFlag.Name) {
		cfg.EWASMInterpreter = ctx.GlobalString(EWASMInterpreterFlag.Name)
		vm.InitEVMCEwasm(cfg.EWASMInterpreter)
	}

	if ctx.GlobalIsSet(EVMInterpreterFlag.Name) {
		cfg.EVMInterpreter = ctx.GlobalString(EVMInterpreterFlag.Name)
		vm.InitEVMCEVM(cfg.EVMInterpreter)
	}
	if ctx.GlobalIsSet(RPCGlobalGasCap.Name) {
		cfg.RPCGasCap = ctx.GlobalUint64(RPCGlobalGasCap.Name)
	}
	if cfg.RPCGasCap != 0 {
		log.Info("Set global gas cap", "cap", cfg.RPCGasCap)
	} else {
		log.Info("Global gas cap disabled")
	}
	if ctx.GlobalIsSet(RPCGlobalTxFeeCap.Name) {
		cfg.RPCTxFeeCap = ctx.GlobalFloat64(RPCGlobalTxFeeCap.Name)
	}
	if ctx.GlobalIsSet(DNSDiscoveryFlag.Name) {
		urls := ctx.GlobalString(DNSDiscoveryFlag.Name)
		if urls == "" {
			cfg.DiscoveryURLs = []string{}
		} else {
			cfg.DiscoveryURLs = splitAndTrim(urls)
		}
	}

	// Override any default configs for hard coded networks.

	// Override genesis configuration if a --<chain> flag.
	if gen := genesisForCtxChainConfig(ctx); gen != nil {
		cfg.Genesis = gen
	}

	// Establish NetworkID.
	// If dev-mode is used, then NetworkID will be overridden.
	if ctx.GlobalIsSet(NetworkIdFlag.Name) {
		cfg.NetworkId = ctx.GlobalUint64(NetworkIdFlag.Name)
	} else if cfg.Genesis != nil {
		cfg.NetworkId = *cfg.Genesis.GetNetworkID()
	}

	// Set DNS discovery defaults for hard coded networks with DNS defaults.
	switch {
	case ctx.GlobalBool(LegacyTestnetFlag.Name) || ctx.GlobalBool(RopstenFlag.Name):
		cfg.Genesis = params.DefaultRopstenGenesisBlock()
		setDNSDiscoveryDefaults(cfg, params.RopstenGenesisHash)
	case ctx.GlobalBool(RinkebyFlag.Name):
		setDNSDiscoveryDefaults(cfg, params.RinkebyGenesisHash)
	case ctx.GlobalBool(GoerliFlag.Name):
		setDNSDiscoveryDefaults(cfg, params.GoerliGenesisHash)
	case ctx.GlobalBool(ClassicFlag.Name):
		setDNSDiscoveryDefaults2(cfg, params.ClassicDNSNetwork1)
	case ctx.GlobalBool(KottiFlag.Name):
		setDNSDiscoveryDefaults2(cfg, params.KottiDNSNetwork1)
	case ctx.GlobalBool(MordorFlag.Name):
		setDNSDiscoveryDefaults2(cfg, params.MordorDNSNetwork1)
	default:
		if cfg.NetworkId == 1 {
			setDNSDiscoveryDefaults(cfg, params.MainnetGenesisHash)
		}
	}

	if ctx.GlobalBool(DeveloperFlag.Name) {
		if !ctx.GlobalIsSet(NetworkIdFlag.Name) {
			cfg.NetworkId = 1337
		}

		// Create new developer account or reuse existing one
		var (
			developer  accounts.Account
			passphrase string
			err        error
		)
		if list := MakePasswordList(ctx); len(list) > 0 {
			// Just take the first value. Although the function returns a possible multiple values and
			// some usages iterate through them as attempts, that doesn't make sense in this setting,
			// when we're definitely concerned with only one account.
			passphrase = list[0]
		}
		// setEtherbase has been called above, configuring the miner address from command line flags.
		if cfg.Miner.Etherbase != (common.Address{}) {
			developer = accounts.Account{Address: cfg.Miner.Etherbase}
		} else if accs := ks.Accounts(); len(accs) > 0 {
			developer = ks.Accounts()[0]
		} else {
			developer, err = ks.NewAccount(passphrase)
			if err != nil {
				Fatalf("Failed to create developer account: %v", err)
			}
		}
		if err := ks.Unlock(developer, passphrase); err != nil {
			Fatalf("Failed to unlock developer account: %v", err)
		}
		log.Info("Using developer account", "address", developer.Address)

<<<<<<< HEAD
		cfg.Genesis = params.DeveloperGenesisBlock(uint64(ctx.GlobalInt(DeveloperPeriodFlag.Name)), developer.Address)
=======
		// Create a new developer genesis block or reuse existing one
		cfg.Genesis = core.DeveloperGenesisBlock(uint64(ctx.GlobalInt(DeveloperPeriodFlag.Name)), developer.Address)
		if ctx.GlobalIsSet(DataDirFlag.Name) {
			// Check if we have an already initialized chain and fall back to
			// that if so. Otherwise we need to generate a new genesis spec.
			chaindb := MakeChainDatabase(ctx, stack)
			if rawdb.ReadCanonicalHash(chaindb, 0) != (common.Hash{}) {
				cfg.Genesis = nil // fallback to db content
			}
			chaindb.Close()
		}
>>>>>>> 3a57eecc
		if !ctx.GlobalIsSet(MinerGasPriceFlag.Name) && !ctx.GlobalIsSet(LegacyMinerGasPriceFlag.Name) {
			cfg.Miner.GasPrice = big.NewInt(1)
		}
	}
}

func setDNSDiscoveryDefaults2(cfg *eth.Config, url string) {
	if cfg.DiscoveryURLs != nil {
		return
	}
	if cfg.SyncMode == downloader.LightSync {
		url = strings.Replace(url, "@all.", "@les.", 1)
	}
	cfg.DiscoveryURLs = []string{url}
}

// setDNSDiscoveryDefaults configures DNS discovery with the given URL if
// no URLs are set.
func setDNSDiscoveryDefaults(cfg *eth.Config, genesis common.Hash) {
	if cfg.DiscoveryURLs != nil {
		return // already set through flags/config
	}

	protocol := "all"
	if cfg.SyncMode == downloader.LightSync {
		protocol = "les"
	}
	if url := params.KnownDNSNetwork(genesis, protocol); url != "" {
		cfg.DiscoveryURLs = []string{url}
	}
}

// RegisterEthService adds an Ethereum client to the stack.
func RegisterEthService(stack *node.Node, cfg *eth.Config) {
	var err error
	if cfg.SyncMode == downloader.LightSync {
		err = stack.Register(func(ctx *node.ServiceContext) (node.Service, error) {
			return les.New(ctx, cfg)
		})
	} else {
		err = stack.Register(func(ctx *node.ServiceContext) (node.Service, error) {
			fullNode, err := eth.New(ctx, cfg)
			if fullNode != nil && cfg.LightServ > 0 {
				ls, _ := les.NewLesServer(fullNode, cfg)
				fullNode.AddLesServer(ls)
			}
			return fullNode, err
		})
	}
	if err != nil {
		Fatalf("Failed to register the Ethereum service: %v", err)
	}
}

// RegisterShhService configures Whisper and adds it to the given node.
func RegisterShhService(stack *node.Node, cfg *whisper.Config) {
	if err := stack.Register(func(n *node.ServiceContext) (node.Service, error) {
		return whisper.New(cfg), nil
	}); err != nil {
		Fatalf("Failed to register the Whisper service: %v", err)
	}
}

// RegisterEthStatsService configures the Ethereum Stats daemon and adds it to
// the given node.
func RegisterEthStatsService(stack *node.Node, url string) {
	if err := stack.Register(func(ctx *node.ServiceContext) (node.Service, error) {
		// Retrieve both eth and les services
		var ethServ *eth.Ethereum
		ctx.Service(&ethServ)

		var lesServ *les.LightEthereum
		ctx.Service(&lesServ)

		// Let ethstats use whichever is not nil
		return ethstats.New(url, ethServ, lesServ)
	}); err != nil {
		Fatalf("Failed to register the Ethereum Stats service: %v", err)
	}
}

// RegisterGraphQLService is a utility function to construct a new service and register it against a node.
func RegisterGraphQLService(stack *node.Node, endpoint string, cors, vhosts []string, timeouts rpc.HTTPTimeouts) {
	if err := stack.Register(func(ctx *node.ServiceContext) (node.Service, error) {
		// Try to construct the GraphQL service backed by a full node
		var ethServ *eth.Ethereum
		if err := ctx.Service(&ethServ); err == nil {
			return graphql.New(ethServ.APIBackend, endpoint, cors, vhosts, timeouts)
		}
		// Try to construct the GraphQL service backed by a light node
		var lesServ *les.LightEthereum
		if err := ctx.Service(&lesServ); err == nil {
			return graphql.New(lesServ.ApiBackend, endpoint, cors, vhosts, timeouts)
		}
		// Well, this should not have happened, bail out
		return nil, errors.New("no Ethereum service")
	}); err != nil {
		Fatalf("Failed to register the GraphQL service: %v", err)
	}
}

func SetupMetrics(ctx *cli.Context) {
	if metrics.Enabled {
		log.Info("Enabling metrics collection")

		var (
			enableExport = ctx.GlobalBool(MetricsEnableInfluxDBFlag.Name)
			endpoint     = ctx.GlobalString(MetricsInfluxDBEndpointFlag.Name)
			database     = ctx.GlobalString(MetricsInfluxDBDatabaseFlag.Name)
			username     = ctx.GlobalString(MetricsInfluxDBUsernameFlag.Name)
			password     = ctx.GlobalString(MetricsInfluxDBPasswordFlag.Name)
		)

		if enableExport {
			tagsMap := SplitTagsFlag(ctx.GlobalString(MetricsInfluxDBTagsFlag.Name))

			log.Info("Enabling metrics export to InfluxDB")

			go influxdb.InfluxDBWithTags(metrics.DefaultRegistry, 10*time.Second, endpoint, database, username, password, "geth.", tagsMap)
		}

		if ctx.GlobalIsSet(MetricsHTTPFlag.Name) {
			address := fmt.Sprintf("%s:%d", ctx.GlobalString(MetricsHTTPFlag.Name), ctx.GlobalInt(MetricsPortFlag.Name))
			log.Info("Enabling stand-alone metrics HTTP endpoint", "address", address)
			exp.Setup(address)
		}
	}
}

func SplitTagsFlag(tagsFlag string) map[string]string {
	tags := strings.Split(tagsFlag, ",")
	tagsMap := map[string]string{}

	for _, t := range tags {
		if t != "" {
			kv := strings.Split(t, "=")

			if len(kv) == 2 {
				tagsMap[kv[0]] = kv[1]
			}
		}
	}

	return tagsMap
}

// MakeChainDatabase open an LevelDB using the flags passed to the client and will hard crash if it fails.
func MakeChainDatabase(ctx *cli.Context, stack *node.Node) ethdb.Database {
	var (
		cache   = ctx.GlobalInt(CacheFlag.Name) * ctx.GlobalInt(CacheDatabaseFlag.Name) / 100
		handles = makeDatabaseHandles()

		err     error
		chainDb ethdb.Database
	)
	if ctx.GlobalString(SyncModeFlag.Name) == "light" {
		name := "lightchaindata"
		chainDb, err = stack.OpenDatabase(name, cache, handles, "")
	} else {
		name := "chaindata"
		chainDb, err = stack.OpenDatabaseWithFreezer(name, cache, handles, ctx.GlobalString(AncientFlag.Name), "")
	}
	if err != nil {
		Fatalf("Could not open database: %v", err)
	}
	return chainDb
}

// genesisForCtxChainConfig returns the corresponding Genesis for a non-default flag chain value.
// If no --<chain> flag is set in the global context, a nil value is returned.
// It does not handle genesis for --dev mode, since that mode includes but also exceeds
// chain configuration.
func genesisForCtxChainConfig(ctx *cli.Context) *genesisT.Genesis {
	var genesis *genesisT.Genesis
	switch {
	case ctx.GlobalBool(ClassicFlag.Name):
		genesis = params.DefaultClassicGenesisBlock()
	case ctx.GlobalBool(MordorFlag.Name):
		genesis = params.DefaultMordorGenesisBlock()
	case ctx.GlobalBool(SocialFlag.Name):
		genesis = params.DefaultSocialGenesisBlock()
	case ctx.GlobalBool(MixFlag.Name):
		genesis = params.DefaultMixGenesisBlock()
	case ctx.GlobalBool(EthersocialFlag.Name):
		genesis = params.DefaultEthersocialGenesisBlock()
	case ctx.GlobalBool(LegacyTestnetFlag.Name) || ctx.GlobalBool(RopstenFlag.Name):
		genesis = params.DefaultRopstenGenesisBlock()
	case ctx.GlobalBool(RinkebyFlag.Name):
		genesis = params.DefaultRinkebyGenesisBlock()
	case ctx.GlobalBool(KottiFlag.Name):
		genesis = params.DefaultKottiGenesisBlock()
	case ctx.GlobalBool(GoerliFlag.Name):
		genesis = params.DefaultGoerliGenesisBlock()
	case ctx.GlobalBool(YoloV1Flag.Name):
		genesis = params.DefaultYoloV1GenesisBlock()
	}
	return genesis
}

func MakeGenesis(ctx *cli.Context) *genesisT.Genesis {
	if ctx.GlobalBool(DeveloperFlag.Name) {
		Fatalf("Developer chains are ephemeral")
	}
	return genesisForCtxChainConfig(ctx)
}

// MakeChain creates a chain manager from set command line flags.
func MakeChain(ctx *cli.Context, stack *node.Node, readOnly bool) (chain *core.BlockChain, chainDb ethdb.Database) {
	var err error
	chainDb = MakeChainDatabase(ctx, stack)
	config, _, err := core.SetupGenesisBlock(chainDb, MakeGenesis(ctx))
	if err != nil {
		Fatalf("%v", err)
	}
	var engine consensus.Engine
	if config.GetConsensusEngineType().IsClique() {
		engine = clique.New(&ctypes.CliqueConfig{
			Period: config.GetCliquePeriod(),
			Epoch:  config.GetCliqueEpoch(),
		}, chainDb)
	} else {
		engine = ethash.NewFaker()
		if !ctx.GlobalBool(FakePoWFlag.Name) {
			engine = ethash.New(ethash.Config{
				CacheDir:         stack.ResolvePath(eth.DefaultConfig.Ethash.CacheDir),
				CachesInMem:      eth.DefaultConfig.Ethash.CachesInMem,
				CachesOnDisk:     eth.DefaultConfig.Ethash.CachesOnDisk,
				CachesLockMmap:   eth.DefaultConfig.Ethash.CachesLockMmap,
				DatasetDir:       stack.ResolvePath(eth.DefaultConfig.Ethash.DatasetDir),
				DatasetsInMem:    eth.DefaultConfig.Ethash.DatasetsInMem,
				DatasetsOnDisk:   eth.DefaultConfig.Ethash.DatasetsOnDisk,
				DatasetsLockMmap: eth.DefaultConfig.Ethash.DatasetsLockMmap,
			}, nil, false)
		}
	}
	if gcmode := ctx.GlobalString(GCModeFlag.Name); gcmode != "full" && gcmode != "archive" {
		Fatalf("--%s must be either 'full' or 'archive'", GCModeFlag.Name)
	}
	cache := &core.CacheConfig{
		TrieCleanLimit:      eth.DefaultConfig.TrieCleanCache,
		TrieCleanNoPrefetch: ctx.GlobalBool(CacheNoPrefetchFlag.Name),
		TrieDirtyLimit:      eth.DefaultConfig.TrieDirtyCache,
		TrieDirtyDisabled:   ctx.GlobalString(GCModeFlag.Name) == "archive",
		TrieTimeLimit:       eth.DefaultConfig.TrieTimeout,
		SnapshotLimit:       eth.DefaultConfig.SnapshotCache,
	}
	if !ctx.GlobalIsSet(SnapshotFlag.Name) {
		cache.SnapshotLimit = 0 // Disabled
	}
	if ctx.GlobalIsSet(CacheFlag.Name) || ctx.GlobalIsSet(CacheTrieFlag.Name) {
		cache.TrieCleanLimit = ctx.GlobalInt(CacheFlag.Name) * ctx.GlobalInt(CacheTrieFlag.Name) / 100
	}
	if ctx.GlobalIsSet(CacheFlag.Name) || ctx.GlobalIsSet(CacheGCFlag.Name) {
		cache.TrieDirtyLimit = ctx.GlobalInt(CacheFlag.Name) * ctx.GlobalInt(CacheGCFlag.Name) / 100
	}
	vmcfg := vm.Config{EnablePreimageRecording: ctx.GlobalBool(VMEnableDebugFlag.Name)}
	var limit *uint64
	if ctx.GlobalIsSet(TxLookupLimitFlag.Name) && !readOnly {
		l := ctx.GlobalUint64(TxLookupLimitFlag.Name)
		limit = &l
	}
	chain, err = core.NewBlockChain(chainDb, cache, config, engine, vmcfg, nil, limit)
	if err != nil {
		Fatalf("Can't create BlockChain: %v", err)
	}
	return chain, chainDb
}

// MakeConsolePreloads retrieves the absolute paths for the console JavaScript
// scripts to preload before starting.
func MakeConsolePreloads(ctx *cli.Context) []string {
	// Skip preloading if there's nothing to preload
	if ctx.GlobalString(PreloadJSFlag.Name) == "" {
		return nil
	}
	// Otherwise resolve absolute paths and return them
	var preloads []string

	assets := ctx.GlobalString(JSpathFlag.Name)
	for _, file := range strings.Split(ctx.GlobalString(PreloadJSFlag.Name), ",") {
		preloads = append(preloads, common.AbsolutePath(assets, strings.TrimSpace(file)))
	}
	return preloads
}

// MigrateFlags sets the global flag from a local flag when it's set.
// This is a temporary function used for migrating old command/flags to the
// new format.
//
// e.g. geth account new --keystore /tmp/mykeystore --lightkdf
//
// is equivalent after calling this method with:
//
// geth --keystore /tmp/mykeystore --lightkdf account new
//
// This allows the use of the existing configuration functionality.
// When all flags are migrated this function can be removed and the existing
// configuration functionality must be changed that is uses local flags
func MigrateFlags(action func(ctx *cli.Context) error) func(*cli.Context) error {
	return func(ctx *cli.Context) error {
		for _, name := range ctx.FlagNames() {
			if ctx.IsSet(name) {
				ctx.GlobalSet(name, ctx.String(name))
			}
		}
		return action(ctx)
	}
}<|MERGE_RESOLUTION|>--- conflicted
+++ resolved
@@ -1717,11 +1717,8 @@
 		}
 		log.Info("Using developer account", "address", developer.Address)
 
-<<<<<<< HEAD
+		// Create a new developer genesis block or reuse existing one
 		cfg.Genesis = params.DeveloperGenesisBlock(uint64(ctx.GlobalInt(DeveloperPeriodFlag.Name)), developer.Address)
-=======
-		// Create a new developer genesis block or reuse existing one
-		cfg.Genesis = core.DeveloperGenesisBlock(uint64(ctx.GlobalInt(DeveloperPeriodFlag.Name)), developer.Address)
 		if ctx.GlobalIsSet(DataDirFlag.Name) {
 			// Check if we have an already initialized chain and fall back to
 			// that if so. Otherwise we need to generate a new genesis spec.
@@ -1731,7 +1728,6 @@
 			}
 			chaindb.Close()
 		}
->>>>>>> 3a57eecc
 		if !ctx.GlobalIsSet(MinerGasPriceFlag.Name) && !ctx.GlobalIsSet(LegacyMinerGasPriceFlag.Name) {
 			cfg.Miner.GasPrice = big.NewInt(1)
 		}
