// Copyright 2015 The go-ethereum Authors
// This file is part of go-ethereum.
//
// go-ethereum is free software: you can redistribute it and/or modify
// it under the terms of the GNU General Public License as published by
// the Free Software Foundation, either version 3 of the License, or
// (at your option) any later version.
//
// go-ethereum is distributed in the hope that it will be useful,
// but WITHOUT ANY WARRANTY; without even the implied warranty of
// MERCHANTABILITY or FITNESS FOR A PARTICULAR PURPOSE. See the
// GNU General Public License for more details.
//
// You should have received a copy of the GNU General Public License
// along with go-ethereum. If not, see <http://www.gnu.org/licenses/>.

// Package utils contains internal helper functions for go-ethereum commands.
package utils

import (
	"crypto/ecdsa"
	"fmt"
	"math"
	"math/big"
	"os"
	"os/user"
	"path/filepath"
	"runtime"
	godebug "runtime/debug"
	"strconv"
	"strings"
	"time"

	"github.com/ethereum/go-ethereum/accounts"
	"github.com/ethereum/go-ethereum/accounts/keystore"
	"github.com/ethereum/go-ethereum/common"
	"github.com/ethereum/go-ethereum/common/fdlimit"

	"github.com/ethereum/go-ethereum/consensus"
	"github.com/ethereum/go-ethereum/consensus/ethash"
	"github.com/ethereum/go-ethereum/core"
	"github.com/ethereum/go-ethereum/core/rawdb"
	"github.com/ethereum/go-ethereum/core/vm"
	"github.com/ethereum/go-ethereum/crypto"
	"github.com/ethereum/go-ethereum/eth"
	ethcatalyst "github.com/ethereum/go-ethereum/eth/catalyst"
	"github.com/ethereum/go-ethereum/eth/downloader"
	"github.com/ethereum/go-ethereum/eth/ethconfig"
	"github.com/ethereum/go-ethereum/eth/gasprice"
	"github.com/ethereum/go-ethereum/eth/tracers"
	"github.com/ethereum/go-ethereum/ethdb"
	"github.com/ethereum/go-ethereum/ethdb/remotedb"
	"github.com/ethereum/go-ethereum/ethstats"
	"github.com/ethereum/go-ethereum/graphql"
	"github.com/ethereum/go-ethereum/internal/ethapi"
	"github.com/ethereum/go-ethereum/internal/flags"
	"github.com/ethereum/go-ethereum/les"
	lescatalyst "github.com/ethereum/go-ethereum/les/catalyst"
	"github.com/ethereum/go-ethereum/log"
	"github.com/ethereum/go-ethereum/metrics"
	"github.com/ethereum/go-ethereum/metrics/exp"
	"github.com/ethereum/go-ethereum/metrics/influxdb"
	"github.com/ethereum/go-ethereum/miner"
	"github.com/ethereum/go-ethereum/node"
	"github.com/ethereum/go-ethereum/p2p"
	"github.com/ethereum/go-ethereum/p2p/enode"
	"github.com/ethereum/go-ethereum/p2p/nat"
	"github.com/ethereum/go-ethereum/p2p/netutil"
	"github.com/ethereum/go-ethereum/params"
	"github.com/ethereum/go-ethereum/params/types/genesisT"
	"github.com/ethereum/go-ethereum/params/vars"
	pcsclite "github.com/gballet/go-libpcsclite"
	gopsutil "github.com/shirou/gopsutil/mem"
	"github.com/urfave/cli/v2"
)

// These are all the command line flags we support.
// If you add to this list, please remember to include the
// flag in the appropriate command definition.
//
// The flags are defined here so their names and help texts
// are the same for all commands.

var (
	// General settings
	DataDirFlag = &flags.DirectoryFlag{
		Name:     "datadir",
		Usage:    "Data directory for the databases and keystore",
		Value:    flags.DirectoryString(vars.DefaultDataDir()),
		Category: flags.EthCategory,
	}
	RemoteDBFlag = &cli.StringFlag{
		Name:     "remotedb",
		Usage:    "URL for remote database",
		Category: flags.LoggingCategory,
	}
	AncientFlag = &flags.DirectoryFlag{
		Name:     "datadir.ancient",
		Usage:    "Data directory for ancient chain segments (default = inside chaindata)",
		Category: flags.EthCategory,
	}
	MinFreeDiskSpaceFlag = &flags.DirectoryFlag{
		Name:     "datadir.minfreedisk",
		Usage:    "Minimum free disk space in MB, once reached triggers auto shut down (default = --cache.gc converted to MB, 0 = disabled)",
		Category: flags.EthCategory,
	}
	KeyStoreDirFlag = &flags.DirectoryFlag{
		Name:     "keystore",
		Usage:    "Directory for the keystore (default = inside the datadir)",
		Category: flags.AccountCategory,
	}
	USBFlag = &cli.BoolFlag{
		Name:     "usb",
		Usage:    "Enable monitoring and management of USB hardware wallets",
		Category: flags.AccountCategory,
	}
	SmartCardDaemonPathFlag = &cli.StringFlag{
		Name:     "pcscdpath",
		Usage:    "Path to the smartcard daemon (pcscd) socket file",
		Value:    pcsclite.PCSCDSockName,
		Category: flags.AccountCategory,
	}
	NetworkIdFlag = &cli.Uint64Flag{
		Name:     "networkid",
		Usage:    "Explicitly set network id (integer)(For testnets: use --ropsten, --rinkeby, --goerli instead)",
		Value:    ethconfig.Defaults.NetworkId,
		Category: flags.EthCategory,
	}
	EthProtocolsFlag = &cli.StringFlag{
		Name:     "eth.protocols",
		Usage:    "Sets the Ethereum Protocol versions (first is primary)",
		Category: flags.EthCategory,
		Value: strings.Join(func() (strings []string) {
			for _, s := range ethconfig.Defaults.ProtocolVersions {
				strings = append(strings, strconv.Itoa(int(s)))
			}
			return
		}(), ","),
	}
	ClassicFlag = &cli.BoolFlag{
		Name:     "classic",
		Usage:    "Ethereum Classic network: pre-configured Ethereum Classic mainnet",
		Category: flags.EthCategory,
	}
	MainnetFlag = &cli.BoolFlag{
		Name:     "mainnet",
		Usage:    "Ethereum mainnet",
		Category: flags.EthCategory,
	}
	RopstenFlag = &cli.BoolFlag{
		Name:     "ropsten",
		Usage:    "Ropsten network: pre-configured proof-of-stake test network",
		Category: flags.EthCategory,
	}
	MintMeFlag = &cli.BoolFlag{
		Name:     "mintme",
		Usage:    "MintMe.com Coin mainnet: pre-configured MintMe.com Coin mainnet",
		Category: flags.EthCategory,
	}
	RinkebyFlag = &cli.BoolFlag{
		Name:     "rinkeby",
		Usage:    "Rinkeby network: pre-configured proof-of-authority test network",
		Category: flags.EthCategory,
	}
	KottiFlag = &cli.BoolFlag{
		Name:     "kotti",
		Usage:    "Kotti network: cross-client proof-of-authority test network",
		Category: flags.EthCategory,
	}
	MordorFlag = &cli.BoolFlag{
		Name:     "mordor",
		Usage:    "Mordor network: Ethereum Classic's cross-client proof-of-work test network",
		Category: flags.EthCategory,
	}
	GoerliFlag = &cli.BoolFlag{
		Name:     "goerli",
		Usage:    "Görli network: pre-configured proof-of-authority test network",
		Category: flags.EthCategory,
	}
	SepoliaFlag = &cli.BoolFlag{
		Name:     "sepolia",
		Usage:    "Sepolia network: pre-configured proof-of-work test network",
		Category: flags.EthCategory,
	}
	KilnFlag = &cli.BoolFlag{
		Name:     "kiln",
		Usage:    "Kiln network: pre-configured proof-of-work to proof-of-stake test network",
		Category: flags.EthCategory,
	}

	// Dev mode
	DeveloperFlag = &cli.BoolFlag{
		Name:     "dev",
		Usage:    "Ephemeral proof-of-authority network with a pre-funded developer account, mining enabled",
		Category: flags.DevCategory,
	}
	DeveloperPeriodFlag = &cli.IntFlag{
		Name:     "dev.period",
		Usage:    "Block period for proof-of-authority network to use in developer mode (0 = mine only if transaction pending)",
		Category: flags.DevCategory,
	}
	DeveloperPoWFlag = &cli.BoolFlag{
		Name:     "dev.pow",
		Usage:    "Ephemeral proof-of-work network with a pre-funded developer account, mining enabled",
		Category: flags.DevCategory,
	}
	DeveloperGasLimitFlag = &cli.Uint64Flag{
		Name:     "dev.gaslimit",
		Usage:    "Initial block gas limit",
		Value:    11500000,
		Category: flags.DevCategory,
	}

	IdentityFlag = &cli.StringFlag{
		Name:     "identity",
		Usage:    "Custom node name",
		Category: flags.NetworkingCategory,
	}
	DocRootFlag = &flags.DirectoryFlag{
		Name:     "docroot",
		Usage:    "Document Root for HTTPClient file scheme",
		Value:    flags.DirectoryString(flags.HomeDir()),
		Category: flags.APICategory,
	}
	ExitWhenSyncedFlag = &cli.BoolFlag{
		Name:     "exitwhensynced",
		Usage:    "Exits after block synchronisation completes",
		Category: flags.EthCategory,
	}

	// Dump command options.
	IterativeOutputFlag = &cli.BoolFlag{
		Name:  "iterative",
		Usage: "Print streaming JSON iteratively, delimited by newlines",
		Value: true,
	}
	ExcludeStorageFlag = &cli.BoolFlag{
		Name:  "nostorage",
		Usage: "Exclude storage entries (save db lookups)",
	}
	IncludeIncompletesFlag = &cli.BoolFlag{
		Name:  "incompletes",
		Usage: "Include accounts for which we don't have the address (missing preimage)",
	}
	ExcludeCodeFlag = &cli.BoolFlag{
		Name:  "nocode",
		Usage: "Exclude contract code (save db lookups)",
	}
	StartKeyFlag = &cli.StringFlag{
		Name:  "start",
		Usage: "Start position. Either a hash or address",
		Value: "0x0000000000000000000000000000000000000000000000000000000000000000",
	}
	DumpLimitFlag = &cli.Uint64Flag{
		Name:  "limit",
		Usage: "Max number of elements (0 = no limit)",
		Value: 0,
	}

	defaultSyncMode = ethconfig.Defaults.SyncMode
	SyncModeFlag    = &flags.TextMarshalerFlag{
		Name:     "syncmode",
		Usage:    `Blockchain sync mode ("snap", "full" or "light")`,
		Value:    &defaultSyncMode,
		Category: flags.EthCategory,
	}
	GCModeFlag = &cli.StringFlag{
		Name:     "gcmode",
		Usage:    `Blockchain garbage collection mode ("full", "archive")`,
		Value:    "full",
		Category: flags.EthCategory,
	}
	SnapshotFlag = &cli.BoolFlag{
		Name:     "snapshot",
		Usage:    `Enables snapshot-database mode (default = enable)`,
		Value:    true,
		Category: flags.EthCategory,
	}
	TxLookupLimitFlag = &cli.Uint64Flag{
		Name:     "txlookuplimit",
		Usage:    "Number of recent blocks to maintain transactions index for (default = about one year, 0 = entire chain)",
		Value:    ethconfig.Defaults.TxLookupLimit,
		Category: flags.EthCategory,
	}
	LightKDFFlag = &cli.BoolFlag{
		Name:     "lightkdf",
		Usage:    "Reduce key-derivation RAM & CPU usage at some expense of KDF strength",
		Category: flags.AccountCategory,
	}
	EthRequiredBlocksFlag = &cli.StringFlag{
		Name:     "eth.requiredblocks",
		Usage:    "Comma separated block number-to-hash mappings to require for peering (<number>=<hash>)",
		Category: flags.EthCategory,
	}
	LegacyWhitelistFlag = &cli.StringFlag{
		Name:     "whitelist",
		Usage:    "Comma separated block number-to-hash mappings to enforce (<number>=<hash>) (deprecated in favor of --eth.requiredblocks)",
		Category: flags.DeprecatedCategory,
	}
	BloomFilterSizeFlag = &cli.Uint64Flag{
		Name:     "bloomfilter.size",
		Usage:    "Megabytes of memory allocated to bloom-filter for pruning",
		Value:    2048,
		Category: flags.EthCategory,
	}
	OverrideGrayGlacierFlag = &cli.Uint64Flag{
		Name:     "override.grayglacier",
		Usage:    "Manually specify Gray Glacier fork-block, overriding the bundled setting",
		Category: flags.EthCategory,
	}
	OverrideTerminalTotalDifficulty = &flags.BigFlag{
		Name:     "override.terminaltotaldifficulty",
		Usage:    "Manually specify TerminalTotalDifficulty, overriding the bundled setting",
		Category: flags.EthCategory,
	}

	// Light server and client settings
	LightServeFlag = &cli.IntFlag{
		Name:     "light.serve",
		Usage:    "Maximum percentage of time allowed for serving LES requests (multi-threaded processing allows values over 100)",
		Value:    ethconfig.Defaults.LightServ,
		Category: flags.LightCategory,
	}
	LightIngressFlag = &cli.IntFlag{
		Name:     "light.ingress",
		Usage:    "Incoming bandwidth limit for serving light clients (kilobytes/sec, 0 = unlimited)",
		Value:    ethconfig.Defaults.LightIngress,
		Category: flags.LightCategory,
	}
	LightEgressFlag = &cli.IntFlag{
		Name:     "light.egress",
		Usage:    "Outgoing bandwidth limit for serving light clients (kilobytes/sec, 0 = unlimited)",
		Value:    ethconfig.Defaults.LightEgress,
		Category: flags.LightCategory,
	}
	LightMaxPeersFlag = &cli.IntFlag{
		Name:     "light.maxpeers",
		Usage:    "Maximum number of light clients to serve, or light servers to attach to",
		Value:    ethconfig.Defaults.LightPeers,
		Category: flags.LightCategory,
	}
	UltraLightServersFlag = &cli.StringFlag{
		Name:     "ulc.servers",
		Usage:    "List of trusted ultra-light servers",
		Value:    strings.Join(ethconfig.Defaults.UltraLightServers, ","),
		Category: flags.LightCategory,
	}
	UltraLightFractionFlag = &cli.IntFlag{
		Name:     "ulc.fraction",
		Usage:    "Minimum % of trusted ultra-light servers required to announce a new head",
		Value:    ethconfig.Defaults.UltraLightFraction,
		Category: flags.LightCategory,
	}
	UltraLightOnlyAnnounceFlag = &cli.BoolFlag{
		Name:     "ulc.onlyannounce",
		Usage:    "Ultra light server sends announcements only",
		Category: flags.LightCategory,
	}
	LightNoPruneFlag = &cli.BoolFlag{
		Name:     "light.nopruning",
		Usage:    "Disable ancient light chain data pruning",
		Category: flags.LightCategory,
	}
	LightNoSyncServeFlag = &cli.BoolFlag{
		Name:     "light.nosyncserve",
		Usage:    "Enables serving light clients before syncing",
		Category: flags.LightCategory,
	}

	// Ethash settings
	EthashCacheDirFlag = &flags.DirectoryFlag{
		Name:     "ethash.cachedir",
		Usage:    "Directory to store the ethash verification caches (default = inside the datadir)",
		Category: flags.EthashCategory,
	}
	EthashCachesInMemoryFlag = &cli.IntFlag{
		Name:     "ethash.cachesinmem",
		Usage:    "Number of recent ethash caches to keep in memory (16MB each)",
		Value:    ethconfig.Defaults.Ethash.CachesInMem,
		Category: flags.EthashCategory,
	}
	EthashCachesOnDiskFlag = &cli.IntFlag{
		Name:     "ethash.cachesondisk",
		Usage:    "Number of recent ethash caches to keep on disk (16MB each)",
		Value:    ethconfig.Defaults.Ethash.CachesOnDisk,
		Category: flags.EthashCategory,
	}
	EthashCachesLockMmapFlag = &cli.BoolFlag{
		Name:     "ethash.cacheslockmmap",
		Usage:    "Lock memory maps of recent ethash caches",
		Category: flags.EthashCategory,
	}
	EthashDatasetDirFlag = &flags.DirectoryFlag{
		Name:     "ethash.dagdir",
		Usage:    "Directory to store the ethash mining DAGs",
		Value:    flags.DirectoryString(ethconfig.Defaults.Ethash.DatasetDir),
		Category: flags.EthashCategory,
	}
	EthashDatasetsInMemoryFlag = &cli.IntFlag{
		Name:     "ethash.dagsinmem",
		Usage:    "Number of recent ethash mining DAGs to keep in memory (1+GB each)",
		Value:    ethconfig.Defaults.Ethash.DatasetsInMem,
		Category: flags.EthashCategory,
	}
	EthashDatasetsOnDiskFlag = &cli.IntFlag{
		Name:     "ethash.dagsondisk",
		Usage:    "Number of recent ethash mining DAGs to keep on disk (1+GB each)",
		Value:    ethconfig.Defaults.Ethash.DatasetsOnDisk,
		Category: flags.EthashCategory,
	}
	EthashDatasetsLockMmapFlag = &cli.BoolFlag{
		Name:     "ethash.dagslockmmap",
		Usage:    "Lock memory maps for recent ethash mining DAGs",
		Category: flags.EthashCategory,
	}
	EthashEpochLengthFlag = &cli.Int64Flag{
		Name:     "epoch.length",
		Usage:    "Sets epoch length for makecache & makedag commands",
		Value:    30000,
		Category: flags.EthashCategory,
	}

	// Transaction pool settings
	TxPoolLocalsFlag = &cli.StringFlag{
		Name:     "txpool.locals",
		Usage:    "Comma separated accounts to treat as locals (no flush, priority inclusion)",
		Category: flags.TxPoolCategory,
	}
	TxPoolNoLocalsFlag = &cli.BoolFlag{
		Name:     "txpool.nolocals",
		Usage:    "Disables price exemptions for locally submitted transactions",
		Category: flags.TxPoolCategory,
	}
	TxPoolJournalFlag = &cli.StringFlag{
		Name:     "txpool.journal",
		Usage:    "Disk journal for local transaction to survive node restarts",
		Value:    core.DefaultTxPoolConfig.Journal,
		Category: flags.TxPoolCategory,
	}
	TxPoolRejournalFlag = &cli.DurationFlag{
		Name:     "txpool.rejournal",
		Usage:    "Time interval to regenerate the local transaction journal",
		Value:    core.DefaultTxPoolConfig.Rejournal,
		Category: flags.TxPoolCategory,
	}
	TxPoolPriceLimitFlag = &cli.Uint64Flag{
		Name:     "txpool.pricelimit",
		Usage:    "Minimum gas price limit to enforce for acceptance into the pool",
		Value:    ethconfig.Defaults.TxPool.PriceLimit,
		Category: flags.TxPoolCategory,
	}
	TxPoolPriceBumpFlag = &cli.Uint64Flag{
		Name:     "txpool.pricebump",
		Usage:    "Price bump percentage to replace an already existing transaction",
		Value:    ethconfig.Defaults.TxPool.PriceBump,
		Category: flags.TxPoolCategory,
	}
	TxPoolAccountSlotsFlag = &cli.Uint64Flag{
		Name:     "txpool.accountslots",
		Usage:    "Minimum number of executable transaction slots guaranteed per account",
		Value:    ethconfig.Defaults.TxPool.AccountSlots,
		Category: flags.TxPoolCategory,
	}
	TxPoolGlobalSlotsFlag = &cli.Uint64Flag{
		Name:     "txpool.globalslots",
		Usage:    "Maximum number of executable transaction slots for all accounts",
		Value:    ethconfig.Defaults.TxPool.GlobalSlots,
		Category: flags.TxPoolCategory,
	}
	TxPoolAccountQueueFlag = &cli.Uint64Flag{
		Name:     "txpool.accountqueue",
		Usage:    "Maximum number of non-executable transaction slots permitted per account",
		Value:    ethconfig.Defaults.TxPool.AccountQueue,
		Category: flags.TxPoolCategory,
	}
	TxPoolGlobalQueueFlag = &cli.Uint64Flag{
		Name:     "txpool.globalqueue",
		Usage:    "Maximum number of non-executable transaction slots for all accounts",
		Value:    ethconfig.Defaults.TxPool.GlobalQueue,
		Category: flags.TxPoolCategory,
	}
	TxPoolLifetimeFlag = &cli.DurationFlag{
		Name:     "txpool.lifetime",
		Usage:    "Maximum amount of time non-executable transaction are queued",
		Value:    ethconfig.Defaults.TxPool.Lifetime,
		Category: flags.TxPoolCategory,
	}

	// Performance tuning settings
	CacheFlag = &cli.IntFlag{
		Name:     "cache",
		Usage:    "Megabytes of memory allocated to internal caching (default = 4096 mainnet full node, 128 light mode)",
		Value:    1024,
		Category: flags.PerfCategory,
	}
	CacheDatabaseFlag = &cli.IntFlag{
		Name:     "cache.database",
		Usage:    "Percentage of cache memory allowance to use for database io",
		Value:    50,
		Category: flags.PerfCategory,
	}
	CacheTrieFlag = &cli.IntFlag{
		Name:     "cache.trie",
		Usage:    "Percentage of cache memory allowance to use for trie caching (default = 15% full mode, 30% archive mode)",
		Value:    15,
		Category: flags.PerfCategory,
	}
	CacheTrieJournalFlag = &cli.StringFlag{
		Name:     "cache.trie.journal",
		Usage:    "Disk journal directory for trie cache to survive node restarts",
		Value:    ethconfig.Defaults.TrieCleanCacheJournal,
		Category: flags.PerfCategory,
	}
	CacheTrieRejournalFlag = &cli.DurationFlag{
		Name:     "cache.trie.rejournal",
		Usage:    "Time interval to regenerate the trie cache journal",
		Value:    ethconfig.Defaults.TrieCleanCacheRejournal,
		Category: flags.PerfCategory,
	}
	CacheGCFlag = &cli.IntFlag{
		Name:     "cache.gc",
		Usage:    "Percentage of cache memory allowance to use for trie pruning (default = 25% full mode, 0% archive mode)",
		Value:    25,
		Category: flags.PerfCategory,
	}
	CacheSnapshotFlag = &cli.IntFlag{
		Name:     "cache.snapshot",
		Usage:    "Percentage of cache memory allowance to use for snapshot caching (default = 10% full mode, 20% archive mode)",
		Value:    10,
		Category: flags.PerfCategory,
	}
	CacheNoPrefetchFlag = &cli.BoolFlag{
		Name:     "cache.noprefetch",
		Usage:    "Disable heuristic state prefetch during block import (less CPU and disk IO, more time waiting for data)",
		Category: flags.PerfCategory,
	}
	CachePreimagesFlag = &cli.BoolFlag{
		Name:     "cache.preimages",
		Usage:    "Enable recording the SHA3/keccak preimages of trie keys",
		Category: flags.PerfCategory,
	}
	FDLimitFlag = &cli.IntFlag{
		Name:     "fdlimit",
		Usage:    "Raise the open file descriptor resource limit (default = system fd limit)",
		Category: flags.PerfCategory,
	}

	// Miner settings
	MiningEnabledFlag = &cli.BoolFlag{
		Name:     "mine",
		Usage:    "Enable mining",
		Category: flags.MinerCategory,
	}
	MinerThreadsFlag = &cli.IntFlag{
		Name:     "miner.threads",
		Usage:    "Number of CPU threads to use for mining",
		Value:    0,
		Category: flags.MinerCategory,
	}
	MinerNotifyFlag = &cli.StringFlag{
		Name:     "miner.notify",
		Usage:    "Comma separated HTTP URL list to notify of new work packages",
		Category: flags.MinerCategory,
	}
	MinerNotifyFullFlag = &cli.BoolFlag{
		Name:     "miner.notify.full",
		Usage:    "Notify with pending block headers instead of work packages",
		Category: flags.MinerCategory,
	}
	MinerGasLimitFlag = &cli.Uint64Flag{
		Name:     "miner.gaslimit",
		Usage:    "Target gas ceiling for mined blocks",
		Value:    ethconfig.Defaults.Miner.GasCeil,
		Category: flags.MinerCategory,
	}
	MinerGasPriceFlag = &flags.BigFlag{
		Name:     "miner.gasprice",
		Usage:    "Minimum gas price for mining a transaction",
		Value:    ethconfig.Defaults.Miner.GasPrice,
		Category: flags.MinerCategory,
	}
	MinerEtherbaseFlag = &cli.StringFlag{
		Name:     "miner.etherbase",
		Usage:    "Public address for block mining rewards (default = first account)",
		Value:    "0",
		Category: flags.MinerCategory,
	}
	MinerExtraDataFlag = &cli.StringFlag{
		Name:     "miner.extradata",
		Usage:    "Block extra data set by the miner (default = client version)",
		Category: flags.MinerCategory,
	}
	MinerRecommitIntervalFlag = &cli.DurationFlag{
		Name:     "miner.recommit",
		Usage:    "Time interval to recreate the block being mined",
		Value:    ethconfig.Defaults.Miner.Recommit,
		Category: flags.MinerCategory,
	}
	MinerNoVerifyFlag = &cli.BoolFlag{
		Name:     "miner.noverify",
		Usage:    "Disable remote sealing verification",
		Category: flags.MinerCategory,
	}

	// Account settings
	UnlockedAccountFlag = &cli.StringFlag{
		Name:     "unlock",
		Usage:    "Comma separated list of accounts to unlock",
		Value:    "",
		Category: flags.AccountCategory,
	}
	PasswordFileFlag = &cli.PathFlag{
		Name:      "password",
		Usage:     "Password file to use for non-interactive password input",
		TakesFile: true,
		Category:  flags.AccountCategory,
	}
	ExternalSignerFlag = &cli.StringFlag{
		Name:     "signer",
		Usage:    "External signer (url or path to ipc file)",
		Value:    "",
		Category: flags.AccountCategory,
	}
	InsecureUnlockAllowedFlag = &cli.BoolFlag{
		Name:     "allow-insecure-unlock",
		Usage:    "Allow insecure account unlocking when account-related RPCs are exposed by http",
		Category: flags.AccountCategory,
	}

	// EVM settings
	VMEnableDebugFlag = &cli.BoolFlag{
		Name:     "vmdebug",
		Usage:    "Record information useful for VM and contract debugging",
		Category: flags.VMCategory,
	}

	// API options.
	RPCGlobalGasCapFlag = &cli.Uint64Flag{
		Name:     "rpc.gascap",
		Usage:    "Sets a cap on gas that can be used in eth_call/estimateGas (0=infinite)",
		Value:    ethconfig.Defaults.RPCGasCap,
		Category: flags.APICategory,
	}
	RPCGlobalEVMTimeoutFlag = &cli.DurationFlag{
		Name:     "rpc.evmtimeout",
		Usage:    "Sets a timeout used for eth_call (0=infinite)",
		Value:    ethconfig.Defaults.RPCEVMTimeout,
		Category: flags.APICategory,
	}
	RPCGlobalTxFeeCapFlag = &cli.Float64Flag{
		Name:     "rpc.txfeecap",
		Usage:    "Sets a cap on transaction fee (in ether) that can be sent via the RPC APIs (0 = no cap)",
		Value:    ethconfig.Defaults.RPCTxFeeCap,
		Category: flags.APICategory,
	}
	// Authenticated RPC HTTP settings
	AuthListenFlag = &cli.StringFlag{
		Name:     "authrpc.addr",
		Usage:    "Listening address for authenticated APIs",
		Value:    node.DefaultConfig.AuthAddr,
		Category: flags.APICategory,
	}
	AuthPortFlag = &cli.IntFlag{
		Name:     "authrpc.port",
		Usage:    "Listening port for authenticated APIs",
		Value:    node.DefaultConfig.AuthPort,
		Category: flags.APICategory,
	}
	AuthVirtualHostsFlag = &cli.StringFlag{
		Name:     "authrpc.vhosts",
		Usage:    "Comma separated list of virtual hostnames from which to accept requests (server enforced). Accepts '*' wildcard.",
		Value:    strings.Join(node.DefaultConfig.AuthVirtualHosts, ","),
		Category: flags.APICategory,
	}
	JWTSecretFlag = &cli.StringFlag{
		Name:     "authrpc.jwtsecret",
		Usage:    "Path to a JWT secret to use for authenticated RPC endpoints",
		Category: flags.APICategory,
	}

	// Logging and debug settings
	EthStatsURLFlag = &cli.StringFlag{
		Name:     "ethstats",
		Usage:    "Reporting URL of a ethstats service (nodename:secret@host:port)",
		Category: flags.MetricsCategory,
	}
	FakePoWFlag = &cli.BoolFlag{
		Name:     "fakepow",
		Usage:    "Disables proof-of-work verification",
		Category: flags.LoggingCategory, // FIXME(meowsbits) Logging, really? Not Developer?
	}
	FakePoWPoissonFlag = &cli.BoolFlag{
		Name:     "fakepow.poisson",
		Usage:    "Disables proof-of-work verification and adds mining delay (Poisson) based on --miner.threads",
		Category: flags.LoggingCategory,
	}
	NoCompactionFlag = &cli.BoolFlag{
		Name:     "nocompaction",
		Usage:    "Disables db compaction after import",
		Category: flags.LoggingCategory,
	}

	IgnoreLegacyReceiptsFlag = &cli.BoolFlag{
		Name:     "ignore-legacy-receipts",
		Usage:    "Geth will start up even if there are legacy receipts in freezer",
		Category: flags.MiscCategory,
	}

	// RPC settings
	IPCDisabledFlag = &cli.BoolFlag{
		Name:     "ipcdisable",
		Usage:    "Disable the IPC-RPC server",
		Category: flags.APICategory,
	}
	IPCPathFlag = &flags.DirectoryFlag{
		Name:     "ipcpath",
		Usage:    "Filename for IPC socket/pipe within the datadir (explicit paths escape it)",
		Category: flags.APICategory,
	}
	HTTPEnabledFlag = &cli.BoolFlag{
		Name:     "http",
		Usage:    "Enable the HTTP-RPC server",
		Category: flags.APICategory,
	}
	HTTPListenAddrFlag = &cli.StringFlag{
		Name:     "http.addr",
		Usage:    "HTTP-RPC server listening interface",
		Value:    node.DefaultHTTPHost,
		Category: flags.APICategory,
	}
	HTTPPortFlag = &cli.IntFlag{
		Name:     "http.port",
		Usage:    "HTTP-RPC server listening port",
		Value:    node.DefaultHTTPPort,
		Category: flags.APICategory,
	}
	HTTPCORSDomainFlag = &cli.StringFlag{
		Name:     "http.corsdomain",
		Usage:    "Comma separated list of domains from which to accept cross origin requests (browser enforced)",
		Value:    "",
		Category: flags.APICategory,
	}
	HTTPVirtualHostsFlag = &cli.StringFlag{
		Name:     "http.vhosts",
		Usage:    "Comma separated list of virtual hostnames from which to accept requests (server enforced). Accepts '*' wildcard.",
		Value:    strings.Join(node.DefaultConfig.HTTPVirtualHosts, ","),
		Category: flags.APICategory,
	}
	HTTPApiFlag = &cli.StringFlag{
		Name:     "http.api",
		Usage:    "API's offered over the HTTP-RPC interface",
		Value:    "",
		Category: flags.APICategory,
	}
	HTTPPathPrefixFlag = &cli.StringFlag{
		Name:     "http.rpcprefix",
		Usage:    "HTTP path path prefix on which JSON-RPC is served. Use '/' to serve on all paths.",
		Value:    "",
		Category: flags.APICategory,
	}
	GraphQLEnabledFlag = &cli.BoolFlag{
		Name:     "graphql",
		Usage:    "Enable GraphQL on the HTTP-RPC server. Note that GraphQL can only be started if an HTTP server is started as well.",
		Category: flags.APICategory,
	}
	GraphQLCORSDomainFlag = &cli.StringFlag{
		Name:     "graphql.corsdomain",
		Usage:    "Comma separated list of domains from which to accept cross origin requests (browser enforced)",
		Value:    "",
		Category: flags.APICategory,
	}
	GraphQLVirtualHostsFlag = &cli.StringFlag{
		Name:     "graphql.vhosts",
		Usage:    "Comma separated list of virtual hostnames from which to accept requests (server enforced). Accepts '*' wildcard.",
		Value:    strings.Join(node.DefaultConfig.GraphQLVirtualHosts, ","),
		Category: flags.APICategory,
	}
	WSEnabledFlag = &cli.BoolFlag{
		Name:     "ws",
		Usage:    "Enable the WS-RPC server",
		Category: flags.APICategory,
	}
	WSListenAddrFlag = &cli.StringFlag{
		Name:     "ws.addr",
		Usage:    "WS-RPC server listening interface",
		Value:    node.DefaultWSHost,
		Category: flags.APICategory,
	}
	WSPortFlag = &cli.IntFlag{
		Name:     "ws.port",
		Usage:    "WS-RPC server listening port",
		Value:    node.DefaultWSPort,
		Category: flags.APICategory,
	}
	WSApiFlag = &cli.StringFlag{
		Name:     "ws.api",
		Usage:    "API's offered over the WS-RPC interface",
		Value:    "",
		Category: flags.APICategory,
	}
	WSAllowedOriginsFlag = &cli.StringFlag{
		Name:     "ws.origins",
		Usage:    "Origins from which to accept websockets requests",
		Value:    "",
		Category: flags.APICategory,
	}
	WSPathPrefixFlag = &cli.StringFlag{
		Name:     "ws.rpcprefix",
		Usage:    "HTTP path prefix on which JSON-RPC is served. Use '/' to serve on all paths.",
		Value:    "",
		Category: flags.APICategory,
	}
	ExecFlag = &cli.StringFlag{
		Name:     "exec",
		Usage:    "Execute JavaScript statement",
		Category: flags.APICategory,
	}
	PreloadJSFlag = &cli.StringFlag{
		Name:     "preload",
		Usage:    "Comma separated list of JavaScript files to preload into the console",
		Category: flags.APICategory,
	}
	AllowUnprotectedTxs = &cli.BoolFlag{
		Name:     "rpc.allow-unprotected-txs",
		Usage:    "Allow for unprotected (non EIP155 signed) transactions to be submitted via RPC",
		Category: flags.APICategory,
	}

	// Network Settings
	MaxPeersFlag = &cli.IntFlag{
		Name:     "maxpeers",
		Usage:    "Maximum number of network peers (network disabled if set to 0)",
		Value:    node.DefaultConfig.P2P.MaxPeers,
		Category: flags.NetworkingCategory,
	}
	MaxPendingPeersFlag = &cli.IntFlag{
		Name:     "maxpendpeers",
		Usage:    "Maximum number of pending connection attempts (defaults used if set to 0)",
		Value:    node.DefaultConfig.P2P.MaxPendingPeers,
		Category: flags.NetworkingCategory,
	}
	ListenPortFlag = &cli.IntFlag{
		Name:     "port",
		Usage:    "Network listening port",
		Value:    30303,
		Category: flags.NetworkingCategory,
	}
	BootnodesFlag = &cli.StringFlag{
		Name:     "bootnodes",
		Usage:    "Comma separated enode URLs for P2P discovery bootstrap",
		Value:    "",
		Category: flags.NetworkingCategory,
	}
	NodeKeyFileFlag = &cli.StringFlag{
		Name:     "nodekey",
		Usage:    "P2P node key file",
		Category: flags.NetworkingCategory,
	}
	NodeKeyHexFlag = &cli.StringFlag{
		Name:     "nodekeyhex",
		Usage:    "P2P node key as hex (for testing)",
		Category: flags.NetworkingCategory,
	}
	NATFlag = &cli.StringFlag{
		Name:     "nat",
		Usage:    "NAT port mapping mechanism (any|none|upnp|pmp|extip:<IP>)",
		Value:    "any",
		Category: flags.NetworkingCategory,
	}
	NoDiscoverFlag = &cli.BoolFlag{
		Name:     "nodiscover",
		Usage:    "Disables the peer discovery mechanism (manual peer addition)",
		Category: flags.NetworkingCategory,
	}
	DiscoveryV5Flag = &cli.BoolFlag{
		Name:     "v5disc",
		Usage:    "Enables the experimental RLPx V5 (Topic Discovery) mechanism",
		Category: flags.NetworkingCategory,
	}
	NetrestrictFlag = &cli.StringFlag{
		Name:     "netrestrict",
		Usage:    "Restricts network communication to the given IP networks (CIDR masks)",
		Category: flags.NetworkingCategory,
	}
	DNSDiscoveryFlag = &cli.StringFlag{
		Name:     "discovery.dns",
		Usage:    "Sets DNS discovery entry points (use \"\" to disable DNS)",
		Category: flags.NetworkingCategory,
	}
	DiscoveryPortFlag = &cli.IntFlag{
		Name:     "discovery.port",
		Usage:    "Use a custom UDP port for P2P discovery",
		Value:    30303,
		Category: flags.NetworkingCategory,
	}

	// Console
	JSpathFlag = &flags.DirectoryFlag{
		Name:     "jspath",
		Usage:    "JavaScript root path for `loadScript`",
		Value:    flags.DirectoryString("."),
		Category: flags.APICategory,
	}

	// Gas price oracle settings
	GpoBlocksFlag = &cli.IntFlag{
		Name:     "gpo.blocks",
		Usage:    "Number of recent blocks to check for gas prices",
		Value:    ethconfig.Defaults.GPO.Blocks,
		Category: flags.GasPriceCategory,
	}
	GpoPercentileFlag = &cli.IntFlag{
		Name:     "gpo.percentile",
		Usage:    "Suggested gas price is the given percentile of a set of recent transaction gas prices",
		Value:    ethconfig.Defaults.GPO.Percentile,
		Category: flags.GasPriceCategory,
	}
	GpoMaxGasPriceFlag = &cli.Int64Flag{
		Name:     "gpo.maxprice",
		Usage:    "Maximum transaction priority fee (or gasprice before London fork) to be recommended by gpo",
		Value:    ethconfig.Defaults.GPO.MaxPrice.Int64(),
		Category: flags.GasPriceCategory,
	}
	GpoIgnoreGasPriceFlag = &cli.Int64Flag{
		Name:     "gpo.ignoreprice",
		Usage:    "Gas price below which gpo will ignore transactions",
		Value:    ethconfig.Defaults.GPO.IgnorePrice.Int64(),
		Category: flags.GasPriceCategory,
	}

	// Metrics flags
	MetricsEnabledFlag = &cli.BoolFlag{
		Name:     "metrics",
		Usage:    "Enable metrics collection and reporting",
		Category: flags.MetricsCategory,
	}
	MetricsEnabledExpensiveFlag = &cli.BoolFlag{
		Name:     "metrics.expensive",
		Usage:    "Enable expensive metrics collection and reporting",
		Category: flags.MetricsCategory,
	}

	// MetricsHTTPFlag defines the endpoint for a stand-alone metrics HTTP endpoint.
	// Since the pprof service enables sensitive/vulnerable behavior, this allows a user
	// to enable a public-OK metrics endpoint without having to worry about ALSO exposing
	// other profiling behavior or information.
	MetricsHTTPFlag = &cli.StringFlag{
		Name:     "metrics.addr",
		Usage:    "Enable stand-alone metrics HTTP server listening interface",
		Value:    metrics.DefaultConfig.HTTP,
		Category: flags.MetricsCategory,
	}
	MetricsPortFlag = &cli.IntFlag{
		Name:     "metrics.port",
		Usage:    "Metrics HTTP server listening port",
		Value:    metrics.DefaultConfig.Port,
		Category: flags.MetricsCategory,
	}
	MetricsEnableInfluxDBFlag = &cli.BoolFlag{
		Name:     "metrics.influxdb",
		Usage:    "Enable metrics export/push to an external InfluxDB database",
		Category: flags.MetricsCategory,
	}
	MetricsInfluxDBEndpointFlag = &cli.StringFlag{
		Name:     "metrics.influxdb.endpoint",
		Usage:    "InfluxDB API endpoint to report metrics to",
		Value:    metrics.DefaultConfig.InfluxDBEndpoint,
		Category: flags.MetricsCategory,
	}
	MetricsInfluxDBDatabaseFlag = &cli.StringFlag{
		Name:     "metrics.influxdb.database",
		Usage:    "InfluxDB database name to push reported metrics to",
		Value:    metrics.DefaultConfig.InfluxDBDatabase,
		Category: flags.MetricsCategory,
	}
	MetricsInfluxDBUsernameFlag = &cli.StringFlag{
		Name:     "metrics.influxdb.username",
		Usage:    "Username to authorize access to the database",
		Value:    metrics.DefaultConfig.InfluxDBUsername,
		Category: flags.MetricsCategory,
	}
	MetricsInfluxDBPasswordFlag = &cli.StringFlag{
		Name:     "metrics.influxdb.password",
		Usage:    "Password to authorize access to the database",
		Value:    metrics.DefaultConfig.InfluxDBPassword,
		Category: flags.MetricsCategory,
	}
	// Tags are part of every measurement sent to InfluxDB. Queries on tags are faster in InfluxDB.
	// For example `host` tag could be used so that we can group all nodes and average a measurement
	// across all of them, but also so that we can select a specific node and inspect its measurements.
	// https://docs.influxdata.com/influxdb/v1.4/concepts/key_concepts/#tag-key
	MetricsInfluxDBTagsFlag = &cli.StringFlag{
		Name:     "metrics.influxdb.tags",
		Usage:    "Comma-separated InfluxDB tags (key/values) attached to all measurements",
		Value:    metrics.DefaultConfig.InfluxDBTags,
		Category: flags.MetricsCategory,
	}
	EWASMInterpreterFlag = &cli.StringFlag{
		Name:  "vm.ewasm",
		Usage: "External ewasm configuration (default = built-in interpreter)",
		Value: "",
	}
	EVMInterpreterFlag = &cli.StringFlag{
		Name:  "vm.evm",
		Usage: "External EVM configuration (default = built-in interpreter)",
		Value: "",
	}
	ECBP1100Flag = &cli.Uint64Flag{
		Name:  "ecbp1100",
		Usage: "Configure ECBP-1100 (MESS) block activation number",
		Value: math.MaxUint64,
	}
	ECBP1100NoDisableFlag = &cli.BoolFlag{
		Name:  "ecbp1100.nodisable",
		Usage: "Short-circuit ECBP-1100 (MESS) disable mechanisms; (yields a permanent-once-activated state, deactivating auto-shutoff mechanisms)",
	}

	MetricsEnableInfluxDBV2Flag = &cli.BoolFlag{
		Name:     "metrics.influxdbv2",
		Usage:    "Enable metrics export/push to an external InfluxDB v2 database",
		Category: flags.MetricsCategory,
	}

	MetricsInfluxDBTokenFlag = &cli.StringFlag{
		Name:     "metrics.influxdb.token",
		Usage:    "Token to authorize access to the database (v2 only)",
		Value:    metrics.DefaultConfig.InfluxDBToken,
		Category: flags.MetricsCategory,
	}

	MetricsInfluxDBBucketFlag = &cli.StringFlag{
		Name:     "metrics.influxdb.bucket",
		Usage:    "InfluxDB bucket name to push reported metrics to (v2 only)",
		Value:    metrics.DefaultConfig.InfluxDBBucket,
		Category: flags.MetricsCategory,
	}

	MetricsInfluxDBOrganizationFlag = &cli.StringFlag{
		Name:     "metrics.influxdb.organization",
		Usage:    "InfluxDB organization name (v2 only)",
		Value:    metrics.DefaultConfig.InfluxDBOrganization,
		Category: flags.MetricsCategory,
	}
)

var (
	// TestnetFlags is the flag group of all built-in supported testnets.
	TestnetFlags = []cli.Flag{
		RopstenFlag,
		RinkebyFlag,
		GoerliFlag,
		SepoliaFlag,
		KilnFlag,
		MordorFlag,
		KottiFlag,
	}
	// NetworkFlags is the flag group of all built-in supported networks.
	NetworkFlags = append([]cli.Flag{
		MainnetFlag,
		ClassicFlag,
		MintMeFlag,
	}, TestnetFlags...)

	// DatabasePathFlags is the flag group of all database path flags.
	DatabasePathFlags = []cli.Flag{
		DataDirFlag,
		AncientFlag,
		RemoteDBFlag,
	}
)

// MakeDataDir retrieves the currently requested data directory, terminating
// if none (or the empty string) is specified. If the node is starting a testnet,
// then a subdirectory of the specified datadir will be used.
func MakeDataDir(ctx *cli.Context) string {
	if path := ctx.String(DataDirFlag.Name); path != "" {
		return dataDirPathForCtxChainConfig(ctx, path)
	}
	Fatalf("Cannot determine default data directory, please set manually (--%s)", DataDirFlag.Name)
	return ""
}

// setNodeKey creates a node key from set command line flags, either loading it
// from a file or as a specified hex value. If neither flags were provided, this
// method returns nil and an emphemeral key is to be generated.
func setNodeKey(ctx *cli.Context, cfg *p2p.Config) {
	var (
		hex  = ctx.String(NodeKeyHexFlag.Name)
		file = ctx.String(NodeKeyFileFlag.Name)
		key  *ecdsa.PrivateKey
		err  error
	)
	switch {
	case file != "" && hex != "":
		Fatalf("Options %q and %q are mutually exclusive", NodeKeyFileFlag.Name, NodeKeyHexFlag.Name)
	case file != "":
		if key, err = crypto.LoadECDSA(file); err != nil {
			Fatalf("Option %q: %v", NodeKeyFileFlag.Name, err)
		}
		cfg.PrivateKey = key
	case hex != "":
		if key, err = crypto.HexToECDSA(hex); err != nil {
			Fatalf("Option %q: %v", NodeKeyHexFlag.Name, err)
		}
		cfg.PrivateKey = key
	}
}

// setNodeUserIdent creates the user identifier from CLI flags.
func setNodeUserIdent(ctx *cli.Context, cfg *node.Config) {
	if identity := ctx.String(IdentityFlag.Name); len(identity) > 0 {
		cfg.UserIdent = identity
	}
}

// setBootstrapNodes creates a list of bootstrap nodes from the command line
// flags, reverting to pre-configured ones if none have been specified.
func setBootstrapNodes(ctx *cli.Context, cfg *p2p.Config) {
	urls := params.MainnetBootnodes
	switch {
	case ctx.IsSet(BootnodesFlag.Name):
		urls = SplitAndTrim(ctx.String(BootnodesFlag.Name))
	case ctx.Bool(ClassicFlag.Name):
		urls = params.ClassicBootnodes
	case ctx.Bool(MordorFlag.Name):
		urls = params.MordorBootnodes
	case ctx.Bool(RopstenFlag.Name):
		urls = params.RopstenBootnodes
	case ctx.Bool(SepoliaFlag.Name):
		urls = params.SepoliaBootnodes
	case ctx.Bool(RinkebyFlag.Name):
		urls = params.RinkebyBootnodes
	case ctx.Bool(KottiFlag.Name):
		urls = params.KottiBootnodes
	case ctx.Bool(GoerliFlag.Name):
		urls = params.GoerliBootnodes
	case ctx.Bool(MintMeFlag.Name):
		urls = params.MintMeBootnodes
	case ctx.Bool(KilnFlag.Name):
		urls = params.KilnBootnodes
	}

	// don't apply defaults if BootstrapNodes is already set
	if cfg.BootstrapNodes != nil {
		return
	}

	cfg.BootstrapNodes = make([]*enode.Node, 0, len(urls))
	for _, url := range urls {
		if url != "" {
			node, err := enode.Parse(enode.ValidSchemes, url)
			if err != nil {
				log.Crit("Bootstrap URL invalid", "enode", url, "err", err)
				continue
			}
			cfg.BootstrapNodes = append(cfg.BootstrapNodes, node)
		}
	}
}

// setBootstrapNodesV5 creates a list of bootstrap nodes from the command line
// flags, reverting to pre-configured ones if none have been specified.
func setBootstrapNodesV5(ctx *cli.Context, cfg *p2p.Config) {
	urls := params.V5Bootnodes
	switch {
	case ctx.IsSet(BootnodesFlag.Name):
		urls = SplitAndTrim(ctx.String(BootnodesFlag.Name))
	case ctx.IsSet(ClassicFlag.Name):
		urls = params.ClassicBootnodes
	case ctx.IsSet(MordorFlag.Name):
		urls = params.MordorBootnodes
	case ctx.Bool(RopstenFlag.Name):
		urls = params.RopstenBootnodes
	case ctx.Bool(RinkebyFlag.Name):
		urls = params.RinkebyBootnodes
	case ctx.Bool(KottiFlag.Name):
		urls = params.KottiBootnodes
	case ctx.Bool(GoerliFlag.Name):
		urls = params.GoerliBootnodes
	case ctx.Bool(MintMeFlag.Name):
		urls = params.MintMeBootnodes
	case cfg.BootstrapNodesV5 != nil:
		return // already set, don't apply defaults.
	}

	cfg.BootstrapNodesV5 = make([]*enode.Node, 0, len(urls))
	for _, url := range urls {
		if url != "" {
			node, err := enode.Parse(enode.ValidSchemes, url)
			if err != nil {
				log.Error("Bootstrap URL invalid", "enode", url, "err", err)
				continue
			}
			cfg.BootstrapNodesV5 = append(cfg.BootstrapNodesV5, node)
		}
	}
}

// setListenAddress creates TCP/UDP listening address strings from set command
// line flags
func setListenAddress(ctx *cli.Context, cfg *p2p.Config) {
	if ctx.IsSet(ListenPortFlag.Name) {
		cfg.ListenAddr = fmt.Sprintf(":%d", ctx.Int(ListenPortFlag.Name))
	}
	if ctx.IsSet(DiscoveryPortFlag.Name) {
		cfg.DiscAddr = fmt.Sprintf(":%d", ctx.Int(DiscoveryPortFlag.Name))
	}
}

// setNAT creates a port mapper from command line flags.
func setNAT(ctx *cli.Context, cfg *p2p.Config) {
	if ctx.IsSet(NATFlag.Name) {
		natif, err := nat.Parse(ctx.String(NATFlag.Name))
		if err != nil {
			Fatalf("Option %s: %v", NATFlag.Name, err)
		}
		cfg.NAT = natif
	}
}

// SplitAndTrim splits input separated by a comma
// and trims excessive white space from the substrings.
func SplitAndTrim(input string) (ret []string) {
	l := strings.Split(input, ",")
	for _, r := range l {
		if r = strings.TrimSpace(r); r != "" {
			ret = append(ret, r)
		}
	}
	return ret
}

// setHTTP creates the HTTP RPC listener interface string from the set
// command line flags, returning empty if the HTTP endpoint is disabled.
func setHTTP(ctx *cli.Context, cfg *node.Config) {
	if ctx.Bool(HTTPEnabledFlag.Name) && cfg.HTTPHost == "" {
		cfg.HTTPHost = "127.0.0.1"
		if ctx.IsSet(HTTPListenAddrFlag.Name) {
			cfg.HTTPHost = ctx.String(HTTPListenAddrFlag.Name)
		}
	}

	if ctx.IsSet(HTTPPortFlag.Name) {
		cfg.HTTPPort = ctx.Int(HTTPPortFlag.Name)
	}

	if ctx.IsSet(AuthListenFlag.Name) {
		cfg.AuthAddr = ctx.String(AuthListenFlag.Name)
	}

	if ctx.IsSet(AuthPortFlag.Name) {
		cfg.AuthPort = ctx.Int(AuthPortFlag.Name)
	}

	if ctx.IsSet(AuthVirtualHostsFlag.Name) {
		cfg.AuthVirtualHosts = SplitAndTrim(ctx.String(AuthVirtualHostsFlag.Name))
	}

	if ctx.IsSet(HTTPCORSDomainFlag.Name) {
		cfg.HTTPCors = SplitAndTrim(ctx.String(HTTPCORSDomainFlag.Name))
	}

	if ctx.IsSet(HTTPApiFlag.Name) {
		cfg.HTTPModules = SplitAndTrim(ctx.String(HTTPApiFlag.Name))
	}

	if ctx.IsSet(HTTPVirtualHostsFlag.Name) {
		cfg.HTTPVirtualHosts = SplitAndTrim(ctx.String(HTTPVirtualHostsFlag.Name))
	}

	if ctx.IsSet(HTTPPathPrefixFlag.Name) {
		cfg.HTTPPathPrefix = ctx.String(HTTPPathPrefixFlag.Name)
	}
	if ctx.IsSet(AllowUnprotectedTxs.Name) {
		cfg.AllowUnprotectedTxs = ctx.Bool(AllowUnprotectedTxs.Name)
	}
}

// setGraphQL creates the GraphQL listener interface string from the set
// command line flags, returning empty if the GraphQL endpoint is disabled.
func setGraphQL(ctx *cli.Context, cfg *node.Config) {
	if ctx.IsSet(GraphQLCORSDomainFlag.Name) {
		cfg.GraphQLCors = SplitAndTrim(ctx.String(GraphQLCORSDomainFlag.Name))
	}
	if ctx.IsSet(GraphQLVirtualHostsFlag.Name) {
		cfg.GraphQLVirtualHosts = SplitAndTrim(ctx.String(GraphQLVirtualHostsFlag.Name))
	}
}

// setWS creates the WebSocket RPC listener interface string from the set
// command line flags, returning empty if the HTTP endpoint is disabled.
func setWS(ctx *cli.Context, cfg *node.Config) {
	if ctx.Bool(WSEnabledFlag.Name) && cfg.WSHost == "" {
		cfg.WSHost = "127.0.0.1"
		if ctx.IsSet(WSListenAddrFlag.Name) {
			cfg.WSHost = ctx.String(WSListenAddrFlag.Name)
		}
	}
	if ctx.IsSet(WSPortFlag.Name) {
		cfg.WSPort = ctx.Int(WSPortFlag.Name)
	}

	if ctx.IsSet(WSAllowedOriginsFlag.Name) {
		cfg.WSOrigins = SplitAndTrim(ctx.String(WSAllowedOriginsFlag.Name))
	}

	if ctx.IsSet(WSApiFlag.Name) {
		cfg.WSModules = SplitAndTrim(ctx.String(WSApiFlag.Name))
	}

	if ctx.IsSet(WSPathPrefixFlag.Name) {
		cfg.WSPathPrefix = ctx.String(WSPathPrefixFlag.Name)
	}
}

// setIPC creates an IPC path configuration from the set command line flags,
// returning an empty string if IPC was explicitly disabled, or the set path.
func setIPC(ctx *cli.Context, cfg *node.Config) {
	CheckExclusive(ctx, IPCDisabledFlag, IPCPathFlag)
	switch {
	case ctx.Bool(IPCDisabledFlag.Name):
		cfg.IPCPath = ""
	case ctx.IsSet(IPCPathFlag.Name):
		cfg.IPCPath = ctx.String(IPCPathFlag.Name)
	}
}

// setLes configures the les server and ultra light client settings from the command line flags.
func setLes(ctx *cli.Context, cfg *ethconfig.Config) {
	if ctx.IsSet(LightServeFlag.Name) {
		cfg.LightServ = ctx.Int(LightServeFlag.Name)
	}
	if ctx.IsSet(LightIngressFlag.Name) {
		cfg.LightIngress = ctx.Int(LightIngressFlag.Name)
	}
	if ctx.IsSet(LightEgressFlag.Name) {
		cfg.LightEgress = ctx.Int(LightEgressFlag.Name)
	}
	if ctx.IsSet(LightMaxPeersFlag.Name) {
		cfg.LightPeers = ctx.Int(LightMaxPeersFlag.Name)
	}
	if ctx.IsSet(UltraLightServersFlag.Name) {
		cfg.UltraLightServers = strings.Split(ctx.String(UltraLightServersFlag.Name), ",")
	}
	if ctx.IsSet(UltraLightFractionFlag.Name) {
		cfg.UltraLightFraction = ctx.Int(UltraLightFractionFlag.Name)
	}
	if cfg.UltraLightFraction <= 0 && cfg.UltraLightFraction > 100 {
		log.Error("Ultra light fraction is invalid", "had", cfg.UltraLightFraction, "updated", ethconfig.Defaults.UltraLightFraction)
		cfg.UltraLightFraction = ethconfig.Defaults.UltraLightFraction
	}
	if ctx.IsSet(UltraLightOnlyAnnounceFlag.Name) {
		cfg.UltraLightOnlyAnnounce = ctx.Bool(UltraLightOnlyAnnounceFlag.Name)
	}
	if ctx.IsSet(LightNoPruneFlag.Name) {
		cfg.LightNoPrune = ctx.Bool(LightNoPruneFlag.Name)
	}
	if ctx.IsSet(LightNoSyncServeFlag.Name) {
		cfg.LightNoSyncServe = ctx.Bool(LightNoSyncServeFlag.Name)
	}
}

// MakeDatabaseHandles raises out the number of allowed file handles per process
// for Geth and returns half of the allowance to assign to the database.
func MakeDatabaseHandles(max int) int {
	limit, err := fdlimit.Maximum()
	if err != nil {
		Fatalf("Failed to retrieve file descriptor allowance: %v", err)
	}
	switch {
	case max == 0:
		// User didn't specify a meaningful value, use system limits
	case max < 128:
		// User specified something unhealthy, just use system defaults
		log.Error("File descriptor limit invalid (<128)", "had", max, "updated", limit)
	case max > limit:
		// User requested more than the OS allows, notify that we can't allocate it
		log.Warn("Requested file descriptors denied by OS", "req", max, "limit", limit)
	default:
		// User limit is meaningful and within allowed range, use that
		limit = max
	}
	raised, err := fdlimit.Raise(uint64(limit))
	if err != nil {
		Fatalf("Failed to raise file descriptor allowance: %v", err)
	}
	return int(raised / 2) // Leave half for networking and other stuff
}

// MakeAddress converts an account specified directly as a hex encoded string or
// a key index in the key store to an internal account representation.
func MakeAddress(ks *keystore.KeyStore, account string) (accounts.Account, error) {
	// If the specified account is a valid address, return it
	if common.IsHexAddress(account) {
		return accounts.Account{Address: common.HexToAddress(account)}, nil
	}
	// Otherwise try to interpret the account as a keystore index
	index, err := strconv.Atoi(account)
	if err != nil || index < 0 {
		return accounts.Account{}, fmt.Errorf("invalid account address or index %q", account)
	}
	log.Warn("-------------------------------------------------------------------")
	log.Warn("Referring to accounts by order in the keystore folder is dangerous!")
	log.Warn("This functionality is deprecated and will be removed in the future!")
	log.Warn("Please use explicit addresses! (can search via `geth account list`)")
	log.Warn("-------------------------------------------------------------------")

	accs := ks.Accounts()
	if len(accs) <= index {
		return accounts.Account{}, fmt.Errorf("index %d higher than number of accounts %d", index, len(accs))
	}
	return accs[index], nil
}

// setEtherbase retrieves the etherbase either from the directly specified
// command line flags or from the keystore if CLI indexed.
func setEtherbase(ctx *cli.Context, ks *keystore.KeyStore, cfg *ethconfig.Config) {
	// Extract the current etherbase
	var etherbase string
	if ctx.IsSet(MinerEtherbaseFlag.Name) {
		etherbase = ctx.String(MinerEtherbaseFlag.Name)
	}
	// Convert the etherbase into an address and configure it
	if etherbase != "" {
		if ks != nil {
			account, err := MakeAddress(ks, etherbase)
			if err != nil {
				Fatalf("Invalid miner etherbase: %v", err)
			}
			cfg.Miner.Etherbase = account.Address
		} else {
			Fatalf("No etherbase configured")
		}
	}
}

// MakePasswordList reads password lines from the file specified by the global --password flag.
func MakePasswordList(ctx *cli.Context) []string {
	path := ctx.Path(PasswordFileFlag.Name)
	if path == "" {
		return nil
	}
	text, err := os.ReadFile(path)
	if err != nil {
		Fatalf("Failed to read password file: %v", err)
	}
	lines := strings.Split(string(text), "\n")
	// Sanitise DOS line endings.
	for i := range lines {
		lines[i] = strings.TrimRight(lines[i], "\r")
	}
	return lines
}

func SetP2PConfig(ctx *cli.Context, cfg *p2p.Config) {
	setNodeKey(ctx, cfg)
	setNAT(ctx, cfg)
	setListenAddress(ctx, cfg)
	setBootstrapNodes(ctx, cfg)
	setBootstrapNodesV5(ctx, cfg)

	lightClient := ctx.String(SyncModeFlag.Name) == "light"
	lightServer := (ctx.Int(LightServeFlag.Name) != 0)

	lightPeers := ctx.Int(LightMaxPeersFlag.Name)
	if lightClient && !ctx.IsSet(LightMaxPeersFlag.Name) {
		// dynamic default - for clients we use 1/10th of the default for servers
		lightPeers /= 10
	}

	if ctx.IsSet(MaxPeersFlag.Name) {
		cfg.MaxPeers = ctx.Int(MaxPeersFlag.Name)
		if lightServer && !ctx.IsSet(LightMaxPeersFlag.Name) {
			cfg.MaxPeers += lightPeers
		}
	} else {
		if lightServer {
			cfg.MaxPeers += lightPeers
		}
		if lightClient && ctx.IsSet(LightMaxPeersFlag.Name) && cfg.MaxPeers < lightPeers {
			cfg.MaxPeers = lightPeers
		}
	}
	if !(lightClient || lightServer) {
		lightPeers = 0
	}
	ethPeers := cfg.MaxPeers - lightPeers
	if lightClient {
		ethPeers = 0
	}
	log.Info("Maximum peer count", "ETH", ethPeers, "LES", lightPeers, "total", cfg.MaxPeers)

	if ctx.IsSet(MaxPendingPeersFlag.Name) {
		cfg.MaxPendingPeers = ctx.Int(MaxPendingPeersFlag.Name)
	}
	if ctx.IsSet(NoDiscoverFlag.Name) || lightClient {
		cfg.NoDiscovery = true
	}

	// if we're running a light client or server, force enable the v5 peer discovery
	// unless it is explicitly disabled with --nodiscover note that explicitly specifying
	// --v5disc overrides --nodiscover, in which case the later only disables v4 discovery
	forceV5Discovery := (lightClient || lightServer) && !ctx.Bool(NoDiscoverFlag.Name)
	if ctx.IsSet(DiscoveryV5Flag.Name) {
		cfg.DiscoveryV5 = ctx.Bool(DiscoveryV5Flag.Name)
	} else if forceV5Discovery {
		cfg.DiscoveryV5 = true
	}

	if netrestrict := ctx.String(NetrestrictFlag.Name); netrestrict != "" {
		list, err := netutil.ParseNetlist(netrestrict)
		if err != nil {
			Fatalf("Option %q: %v", NetrestrictFlag.Name, err)
		}
		cfg.NetRestrict = list
	}

	if ctx.Bool(DeveloperFlag.Name) || ctx.Bool(DeveloperPoWFlag.Name) {
		// --dev mode can't use p2p networking.
		cfg.MaxPeers = 0
		cfg.ListenAddr = ""
		cfg.NoDial = true
		cfg.NoDiscovery = true
		cfg.DiscoveryV5 = false
	}
}

// SetNodeConfig applies node-related command line flags to the config.
func SetNodeConfig(ctx *cli.Context, cfg *node.Config) {
	SetP2PConfig(ctx, &cfg.P2P)
	setIPC(ctx, cfg)
	setHTTP(ctx, cfg)
	setGraphQL(ctx, cfg)
	setWS(ctx, cfg)
	setNodeUserIdent(ctx, cfg)
	SetDataDir(ctx, cfg)
	setSmartCard(ctx, cfg)

	if ctx.IsSet(JWTSecretFlag.Name) {
		cfg.JWTSecret = ctx.String(JWTSecretFlag.Name)
	}

	if ctx.IsSet(ExternalSignerFlag.Name) {
		cfg.ExternalSigner = ctx.String(ExternalSignerFlag.Name)
	}

	if ctx.IsSet(KeyStoreDirFlag.Name) {
		cfg.KeyStoreDir = ctx.String(KeyStoreDirFlag.Name)
	}
	if ctx.IsSet(DeveloperFlag.Name) {
		cfg.UseLightweightKDF = true
	}
	if ctx.IsSet(LightKDFFlag.Name) {
		cfg.UseLightweightKDF = ctx.Bool(LightKDFFlag.Name)
	}
	if ctx.IsSet(NoUSBFlag.Name) || cfg.NoUSB {
		log.Warn("Option nousb is deprecated and USB is deactivated by default. Use --usb to enable")
	}
	if ctx.IsSet(USBFlag.Name) {
		cfg.USB = ctx.Bool(USBFlag.Name)
	}
	if ctx.IsSet(InsecureUnlockAllowedFlag.Name) {
		cfg.InsecureUnlockAllowed = ctx.Bool(InsecureUnlockAllowedFlag.Name)
	}
}

func setSmartCard(ctx *cli.Context, cfg *node.Config) {
	// Skip enabling smartcards if no path is set
	path := ctx.String(SmartCardDaemonPathFlag.Name)
	if path == "" {
		return
	}
	// Sanity check that the smartcard path is valid
	fi, err := os.Stat(path)
	if err != nil {
		log.Info("Smartcard socket not found, disabling", "err", err)
		return
	}
	if fi.Mode()&os.ModeType != os.ModeSocket {
		log.Error("Invalid smartcard daemon path", "path", path, "type", fi.Mode().String())
		return
	}
	// Smartcard daemon path exists and is a socket, enable it
	cfg.SmartCardDaemonPath = path
}

func dataDirPathForCtxChainConfig(ctx *cli.Context, baseDataDirPath string) string {
	switch {
	case ctx.Bool(RopstenFlag.Name):
		return filepath.Join(baseDataDirPath, "ropsten")
	case ctx.Bool(ClassicFlag.Name):
		return filepath.Join(baseDataDirPath, "classic")
	case ctx.Bool(MordorFlag.Name):
		return filepath.Join(baseDataDirPath, "mordor")
	case ctx.Bool(RinkebyFlag.Name):
		return filepath.Join(baseDataDirPath, "rinkeby")
	case ctx.Bool(KottiFlag.Name):
		return filepath.Join(baseDataDirPath, "kotti")
	case ctx.Bool(GoerliFlag.Name):
		return filepath.Join(baseDataDirPath, "goerli")
	case ctx.Bool(SepoliaFlag.Name):
		return filepath.Join(baseDataDirPath, "sepolia")
	case ctx.Bool(MintMeFlag.Name):
		return filepath.Join(baseDataDirPath, "mintme")
	}
	return baseDataDirPath
}

func SetDataDir(ctx *cli.Context, cfg *node.Config) {
	switch {
	case ctx.IsSet(DataDirFlag.Name):
		cfg.DataDir = ctx.String(DataDirFlag.Name)

	case ctx.Bool(DeveloperFlag.Name) || ctx.Bool(DeveloperPoWFlag.Name):
		cfg.DataDir = "" // unless explicitly requested, use memory databases

	case ctx.Bool(RopstenFlag.Name) && cfg.DataDir == vars.DefaultDataDir():

		// Maintain compatibility with older Geth configurations storing the
		// Ropsten database in `testnet` instead of `ropsten`.
		legacyPath := filepath.Join(vars.DefaultDataDir(), "testnet")
		if common.FileExist(legacyPath) {
			log.Warn("Using the deprecated `testnet` datadir. Future versions will store the Ropsten chain in `ropsten`.")
			cfg.DataDir = legacyPath
		} else {

			cfg.DataDir = filepath.Join(vars.DefaultDataDir(), "ropsten")

		}

	case cfg.DataDir == vars.DefaultDataDir():
		cfg.DataDir = dataDirPathForCtxChainConfig(ctx, vars.DefaultDataDir())
	}
}

func setGPO(ctx *cli.Context, cfg *gasprice.Config, light bool) {
	// If we are running the light client, apply another group
	// settings for gas oracle.
	if light {
		*cfg = ethconfig.LightClientGPO
	}
	if ctx.IsSet(GpoBlocksFlag.Name) {
		cfg.Blocks = ctx.Int(GpoBlocksFlag.Name)
	}
	if ctx.IsSet(GpoPercentileFlag.Name) {
		cfg.Percentile = ctx.Int(GpoPercentileFlag.Name)
	}
	if ctx.IsSet(GpoMaxGasPriceFlag.Name) {
		cfg.MaxPrice = big.NewInt(ctx.Int64(GpoMaxGasPriceFlag.Name))
	}
	if ctx.IsSet(GpoIgnoreGasPriceFlag.Name) {
		cfg.IgnorePrice = big.NewInt(ctx.Int64(GpoIgnoreGasPriceFlag.Name))
	}
}

func setTxPool(ctx *cli.Context, cfg *core.TxPoolConfig) {
	if ctx.IsSet(TxPoolLocalsFlag.Name) {
		locals := strings.Split(ctx.String(TxPoolLocalsFlag.Name), ",")
		for _, account := range locals {
			if trimmed := strings.TrimSpace(account); !common.IsHexAddress(trimmed) {
				Fatalf("Invalid account in --txpool.locals: %s", trimmed)
			} else {
				cfg.Locals = append(cfg.Locals, common.HexToAddress(account))
			}
		}
	}
	if ctx.IsSet(TxPoolNoLocalsFlag.Name) {
		cfg.NoLocals = ctx.Bool(TxPoolNoLocalsFlag.Name)
	}
	if ctx.IsSet(TxPoolJournalFlag.Name) {
		cfg.Journal = ctx.String(TxPoolJournalFlag.Name)
	}
	if ctx.IsSet(TxPoolRejournalFlag.Name) {
		cfg.Rejournal = ctx.Duration(TxPoolRejournalFlag.Name)
	}
	if ctx.IsSet(TxPoolPriceLimitFlag.Name) {
		cfg.PriceLimit = ctx.Uint64(TxPoolPriceLimitFlag.Name)
	}
	if ctx.IsSet(TxPoolPriceBumpFlag.Name) {
		cfg.PriceBump = ctx.Uint64(TxPoolPriceBumpFlag.Name)
	}
	if ctx.IsSet(TxPoolAccountSlotsFlag.Name) {
		cfg.AccountSlots = ctx.Uint64(TxPoolAccountSlotsFlag.Name)
	}
	if ctx.IsSet(TxPoolGlobalSlotsFlag.Name) {
		cfg.GlobalSlots = ctx.Uint64(TxPoolGlobalSlotsFlag.Name)
	}
	if ctx.IsSet(TxPoolAccountQueueFlag.Name) {
		cfg.AccountQueue = ctx.Uint64(TxPoolAccountQueueFlag.Name)
	}
	if ctx.IsSet(TxPoolGlobalQueueFlag.Name) {
		cfg.GlobalQueue = ctx.Uint64(TxPoolGlobalQueueFlag.Name)
	}
	if ctx.IsSet(TxPoolLifetimeFlag.Name) {
		cfg.Lifetime = ctx.Duration(TxPoolLifetimeFlag.Name)
	}
}

func homeDir() string {
	if home := os.Getenv("HOME"); home != "" {
		return home
	}
	if usr, err := user.Current(); err == nil {
		return usr.HomeDir
	}
	return ""
}

func setEthashDatasetDir(ctx *cli.Context, cfg *ethconfig.Config) {
	switch {
	case ctx.IsSet(EthashDatasetDirFlag.Name):
		cfg.Ethash.DatasetDir = ctx.String(EthashDatasetDirFlag.Name)

	case (ctx.Bool(ClassicFlag.Name) || ctx.Bool(MordorFlag.Name)) && cfg.Ethash.DatasetDir == ethconfig.Defaults.Ethash.DatasetDir:
		// ECIP-1099 is set, use etchash dir for DAGs instead
		home := homeDir()

		if runtime.GOOS == "darwin" {
			cfg.Ethash.DatasetDir = filepath.Join(home, "Library", "Etchash")
		} else if runtime.GOOS == "windows" {
			localappdata := os.Getenv("LOCALAPPDATA")
			if localappdata != "" {
				cfg.Ethash.DatasetDir = filepath.Join(localappdata, "Etchash")
			} else {
				cfg.Ethash.DatasetDir = filepath.Join(home, "AppData", "Local", "Etchash")
			}
		} else {
			cfg.Ethash.DatasetDir = filepath.Join(home, ".etchash")
		}
	}
}

func setEthashCacheDir(ctx *cli.Context, cfg *eth.Config) {
	switch {
	case ctx.IsSet(EthashCacheDirFlag.Name):
		cfg.Ethash.CacheDir = ctx.String(EthashCacheDirFlag.Name)

	case (ctx.Bool(ClassicFlag.Name) || ctx.Bool(MordorFlag.Name)) && cfg.Ethash.CacheDir == ethconfig.Defaults.Ethash.CacheDir:
		// ECIP-1099 is set, use etchash dir for caches instead
		cfg.Ethash.CacheDir = "etchash"
	}
}

func setEthash(ctx *cli.Context, cfg *eth.Config) {
	// ECIP-1099
	setEthashCacheDir(ctx, cfg)
	setEthashDatasetDir(ctx, cfg)

	if ctx.Bool(FakePoWPoissonFlag.Name) {
		cfg.Ethash.PowMode = ethash.ModePoissonFake
	}
	if ctx.IsSet(EthashCachesInMemoryFlag.Name) {
		cfg.Ethash.CachesInMem = ctx.Int(EthashCachesInMemoryFlag.Name)
	}
	if ctx.IsSet(EthashCachesOnDiskFlag.Name) {
		cfg.Ethash.CachesOnDisk = ctx.Int(EthashCachesOnDiskFlag.Name)
	}
	if ctx.IsSet(EthashCachesLockMmapFlag.Name) {
		cfg.Ethash.CachesLockMmap = ctx.Bool(EthashCachesLockMmapFlag.Name)
	}
	if ctx.IsSet(EthashDatasetsInMemoryFlag.Name) {
		cfg.Ethash.DatasetsInMem = ctx.Int(EthashDatasetsInMemoryFlag.Name)
	}
	if ctx.IsSet(EthashDatasetsOnDiskFlag.Name) {
		cfg.Ethash.DatasetsOnDisk = ctx.Int(EthashDatasetsOnDiskFlag.Name)
	}
	if ctx.IsSet(EthashDatasetsLockMmapFlag.Name) {
		cfg.Ethash.DatasetsLockMmap = ctx.Bool(EthashDatasetsLockMmapFlag.Name)
	}
}

func setMiner(ctx *cli.Context, cfg *miner.Config) {
	if ctx.IsSet(MinerNotifyFlag.Name) {
		cfg.Notify = strings.Split(ctx.String(MinerNotifyFlag.Name), ",")
	}
	cfg.NotifyFull = ctx.Bool(MinerNotifyFullFlag.Name)
	if ctx.IsSet(MinerExtraDataFlag.Name) {
		cfg.ExtraData = []byte(ctx.String(MinerExtraDataFlag.Name))
	}
	if ctx.IsSet(MinerGasLimitFlag.Name) {
		cfg.GasCeil = ctx.Uint64(MinerGasLimitFlag.Name)
	}
	if ctx.IsSet(MinerGasPriceFlag.Name) {
		cfg.GasPrice = flags.GlobalBig(ctx, MinerGasPriceFlag.Name)
	}
	if ctx.IsSet(MinerRecommitIntervalFlag.Name) {
		cfg.Recommit = ctx.Duration(MinerRecommitIntervalFlag.Name)
	}
	if ctx.IsSet(MinerNoVerifyFlag.Name) {
		cfg.Noverify = ctx.Bool(MinerNoVerifyFlag.Name)
	}
	if ctx.IsSet(LegacyMinerGasTargetFlag.Name) {
		log.Warn("The generic --miner.gastarget flag is deprecated and will be removed in the future!")
	}
}

func setRequiredBlocks(ctx *cli.Context, cfg *ethconfig.Config) {
	requiredBlocks := ctx.String(EthRequiredBlocksFlag.Name)
	if requiredBlocks == "" {
		if ctx.IsSet(LegacyWhitelistFlag.Name) {
			log.Warn("The flag --whitelist is deprecated and will be removed, please use --eth.requiredblocks")
			requiredBlocks = ctx.String(LegacyWhitelistFlag.Name)
		} else {
			return
		}
	}
	cfg.RequiredBlocks = make(map[uint64]common.Hash)
	for _, entry := range strings.Split(requiredBlocks, ",") {
		parts := strings.Split(entry, "=")
		if len(parts) != 2 {
			Fatalf("Invalid required block entry: %s", entry)
		}
		number, err := strconv.ParseUint(parts[0], 0, 64)
		if err != nil {
			Fatalf("Invalid required block number %s: %v", parts[0], err)
		}
		var hash common.Hash
		if err = hash.UnmarshalText([]byte(parts[1])); err != nil {
			Fatalf("Invalid required block hash %s: %v", parts[1], err)
		}
		cfg.RequiredBlocks[number] = hash
	}
}

// CheckExclusive verifies that only a single instance of the provided flags was
// set by the user. Each flag might optionally be followed by a string type to
// specialize it further.
func CheckExclusive(ctx *cli.Context, args ...interface{}) {
	set := make([]string, 0, 1)
	for i := 0; i < len(args); i++ {
		// Make sure the next argument is a flag and skip if not set
		flag, ok := args[i].(cli.Flag)
		if !ok {
			panic(fmt.Sprintf("invalid argument, not cli.Flag type: %T", args[i]))
		}
		// Check if next arg extends current and expand its name if so
		name := flag.Names()[0]

		if i+1 < len(args) {
			switch option := args[i+1].(type) {
			case string:
				// Extended flag check, make sure value set doesn't conflict with passed in option
				if ctx.String(flag.Names()[0]) == option {
					name += "=" + option
					set = append(set, "--"+name)
				}
				// shift arguments and continue
				i++
				continue

			case cli.Flag:
			default:
				panic(fmt.Sprintf("invalid argument, not cli.Flag or string extension: %T", args[i+1]))
			}
		}
		// Mark the flag if it's set
		if ctx.IsSet(flag.Names()[0]) {
			set = append(set, "--"+name)
		}
	}
	if len(set) > 1 {
		Fatalf("Flags %v can't be used at the same time", strings.Join(set, ", "))
	}
}

// SetEthConfig applies eth-related command line flags to the config.
func SetEthConfig(ctx *cli.Context, stack *node.Node, cfg *ethconfig.Config) {
	// Avoid conflicting network flags
	CheckExclusive(ctx, DeveloperFlag, DeveloperPoWFlag, MainnetFlag, RopstenFlag, RinkebyFlag, GoerliFlag, SepoliaFlag, ClassicFlag, KottiFlag, MordorFlag, MintMeFlag, KilnFlag)
	CheckExclusive(ctx, LightServeFlag, SyncModeFlag, "light")
	CheckExclusive(ctx, DeveloperFlag, DeveloperPoWFlag, ExternalSignerFlag) // Can't use both ephemeral unlocked and external signer
	if ctx.String(GCModeFlag.Name) == "archive" && ctx.Uint64(TxLookupLimitFlag.Name) != 0 {
		CheckExclusive(ctx, GCModeFlag, "archive", TxLookupLimitFlag)
		ctx.Set(TxLookupLimitFlag.Name, "0")
		log.Warn("Disable transaction unindexing for archive node")
	}
	if ctx.IsSet(LightServeFlag.Name) && ctx.Uint64(TxLookupLimitFlag.Name) != 0 {
		log.Warn("LES server cannot serve old transaction status and cannot connect below les/4 protocol version if transaction lookup index is limited")
	}
	// todo(rjl493456442) make it available for les server
	// Ancient tx indices pruning is not available for les server now
	// since light client relies on the server for transaction status query.
	CheckExclusive(ctx, LightServeFlag, TxLookupLimitFlag)

	CheckExclusive(ctx, DeveloperPoWFlag, DeveloperPeriodFlag, FakePoWFlag)
	CheckExclusive(ctx, FakePoWFlag, FakePoWPoissonFlag)

	var ks *keystore.KeyStore
	if keystores := stack.AccountManager().Backends(keystore.KeyStoreType); len(keystores) > 0 {
		ks = keystores[0].(*keystore.KeyStore)
	}
	setEtherbase(ctx, ks, cfg)
	setGPO(ctx, &cfg.GPO, ctx.String(SyncModeFlag.Name) == "light")
	setTxPool(ctx, &cfg.TxPool)
	setEthash(ctx, cfg)
	setMiner(ctx, &cfg.Miner)
	setRequiredBlocks(ctx, cfg)
	setLes(ctx, cfg)

	// Cap the cache allowance and tune the garbage collector
	mem, err := gopsutil.VirtualMemory()
	if err == nil {
		if 32<<(^uintptr(0)>>63) == 32 && mem.Total > 2*1024*1024*1024 {
			log.Warn("Lowering memory allowance on 32bit arch", "available", mem.Total/1024/1024, "addressable", 2*1024)
			mem.Total = 2 * 1024 * 1024 * 1024
		}
		allowance := int(mem.Total / 1024 / 1024 / 3)
		if cache := ctx.Int(CacheFlag.Name); cache > allowance {
			log.Warn("Sanitizing cache to Go's GC limits", "provided", cache, "updated", allowance)
			ctx.Set(CacheFlag.Name, strconv.Itoa(allowance))
		}
	}
	// Ensure Go's GC ignores the database cache for trigger percentage
	cache := ctx.Int(CacheFlag.Name)
	gogc := math.Max(20, math.Min(100, 100/(float64(cache)/1024)))

	log.Debug("Sanitizing Go's GC trigger", "percent", int(gogc))
	godebug.SetGCPercent(int(gogc))

	if ctx.IsSet(SyncModeFlag.Name) {
		cfg.SyncMode = *flags.GlobalTextMarshaler(ctx, SyncModeFlag.Name).(*downloader.SyncMode)
	}

	if ctx.IsSet(CacheFlag.Name) || ctx.IsSet(CacheDatabaseFlag.Name) {
		cfg.DatabaseCache = ctx.Int(CacheFlag.Name) * ctx.Int(CacheDatabaseFlag.Name) / 100
	}
	cfg.DatabaseHandles = MakeDatabaseHandles(ctx.Int(FDLimitFlag.Name))
	if ctx.IsSet(AncientFlag.Name) {
		cfg.DatabaseFreezer = ctx.String(AncientFlag.Name)
	}

	if gcmode := ctx.String(GCModeFlag.Name); gcmode != "full" && gcmode != "archive" {
		Fatalf("--%s must be either 'full' or 'archive'", GCModeFlag.Name)
	}
	if ctx.IsSet(GCModeFlag.Name) {
		cfg.NoPruning = ctx.String(GCModeFlag.Name) == "archive"
	}
	if ctx.IsSet(CacheNoPrefetchFlag.Name) {
		cfg.NoPrefetch = ctx.Bool(CacheNoPrefetchFlag.Name)
	}
	// Read the value from the flag no matter if it's set or not.
	cfg.Preimages = ctx.Bool(CachePreimagesFlag.Name)
	if cfg.NoPruning && !cfg.Preimages {
		cfg.Preimages = true
		log.Info("Enabling recording of key preimages since archive mode is used")
	}
	if ctx.IsSet(TxLookupLimitFlag.Name) {
		cfg.TxLookupLimit = ctx.Uint64(TxLookupLimitFlag.Name)
	}
	if ctx.IsSet(CacheFlag.Name) || ctx.IsSet(CacheTrieFlag.Name) {
		cfg.TrieCleanCache = ctx.Int(CacheFlag.Name) * ctx.Int(CacheTrieFlag.Name) / 100
	}
	if ctx.IsSet(CacheTrieJournalFlag.Name) {
		cfg.TrieCleanCacheJournal = ctx.String(CacheTrieJournalFlag.Name)
	}
	if ctx.IsSet(CacheTrieRejournalFlag.Name) {
		cfg.TrieCleanCacheRejournal = ctx.Duration(CacheTrieRejournalFlag.Name)
	}
	if ctx.IsSet(CacheFlag.Name) || ctx.IsSet(CacheGCFlag.Name) {
		cfg.TrieDirtyCache = ctx.Int(CacheFlag.Name) * ctx.Int(CacheGCFlag.Name) / 100
	}
	if ctx.IsSet(CacheFlag.Name) || ctx.IsSet(CacheSnapshotFlag.Name) {
		cfg.SnapshotCache = ctx.Int(CacheFlag.Name) * ctx.Int(CacheSnapshotFlag.Name) / 100
	}
	if !ctx.Bool(SnapshotFlag.Name) {
		// If snap-sync is requested, this flag is also required
		if cfg.SyncMode == downloader.SnapSync {
			log.Info("Snap sync requested, enabling --snapshot")
		} else {
			cfg.TrieCleanCache += cfg.SnapshotCache
			cfg.SnapshotCache = 0 // Disabled
		}
	}
	if ctx.IsSet(DocRootFlag.Name) {
		cfg.DocRoot = ctx.String(DocRootFlag.Name)
	}
	if ctx.IsSet(VMEnableDebugFlag.Name) {
		// TODO(fjl): force-enable this in --dev mode
		cfg.EnablePreimageRecording = ctx.Bool(VMEnableDebugFlag.Name)
	}

	if ctx.IsSet(RPCGlobalGasCapFlag.Name) {
		cfg.RPCGasCap = ctx.Uint64(RPCGlobalGasCapFlag.Name)
	}

	if ctx.IsSet(EWASMInterpreterFlag.Name) {
		cfg.EWASMInterpreter = ctx.String(EWASMInterpreterFlag.Name)
	}

	if ctx.IsSet(EVMInterpreterFlag.Name) {
		cfg.EVMInterpreter = ctx.String(EVMInterpreterFlag.Name)
	}
	if ctx.IsSet(RPCGlobalGasCapFlag.Name) {
		cfg.RPCGasCap = ctx.Uint64(RPCGlobalGasCapFlag.Name)
	}
	if cfg.RPCGasCap != 0 {
		log.Info("Set global gas cap", "cap", cfg.RPCGasCap)
	} else {
		log.Info("Global gas cap disabled")
	}
	if ctx.IsSet(RPCGlobalEVMTimeoutFlag.Name) {
		cfg.RPCEVMTimeout = ctx.Duration(RPCGlobalEVMTimeoutFlag.Name)
	}
	if ctx.IsSet(RPCGlobalTxFeeCapFlag.Name) {
		cfg.RPCTxFeeCap = ctx.Float64(RPCGlobalTxFeeCapFlag.Name)
	}
	if ctx.IsSet(NoDiscoverFlag.Name) {
		cfg.EthDiscoveryURLs, cfg.SnapDiscoveryURLs = []string{}, []string{}
	} else if ctx.IsSet(DNSDiscoveryFlag.Name) {
		urls := ctx.String(DNSDiscoveryFlag.Name)
		if urls == "" {
			cfg.EthDiscoveryURLs = []string{}
		} else {
			cfg.EthDiscoveryURLs = SplitAndTrim(urls)
		}
	}
	// Override any default configs for hard coded networks.

	// Override genesis configuration if a --<chain> flag.
	if !ctx.Bool(DeveloperFlag.Name) && !ctx.Bool(DeveloperPoWFlag.Name) {
		if gen := genesisForCtxChainConfig(ctx); gen != nil {
			cfg.Genesis = gen
		}
	}

	// Establish NetworkID.
	// If dev-mode is used, then NetworkID will be overridden.
	if ctx.IsSet(NetworkIdFlag.Name) {
		cfg.NetworkId = ctx.Uint64(NetworkIdFlag.Name)
	} else if cfg.Genesis != nil {
		cfg.NetworkId = *cfg.Genesis.GetNetworkID()
	}

	// Set the supported ETH Protocol Versions
	supportedProtocolVersions := ethconfig.Defaults.ProtocolVersions
	if cfg.Genesis != nil {
		supportedProtocolVersions = cfg.Genesis.GetSupportedProtocolVersions()
	}

	configuredProtocolVersions := SplitAndTrim(ctx.String(EthProtocolsFlag.Name))
	if len(configuredProtocolVersions) == 0 {
		Fatalf("--%s must be comma separated list of %s", EthProtocolsFlag.Name, strings.Join(strings.Fields(fmt.Sprint(supportedProtocolVersions)), ","))
	}

	// Since EthProtocolsFlag defines a default value that is the ethconfig.Defaults slice,
	// we can always parse and act on this value whether or not the user sets the flag.
	// Since our logic here will append to the parameterized 'cfg' value ProtocolVersions field,
	// we need to make sure that that value starts empty.
	cfg.ProtocolVersions = []uint{}

	seenVersions := map[uint]interface{}{}
	for _, versionString := range configuredProtocolVersions {
		version, err := strconv.ParseUint(versionString, 10, 0)
		if err != nil {
			Fatalf("--%s has invalid value \"%v\" with error: %v", EthProtocolsFlag.Name, versionString, err)
		}

		if _, duplicate := seenVersions[uint(version)]; duplicate {
			Fatalf("--%s has duplicate version of %v", EthProtocolsFlag.Name, versionString)
		}

		isValid := false
		for _, proto := range supportedProtocolVersions {
			if proto == uint(version) {
				isValid = true
				seenVersions[uint(version)] = nil
				break
			}
		}

		if !isValid {
			Fatalf("--%s invalid version value: %d, must be one of %s", EthProtocolsFlag.Name, version, strings.Join(strings.Fields(fmt.Sprint(supportedProtocolVersions)), ","))
		}
		cfg.ProtocolVersions = append(cfg.ProtocolVersions, uint(version))
	}
	log.Info("Configured Ethereum protocol versions", "capabilities", cfg.ProtocolVersions)

	// Set DNS discovery defaults for hard coded networks with DNS defaults.
	// core-geth: NetworkID is configured several stanzas above, based on the returned genesis GetNetworkID() value.
	// GetNetworkID is a configurator method which will either return a custom json:- field NetworkID if set for
	// the config, or it'll return the ChainID if the NetworkID is not explicitly set.
	// This behavior matches practical expectations for how network id and chain id are normally defined.
	switch {
	case ctx.Bool(MainnetFlag.Name):
		SetDNSDiscoveryDefaults(cfg, params.MainnetGenesisHash)
	case ctx.Bool(RopstenFlag.Name):
		SetDNSDiscoveryDefaults(cfg, params.RopstenGenesisHash)
	case ctx.Bool(SepoliaFlag.Name):
		cfg.Genesis = params.DefaultSepoliaGenesisBlock()
		SetDNSDiscoveryDefaults(cfg, params.SepoliaGenesisHash)
	case ctx.Bool(RinkebyFlag.Name):
		log.Warn("")
		log.Warn("--------------------------------------------------------------------------------")
		log.Warn("Please note, Rinkeby has been deprecated. It will still work for the time being,")
		log.Warn("but there will be no further hard-forks shipped for it. Eventually the network")
		log.Warn("will be permanently halted after the other networks transition through the merge")
		log.Warn("and prove stable enough. For the most future proof testnet, choose Sepolia as")
		log.Warn("your replacement environment (--sepolia instead of --rinkeby).")
		log.Warn("--------------------------------------------------------------------------------")
		log.Warn("")

		SetDNSDiscoveryDefaults(cfg, params.RinkebyGenesisHash)
	case ctx.Bool(GoerliFlag.Name):
		SetDNSDiscoveryDefaults(cfg, params.GoerliGenesisHash)
	case ctx.Bool(ClassicFlag.Name):
		SetDNSDiscoveryDefaults2(cfg, params.ClassicDNSNetwork1)
	case ctx.Bool(KottiFlag.Name):
		SetDNSDiscoveryDefaults2(cfg, params.KottiDNSNetwork1)
	case ctx.Bool(MordorFlag.Name):
		SetDNSDiscoveryDefaults2(cfg, params.MordorDNSNetwork1)
	case ctx.Bool(KilnFlag.Name):
		cfg.Genesis = params.DefaultKilnGenesisBlock()
		SetDNSDiscoveryDefaults(cfg, params.KilnGenesisHash)
	default:
		// No --<chain> flag was given.
	}

	if ctx.Bool(DeveloperFlag.Name) || ctx.Bool(DeveloperPoWFlag.Name) {
		// Dev-mode overrides NetworkID, as promised.
		if !ctx.IsSet(NetworkIdFlag.Name) {
			cfg.NetworkId = 1337
		}
		cfg.SyncMode = downloader.FullSync
		// Create new developer account or reuse existing one
		var (
			developer  accounts.Account
			passphrase string
			err        error
		)
		if list := MakePasswordList(ctx); len(list) > 0 {
			// Just take the first value. Although the function returns a possible multiple values and
			// some usages iterate through them as attempts, that doesn't make sense in this setting,
			// when we're definitely concerned with only one account.
			passphrase = list[0]
		}
		// setEtherbase has been called above, configuring the miner address from command line flags.
		if cfg.Miner.Etherbase != (common.Address{}) {
			developer = accounts.Account{Address: cfg.Miner.Etherbase}
		} else if accs := ks.Accounts(); len(accs) > 0 {
			developer = ks.Accounts()[0]
		} else {
			developer, err = ks.NewAccount(passphrase)
			if err != nil {
				Fatalf("Failed to create developer account: %v", err)
			}
		}
		if err := ks.Unlock(developer, passphrase); err != nil {
			Fatalf("Failed to unlock developer account: %v", err)
		}
		log.Info("Using developer account", "address", developer.Address)

		// Create a new developer genesis block or reuse existing one
		cfg.Genesis = params.DeveloperGenesisBlock(uint64(ctx.Int(DeveloperPeriodFlag.Name)), ctx.Uint64(DeveloperGasLimitFlag.Name), developer.Address, ctx.Bool(DeveloperPoWFlag.Name))
		if ctx.IsSet(DataDirFlag.Name) {
			// If datadir doesn't exist we need to open db in write-mode
			// so leveldb can create files.
			readonly := true
			if !common.FileExist(stack.ResolvePath("chaindata")) {
				readonly = false
			}
			// Check if we have an already initialized chain and fall back to
			// that if so. Otherwise we need to generate a new genesis spec.
			chaindb := MakeChainDatabase(ctx, stack, readonly)
			if rawdb.ReadCanonicalHash(chaindb, 0) != (common.Hash{}) {
				cfg.Genesis = nil // fallback to db content
			}
			chaindb.Close()
		}
		if !ctx.IsSet(MinerGasPriceFlag.Name) {
			cfg.Miner.GasPrice = big.NewInt(1)
		}
	}
}

// SetDNSDiscoveryDefaults2 configures DNS discovery with the given URL if no URLs are set.
func SetDNSDiscoveryDefaults2(cfg *ethconfig.Config, url string) {
	if cfg.EthDiscoveryURLs != nil {
		return
	}
	if cfg.SyncMode == downloader.LightSync {
		url = strings.Replace(url, "@all.", "@les.", 1)
	}
	cfg.EthDiscoveryURLs = []string{url}
	cfg.SnapDiscoveryURLs = cfg.EthDiscoveryURLs
}

// SetDNSDiscoveryDefaults configures DNS discovery with the given URL if
// no URLs are set.
func SetDNSDiscoveryDefaults(cfg *ethconfig.Config, genesis common.Hash) {
	if cfg.EthDiscoveryURLs != nil {
		return // already set through flags/config
	}
	protocol := "all"
	if cfg.SyncMode == downloader.LightSync {
		protocol = "les"
	}
	if url := params.KnownDNSNetwork(genesis, protocol); url != "" {
		cfg.EthDiscoveryURLs = []string{url}
		cfg.SnapDiscoveryURLs = cfg.EthDiscoveryURLs
	}
}

// RegisterEthService adds an Ethereum client to the stack.
// The second return value is the full node instance, which may be nil if the
// node is running as a light client.
func RegisterEthService(stack *node.Node, cfg *ethconfig.Config) (ethapi.Backend, *eth.Ethereum) {
	if cfg.SyncMode == downloader.LightSync {
		backend, err := les.New(stack, cfg)
		if err != nil {
			Fatalf("Failed to register the Ethereum service: %v", err)
		}
		stack.RegisterAPIs(tracers.APIs(backend.ApiBackend))
<<<<<<< HEAD
		if backend.BlockChain().Config().GetEthashTerminalTotalDifficulty() != nil {
			if err := lescatalyst.Register(stack, backend); err != nil {
				Fatalf("Failed to register the catalyst service: %v", err)
			}
=======
		if err := lescatalyst.Register(stack, backend); err != nil {
			Fatalf("Failed to register the Engine API service: %v", err)
>>>>>>> 67109427
		}
		return backend.ApiBackend, nil
	}
	backend, err := eth.New(stack, cfg)
	if err != nil {
		Fatalf("Failed to register the Ethereum service: %v", err)
	}
	if cfg.LightServ > 0 {
		_, err := les.NewLesServer(stack, backend, cfg)
		if err != nil {
			Fatalf("Failed to create the LES server: %v", err)
		}
	}
<<<<<<< HEAD
	if backend.BlockChain().Config().GetEthashTerminalTotalDifficulty() != nil {
		if err := ethcatalyst.Register(stack, backend); err != nil {
			Fatalf("Failed to register the catalyst service: %v", err)
		}
=======
	if err := ethcatalyst.Register(stack, backend); err != nil {
		Fatalf("Failed to register the Engine API service: %v", err)
>>>>>>> 67109427
	}
	stack.RegisterAPIs(tracers.APIs(backend.APIBackend))
	return backend.APIBackend, backend
}

// RegisterEthStatsService configures the Ethereum Stats daemon and adds it to
// the given node.
func RegisterEthStatsService(stack *node.Node, backend ethapi.Backend, url string) {
	if err := ethstats.New(stack, backend, backend.Engine(), url); err != nil {
		Fatalf("Failed to register the Ethereum Stats service: %v", err)
	}
}

// RegisterGraphQLService is a utility function to construct a new service and register it against a node.
func RegisterGraphQLService(stack *node.Node, backend ethapi.Backend, cfg node.Config) {
	if err := graphql.New(stack, backend, cfg.GraphQLCors, cfg.GraphQLVirtualHosts); err != nil {
		Fatalf("Failed to register the GraphQL service: %v", err)
	}
}

func SetupMetrics(ctx *cli.Context) {
	if metrics.Enabled {
		log.Info("Enabling metrics collection")

		var (
			enableExport   = ctx.Bool(MetricsEnableInfluxDBFlag.Name)
			enableExportV2 = ctx.Bool(MetricsEnableInfluxDBV2Flag.Name)
		)

		if enableExport || enableExportV2 {
			CheckExclusive(ctx, MetricsEnableInfluxDBFlag, MetricsEnableInfluxDBV2Flag)

			v1FlagIsSet := ctx.IsSet(MetricsInfluxDBUsernameFlag.Name) ||
				ctx.IsSet(MetricsInfluxDBPasswordFlag.Name)

			v2FlagIsSet := ctx.IsSet(MetricsInfluxDBTokenFlag.Name) ||
				ctx.IsSet(MetricsInfluxDBOrganizationFlag.Name) ||
				ctx.IsSet(MetricsInfluxDBBucketFlag.Name)

			if enableExport && v2FlagIsSet {
				Fatalf("Flags --influxdb.metrics.organization, --influxdb.metrics.token, --influxdb.metrics.bucket are only available for influxdb-v2")
			} else if enableExportV2 && v1FlagIsSet {
				Fatalf("Flags --influxdb.metrics.username, --influxdb.metrics.password are only available for influxdb-v1")
			}
		}

		var (
			endpoint = ctx.String(MetricsInfluxDBEndpointFlag.Name)
			database = ctx.String(MetricsInfluxDBDatabaseFlag.Name)
			username = ctx.String(MetricsInfluxDBUsernameFlag.Name)
			password = ctx.String(MetricsInfluxDBPasswordFlag.Name)

			token        = ctx.String(MetricsInfluxDBTokenFlag.Name)
			bucket       = ctx.String(MetricsInfluxDBBucketFlag.Name)
			organization = ctx.String(MetricsInfluxDBOrganizationFlag.Name)
		)

		if enableExport {
			tagsMap := SplitTagsFlag(ctx.String(MetricsInfluxDBTagsFlag.Name))

			log.Info("Enabling metrics export to InfluxDB")

			go influxdb.InfluxDBWithTags(metrics.DefaultRegistry, 10*time.Second, endpoint, database, username, password, "geth.", tagsMap)
		} else if enableExportV2 {
			tagsMap := SplitTagsFlag(ctx.String(MetricsInfluxDBTagsFlag.Name))

			log.Info("Enabling metrics export to InfluxDB (v2)")

			go influxdb.InfluxDBV2WithTags(metrics.DefaultRegistry, 10*time.Second, endpoint, token, bucket, organization, "geth.", tagsMap)
		}

		if ctx.IsSet(MetricsHTTPFlag.Name) {
			address := fmt.Sprintf("%s:%d", ctx.String(MetricsHTTPFlag.Name), ctx.Int(MetricsPortFlag.Name))
			log.Info("Enabling stand-alone metrics HTTP endpoint", "address", address)
			exp.Setup(address)
		}
	}
}

func SplitTagsFlag(tagsFlag string) map[string]string {
	tags := strings.Split(tagsFlag, ",")
	tagsMap := map[string]string{}

	for _, t := range tags {
		if t != "" {
			kv := strings.Split(t, "=")

			if len(kv) == 2 {
				tagsMap[kv[0]] = kv[1]
			}
		}
	}

	return tagsMap
}

// MakeChainDatabase open an LevelDB using the flags passed to the client and will hard crash if it fails.
func MakeChainDatabase(ctx *cli.Context, stack *node.Node, readonly bool) ethdb.Database {
	var (
		cache   = ctx.Int(CacheFlag.Name) * ctx.Int(CacheDatabaseFlag.Name) / 100
		handles = MakeDatabaseHandles(ctx.Int(FDLimitFlag.Name))

		err     error
		chainDb ethdb.Database
	)
	switch {
	case ctx.IsSet(RemoteDBFlag.Name):
		log.Info("Using remote db", "url", ctx.String(RemoteDBFlag.Name))
		chainDb, err = remotedb.New(ctx.String(RemoteDBFlag.Name))
	case ctx.String(SyncModeFlag.Name) == "light":
		chainDb, err = stack.OpenDatabase("lightchaindata", cache, handles, "", readonly)
	default:
		chainDb, err = stack.OpenDatabaseWithFreezer("chaindata", cache, handles, ctx.String(AncientFlag.Name), "", readonly)
	}
	if err != nil {
		Fatalf("Could not open database: %v", err)
	}
	return chainDb
}

// genesisForCtxChainConfig returns the corresponding Genesis for a non-default flag chain value.
// If no --<chain> flag is set in the global context, a nil value is returned.
// It does not handle genesis for --dev mode, since that mode includes but also exceeds
// chain configuration.
func genesisForCtxChainConfig(ctx *cli.Context) *genesisT.Genesis {
	var genesis *genesisT.Genesis
	switch {
	case ctx.Bool(MainnetFlag.Name):
		genesis = params.DefaultGenesisBlock()
	case ctx.Bool(ClassicFlag.Name):
		genesis = params.DefaultClassicGenesisBlock()
	case ctx.Bool(MordorFlag.Name):
		genesis = params.DefaultMordorGenesisBlock()
	case ctx.Bool(RopstenFlag.Name):
		genesis = params.DefaultRopstenGenesisBlock()
	case ctx.Bool(SepoliaFlag.Name):
		genesis = params.DefaultSepoliaGenesisBlock()
	case ctx.Bool(RinkebyFlag.Name):
		genesis = params.DefaultRinkebyGenesisBlock()
	case ctx.Bool(KottiFlag.Name):
		genesis = params.DefaultKottiGenesisBlock()
	case ctx.Bool(GoerliFlag.Name):
		genesis = params.DefaultGoerliGenesisBlock()
	case ctx.Bool(MintMeFlag.Name):
		genesis = params.DefaultMintMeGenesisBlock()
	case ctx.Bool(KilnFlag.Name):
		genesis = params.DefaultKilnGenesisBlock()
	case ctx.Bool(DeveloperFlag.Name):
		Fatalf("Developer chains are ephemeral")
	}
	return genesis
}

func MakeGenesis(ctx *cli.Context) *genesisT.Genesis {
	if ctx.Bool(DeveloperFlag.Name) || ctx.Bool(DeveloperPoWFlag.Name) {
		Fatalf("Developer chains are ephemeral")
	}
	return genesisForCtxChainConfig(ctx)
}

// MakeChain creates a chain manager from set command line flags.
func MakeChain(ctx *cli.Context, stack *node.Node) (chain *core.BlockChain, chainDb ethdb.Database) {
	var err error
	chainDb = MakeChainDatabase(ctx, stack, false) // TODO(rjl493456442) support read-only database
	config, _, err := core.SetupGenesisBlock(chainDb, MakeGenesis(ctx))
	if err != nil {
		Fatalf("%v", err)
	}

	var engine consensus.Engine
	ethashConf := ethconfig.Defaults.Ethash
	if ctx.Bool(FakePoWFlag.Name) {
		ethashConf.PowMode = ethash.ModeFake
	} else if ctx.Bool(FakePoWPoissonFlag.Name) {
		ethashConf.PowMode = ethash.ModePoissonFake
	}
	engine = ethconfig.CreateConsensusEngine(stack, config, &ethashConf, nil, false, chainDb)
	if gcmode := ctx.String(GCModeFlag.Name); gcmode != "full" && gcmode != "archive" {
		Fatalf("--%s must be either 'full' or 'archive'", GCModeFlag.Name)
	}
	cache := &core.CacheConfig{
		TrieCleanLimit:      ethconfig.Defaults.TrieCleanCache,
		TrieCleanNoPrefetch: ctx.Bool(CacheNoPrefetchFlag.Name),
		TrieDirtyLimit:      ethconfig.Defaults.TrieDirtyCache,
		TrieDirtyDisabled:   ctx.String(GCModeFlag.Name) == "archive",
		TrieTimeLimit:       ethconfig.Defaults.TrieTimeout,
		SnapshotLimit:       ethconfig.Defaults.SnapshotCache,
		Preimages:           ctx.Bool(CachePreimagesFlag.Name),
	}
	if cache.TrieDirtyDisabled && !cache.Preimages {
		cache.Preimages = true
		log.Info("Enabling recording of key preimages since archive mode is used")
	}
	if !ctx.Bool(SnapshotFlag.Name) {
		cache.SnapshotLimit = 0 // Disabled
	}
	if ctx.IsSet(CacheFlag.Name) || ctx.IsSet(CacheTrieFlag.Name) {
		cache.TrieCleanLimit = ctx.Int(CacheFlag.Name) * ctx.Int(CacheTrieFlag.Name) / 100
	}
	if ctx.IsSet(CacheFlag.Name) || ctx.IsSet(CacheGCFlag.Name) {
		cache.TrieDirtyLimit = ctx.Int(CacheFlag.Name) * ctx.Int(CacheGCFlag.Name) / 100
	}
	vmcfg := vm.Config{EnablePreimageRecording: ctx.Bool(VMEnableDebugFlag.Name)}

	// TODO(rjl493456442) disable snapshot generation/wiping if the chain is read only.
	// Disable transaction indexing/unindexing by default.
	chain, err = core.NewBlockChain(chainDb, cache, config, engine, vmcfg, nil, nil)
	if err != nil {
		Fatalf("Can't create BlockChain: %v", err)
	}
	return chain, chainDb
}

// MakeConsolePreloads retrieves the absolute paths for the console JavaScript
// scripts to preload before starting.
func MakeConsolePreloads(ctx *cli.Context) []string {
	// Skip preloading if there's nothing to preload
	if ctx.String(PreloadJSFlag.Name) == "" {
		return nil
	}
	// Otherwise resolve absolute paths and return them
	var preloads []string

	for _, file := range strings.Split(ctx.String(PreloadJSFlag.Name), ",") {
		preloads = append(preloads, strings.TrimSpace(file))
	}
	return preloads
}<|MERGE_RESOLUTION|>--- conflicted
+++ resolved
@@ -2210,15 +2210,8 @@
 			Fatalf("Failed to register the Ethereum service: %v", err)
 		}
 		stack.RegisterAPIs(tracers.APIs(backend.ApiBackend))
-<<<<<<< HEAD
-		if backend.BlockChain().Config().GetEthashTerminalTotalDifficulty() != nil {
-			if err := lescatalyst.Register(stack, backend); err != nil {
-				Fatalf("Failed to register the catalyst service: %v", err)
-			}
-=======
 		if err := lescatalyst.Register(stack, backend); err != nil {
 			Fatalf("Failed to register the Engine API service: %v", err)
->>>>>>> 67109427
 		}
 		return backend.ApiBackend, nil
 	}
@@ -2232,15 +2225,8 @@
 			Fatalf("Failed to create the LES server: %v", err)
 		}
 	}
-<<<<<<< HEAD
-	if backend.BlockChain().Config().GetEthashTerminalTotalDifficulty() != nil {
-		if err := ethcatalyst.Register(stack, backend); err != nil {
-			Fatalf("Failed to register the catalyst service: %v", err)
-		}
-=======
 	if err := ethcatalyst.Register(stack, backend); err != nil {
 		Fatalf("Failed to register the Engine API service: %v", err)
->>>>>>> 67109427
 	}
 	stack.RegisterAPIs(tracers.APIs(backend.APIBackend))
 	return backend.APIBackend, backend
