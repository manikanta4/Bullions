// Copyright 2015 The go-ethereum Authors
// This file is part of go-ethereum.
//
// go-ethereum is free software: you can redistribute it and/or modify
// it under the terms of the GNU General Public License as published by
// the Free Software Foundation, either version 3 of the License, or
// (at your option) any later version.
//
// go-ethereum is distributed in the hope that it will be useful,
// but WITHOUT ANY WARRANTY; without even the implied warranty of
// MERCHANTABILITY or FITNESS FOR A PARTICULAR PURPOSE. See the
// GNU General Public License for more details.
//
// You should have received a copy of the GNU General Public License
// along with go-ethereum. If not, see <http://www.gnu.org/licenses/>.

// Package utils contains internal helper functions for go-ethereum commands.
package utils

import (
	"crypto/ecdsa"
	"fmt"
	"math"
	"math/big"
	"os"
	"os/user"
	"path/filepath"
	"runtime"
	godebug "runtime/debug"
	"strconv"
	"strings"
	"time"

	"github.com/ethereum/go-ethereum/accounts"
	"github.com/ethereum/go-ethereum/accounts/keystore"
	"github.com/ethereum/go-ethereum/common"
	"github.com/ethereum/go-ethereum/common/fdlimit"

	"github.com/ethereum/go-ethereum/consensus"
	"github.com/ethereum/go-ethereum/consensus/ethash"
	"github.com/ethereum/go-ethereum/core"
	"github.com/ethereum/go-ethereum/core/rawdb"
	"github.com/ethereum/go-ethereum/core/vm"
	"github.com/ethereum/go-ethereum/crypto"
	"github.com/ethereum/go-ethereum/eth"
	ethcatalyst "github.com/ethereum/go-ethereum/eth/catalyst"
	"github.com/ethereum/go-ethereum/eth/downloader"
	"github.com/ethereum/go-ethereum/eth/ethconfig"
	"github.com/ethereum/go-ethereum/eth/gasprice"
	"github.com/ethereum/go-ethereum/eth/tracers"
	"github.com/ethereum/go-ethereum/ethdb"
	"github.com/ethereum/go-ethereum/ethdb/remotedb"
	"github.com/ethereum/go-ethereum/ethstats"
	"github.com/ethereum/go-ethereum/graphql"
	"github.com/ethereum/go-ethereum/internal/ethapi"
	"github.com/ethereum/go-ethereum/internal/flags"
	"github.com/ethereum/go-ethereum/les"
	lescatalyst "github.com/ethereum/go-ethereum/les/catalyst"
	"github.com/ethereum/go-ethereum/log"
	"github.com/ethereum/go-ethereum/metrics"
	"github.com/ethereum/go-ethereum/metrics/exp"
	"github.com/ethereum/go-ethereum/metrics/influxdb"
	"github.com/ethereum/go-ethereum/miner"
	"github.com/ethereum/go-ethereum/node"
	"github.com/ethereum/go-ethereum/p2p"
	"github.com/ethereum/go-ethereum/p2p/enode"
	"github.com/ethereum/go-ethereum/p2p/nat"
	"github.com/ethereum/go-ethereum/p2p/netutil"
	"github.com/ethereum/go-ethereum/params"
	"github.com/ethereum/go-ethereum/params/types/genesisT"
	"github.com/ethereum/go-ethereum/params/vars"
	pcsclite "github.com/gballet/go-libpcsclite"
	gopsutil "github.com/shirou/gopsutil/mem"
	"github.com/urfave/cli/v2"
)

// These are all the command line flags we support.
// If you add to this list, please remember to include the
// flag in the appropriate command definition.
//
// The flags are defined here so their names and help texts
// are the same for all commands.

var (
	// General settings
<<<<<<< HEAD
	DataDirFlag = &flags.DirectoryFlag{
		Name:     "datadir",
		Usage:    "Data directory for the databases and keystore",
		Value:    flags.DirectoryString(vars.DefaultDataDir()),
		Category: flags.EthCategory,
	}
	RemoteDBFlag = &cli.StringFlag{
		Name:     "remotedb",
		Usage:    "URL for remote database",
		Category: flags.LoggingCategory,
	}
	AncientFlag = &flags.DirectoryFlag{
		Name:     "datadir.ancient",
		Usage:    "Data directory for ancient chain segments (default = inside chaindata)",
		Category: flags.EthCategory,
	}
	MinFreeDiskSpaceFlag = &flags.DirectoryFlag{
		Name:     "datadir.minfreedisk",
		Usage:    "Minimum free disk space in MB, once reached triggers auto shut down (default = --cache.gc converted to MB, 0 = disabled)",
		Category: flags.EthCategory,
	}
	KeyStoreDirFlag = &flags.DirectoryFlag{
		Name:     "keystore",
		Usage:    "Directory for the keystore (default = inside the datadir)",
		Category: flags.AccountCategory,
	}
	USBFlag = &cli.BoolFlag{
		Name:     "usb",
		Usage:    "Enable monitoring and management of USB hardware wallets",
		Category: flags.AccountCategory,
	}
	SmartCardDaemonPathFlag = &cli.StringFlag{
		Name:     "pcscdpath",
		Usage:    "Path to the smartcard daemon (pcscd) socket file",
		Value:    pcsclite.PCSCDSockName,
		Category: flags.AccountCategory,
	}
	NetworkIdFlag = &cli.Uint64Flag{
		Name:     "networkid",
		Usage:    "Explicitly set network id (integer)(For testnets: use --ropsten, --rinkeby, --goerli instead)",
		Value:    ethconfig.Defaults.NetworkId,
		Category: flags.EthCategory,
	}
	EthProtocolsFlag = &cli.StringFlag{
		Name:     "eth.protocols",
		Usage:    "Sets the Ethereum Protocol versions (first is primary)",
		Category: flags.EthCategory,
=======
	DataDirFlag = DirectoryFlag{
		Name:  "datadir",
		Usage: "Data directory for the databases and keystore",
		Value: DirectoryString(vars.DefaultDataDir()),
	}
	RemoteDBFlag = cli.StringFlag{
		Name:  "remotedb",
		Usage: "URL for remote database",
	}
	AncientFlag = DirectoryFlag{
		Name:  "datadir.ancient",
		Usage: "Data directory for ancient chain segments (default = inside chaindata)",
	}
	MinFreeDiskSpaceFlag = DirectoryFlag{
		Name:  "datadir.minfreedisk",
		Usage: "Minimum free disk space in MB, once reached triggers auto shut down (default = --cache.gc converted to MB, 0 = disabled)",
	}
	AncientRPCFlag = cli.StringFlag{
		Name:  "ancient.rpc",
		Usage: "Connect to a remote freezer via RPC. Value must an HTTP(S), WS(S), unix socket, or 'stdio' URL. Incompatible with --datadir.ancient",
		Value: "",
	}
	KeyStoreDirFlag = DirectoryFlag{
		Name:  "keystore",
		Usage: "Directory for the keystore (default = inside the datadir)",
	}
	USBFlag = cli.BoolFlag{
		Name:  "usb",
		Usage: "Enable monitoring and management of USB hardware wallets",
	}
	USBPathIDFlag = cli.Uint64Flag{
		Name:  "usb.pathid",
		Usage: "Specify USB path ID per SLIP-0044 (1=all testnets, 60=ETH mainnet, 61=ETC mainnet)",
	}
	SmartCardDaemonPathFlag = cli.StringFlag{
		Name:  "pcscdpath",
		Usage: "Path to the smartcard daemon (pcscd) socket file",
		Value: pcsclite.PCSCDSockName,
	}
	NetworkIdFlag = cli.Uint64Flag{
		Name:  "networkid",
		Usage: "Explicitly set network id (integer)(For testnets: use --ropsten, --rinkeby, --goerli instead)",
		Value: ethconfig.Defaults.NetworkId,
	}
	EthProtocolsFlag = cli.StringFlag{
		Name:  "eth.protocols",
		Usage: "Sets the Ethereum Protocol versions (first is primary)",
>>>>>>> e82507ac
		Value: strings.Join(func() (strings []string) {
			for _, s := range ethconfig.Defaults.ProtocolVersions {
				strings = append(strings, strconv.Itoa(int(s)))
			}
			return
		}(), ","),
	}
	ClassicFlag = &cli.BoolFlag{
		Name:     "classic",
		Usage:    "Ethereum Classic network: pre-configured Ethereum Classic mainnet",
		Category: flags.EthCategory,
	}
	MainnetFlag = &cli.BoolFlag{
		Name:     "mainnet",
		Usage:    "Ethereum mainnet",
		Category: flags.EthCategory,
	}
	RopstenFlag = &cli.BoolFlag{
		Name:     "ropsten",
		Usage:    "Ropsten network: pre-configured proof-of-stake test network",
		Category: flags.EthCategory,
	}
	MintMeFlag = &cli.BoolFlag{
		Name:     "mintme",
		Usage:    "MintMe.com Coin mainnet: pre-configured MintMe.com Coin mainnet",
		Category: flags.EthCategory,
	}
	RinkebyFlag = &cli.BoolFlag{
		Name:     "rinkeby",
		Usage:    "Rinkeby network: pre-configured proof-of-authority test network",
		Category: flags.EthCategory,
	}
	KottiFlag = &cli.BoolFlag{
		Name:     "kotti",
		Usage:    "Kotti network: cross-client proof-of-authority test network",
		Category: flags.EthCategory,
	}
	MordorFlag = &cli.BoolFlag{
		Name:     "mordor",
		Usage:    "Mordor network: Ethereum Classic's cross-client proof-of-work test network",
		Category: flags.EthCategory,
	}
	GoerliFlag = &cli.BoolFlag{
		Name:     "goerli",
		Usage:    "Görli network: pre-configured proof-of-authority test network",
		Category: flags.EthCategory,
	}
	SepoliaFlag = &cli.BoolFlag{
		Name:     "sepolia",
		Usage:    "Sepolia network: pre-configured proof-of-work test network",
		Category: flags.EthCategory,
	}
	KilnFlag = &cli.BoolFlag{
		Name:     "kiln",
		Usage:    "Kiln network: pre-configured proof-of-work to proof-of-stake test network",
		Category: flags.EthCategory,
	}

	// Dev mode
	DeveloperFlag = &cli.BoolFlag{
		Name:     "dev",
		Usage:    "Ephemeral proof-of-authority network with a pre-funded developer account, mining enabled",
		Category: flags.DevCategory,
	}
	DeveloperPeriodFlag = &cli.IntFlag{
		Name:     "dev.period",
		Usage:    "Block period for proof-of-authority network to use in developer mode (0 = mine only if transaction pending)",
		Category: flags.DevCategory,
	}
	DeveloperPoWFlag = &cli.BoolFlag{
		Name:     "dev.pow",
		Usage:    "Ephemeral proof-of-work network with a pre-funded developer account, mining enabled",
		Category: flags.DevCategory,
	}
	DeveloperGasLimitFlag = &cli.Uint64Flag{
		Name:     "dev.gaslimit",
		Usage:    "Initial block gas limit",
		Value:    11500000,
		Category: flags.DevCategory,
	}

	IdentityFlag = &cli.StringFlag{
		Name:     "identity",
		Usage:    "Custom node name",
		Category: flags.NetworkingCategory,
	}
	DocRootFlag = &flags.DirectoryFlag{
		Name:     "docroot",
		Usage:    "Document Root for HTTPClient file scheme",
		Value:    flags.DirectoryString(flags.HomeDir()),
		Category: flags.APICategory,
	}
	ExitWhenSyncedFlag = &cli.BoolFlag{
		Name:     "exitwhensynced",
		Usage:    "Exits after block synchronisation completes",
		Category: flags.EthCategory,
	}

	// Dump command options.
	IterativeOutputFlag = &cli.BoolFlag{
		Name:  "iterative",
		Usage: "Print streaming JSON iteratively, delimited by newlines",
		Value: true,
	}
	ExcludeStorageFlag = &cli.BoolFlag{
		Name:  "nostorage",
		Usage: "Exclude storage entries (save db lookups)",
	}
	IncludeIncompletesFlag = &cli.BoolFlag{
		Name:  "incompletes",
		Usage: "Include accounts for which we don't have the address (missing preimage)",
	}
	ExcludeCodeFlag = &cli.BoolFlag{
		Name:  "nocode",
		Usage: "Exclude contract code (save db lookups)",
	}
	StartKeyFlag = &cli.StringFlag{
		Name:  "start",
		Usage: "Start position. Either a hash or address",
		Value: "0x0000000000000000000000000000000000000000000000000000000000000000",
	}
	DumpLimitFlag = &cli.Uint64Flag{
		Name:  "limit",
		Usage: "Max number of elements (0 = no limit)",
		Value: 0,
	}

	defaultSyncMode = ethconfig.Defaults.SyncMode
	SyncModeFlag    = &flags.TextMarshalerFlag{
		Name:     "syncmode",
		Usage:    `Blockchain sync mode ("snap", "full" or "light")`,
		Value:    &defaultSyncMode,
		Category: flags.EthCategory,
	}
	GCModeFlag = &cli.StringFlag{
		Name:     "gcmode",
		Usage:    `Blockchain garbage collection mode ("full", "archive")`,
		Value:    "full",
		Category: flags.EthCategory,
	}
	SnapshotFlag = &cli.BoolFlag{
		Name:     "snapshot",
		Usage:    `Enables snapshot-database mode (default = enable)`,
		Value:    true,
		Category: flags.EthCategory,
	}
	TxLookupLimitFlag = &cli.Uint64Flag{
		Name:     "txlookuplimit",
		Usage:    "Number of recent blocks to maintain transactions index for (default = about one year, 0 = entire chain)",
		Value:    ethconfig.Defaults.TxLookupLimit,
		Category: flags.EthCategory,
	}
	LightKDFFlag = &cli.BoolFlag{
		Name:     "lightkdf",
		Usage:    "Reduce key-derivation RAM & CPU usage at some expense of KDF strength",
		Category: flags.AccountCategory,
	}
	EthRequiredBlocksFlag = &cli.StringFlag{
		Name:     "eth.requiredblocks",
		Usage:    "Comma separated block number-to-hash mappings to require for peering (<number>=<hash>)",
		Category: flags.EthCategory,
	}
	LegacyWhitelistFlag = &cli.StringFlag{
		Name:     "whitelist",
		Usage:    "Comma separated block number-to-hash mappings to enforce (<number>=<hash>) (deprecated in favor of --eth.requiredblocks)",
		Category: flags.DeprecatedCategory,
	}
	BloomFilterSizeFlag = &cli.Uint64Flag{
		Name:     "bloomfilter.size",
		Usage:    "Megabytes of memory allocated to bloom-filter for pruning",
		Value:    2048,
		Category: flags.EthCategory,
	}
	OverrideGrayGlacierFlag = &cli.Uint64Flag{
		Name:     "override.grayglacier",
		Usage:    "Manually specify Gray Glacier fork-block, overriding the bundled setting",
		Category: flags.EthCategory,
	}
	OverrideTerminalTotalDifficulty = &flags.BigFlag{
		Name:     "override.terminaltotaldifficulty",
		Usage:    "Manually specify TerminalTotalDifficulty, overriding the bundled setting",
		Category: flags.EthCategory,
	}

	// Light server and client settings
	LightServeFlag = &cli.IntFlag{
		Name:     "light.serve",
		Usage:    "Maximum percentage of time allowed for serving LES requests (multi-threaded processing allows values over 100)",
		Value:    ethconfig.Defaults.LightServ,
		Category: flags.LightCategory,
	}
	LightIngressFlag = &cli.IntFlag{
		Name:     "light.ingress",
		Usage:    "Incoming bandwidth limit for serving light clients (kilobytes/sec, 0 = unlimited)",
		Value:    ethconfig.Defaults.LightIngress,
		Category: flags.LightCategory,
	}
	LightEgressFlag = &cli.IntFlag{
		Name:     "light.egress",
		Usage:    "Outgoing bandwidth limit for serving light clients (kilobytes/sec, 0 = unlimited)",
		Value:    ethconfig.Defaults.LightEgress,
		Category: flags.LightCategory,
	}
	LightMaxPeersFlag = &cli.IntFlag{
		Name:     "light.maxpeers",
		Usage:    "Maximum number of light clients to serve, or light servers to attach to",
		Value:    ethconfig.Defaults.LightPeers,
		Category: flags.LightCategory,
	}
	UltraLightServersFlag = &cli.StringFlag{
		Name:     "ulc.servers",
		Usage:    "List of trusted ultra-light servers",
		Value:    strings.Join(ethconfig.Defaults.UltraLightServers, ","),
		Category: flags.LightCategory,
	}
	UltraLightFractionFlag = &cli.IntFlag{
		Name:     "ulc.fraction",
		Usage:    "Minimum % of trusted ultra-light servers required to announce a new head",
		Value:    ethconfig.Defaults.UltraLightFraction,
		Category: flags.LightCategory,
	}
	UltraLightOnlyAnnounceFlag = &cli.BoolFlag{
		Name:     "ulc.onlyannounce",
		Usage:    "Ultra light server sends announcements only",
		Category: flags.LightCategory,
	}
	LightNoPruneFlag = &cli.BoolFlag{
		Name:     "light.nopruning",
		Usage:    "Disable ancient light chain data pruning",
		Category: flags.LightCategory,
	}
	LightNoSyncServeFlag = &cli.BoolFlag{
		Name:     "light.nosyncserve",
		Usage:    "Enables serving light clients before syncing",
		Category: flags.LightCategory,
	}

	// Ethash settings
	EthashCacheDirFlag = &flags.DirectoryFlag{
		Name:     "ethash.cachedir",
		Usage:    "Directory to store the ethash verification caches (default = inside the datadir)",
		Category: flags.EthashCategory,
	}
	EthashCachesInMemoryFlag = &cli.IntFlag{
		Name:     "ethash.cachesinmem",
		Usage:    "Number of recent ethash caches to keep in memory (16MB each)",
		Value:    ethconfig.Defaults.Ethash.CachesInMem,
		Category: flags.EthashCategory,
	}
	EthashCachesOnDiskFlag = &cli.IntFlag{
		Name:     "ethash.cachesondisk",
		Usage:    "Number of recent ethash caches to keep on disk (16MB each)",
		Value:    ethconfig.Defaults.Ethash.CachesOnDisk,
		Category: flags.EthashCategory,
	}
	EthashCachesLockMmapFlag = &cli.BoolFlag{
		Name:     "ethash.cacheslockmmap",
		Usage:    "Lock memory maps of recent ethash caches",
		Category: flags.EthashCategory,
	}
	EthashDatasetDirFlag = &flags.DirectoryFlag{
		Name:     "ethash.dagdir",
		Usage:    "Directory to store the ethash mining DAGs",
		Value:    flags.DirectoryString(ethconfig.Defaults.Ethash.DatasetDir),
		Category: flags.EthashCategory,
	}
	EthashDatasetsInMemoryFlag = &cli.IntFlag{
		Name:     "ethash.dagsinmem",
		Usage:    "Number of recent ethash mining DAGs to keep in memory (1+GB each)",
		Value:    ethconfig.Defaults.Ethash.DatasetsInMem,
		Category: flags.EthashCategory,
	}
	EthashDatasetsOnDiskFlag = &cli.IntFlag{
		Name:     "ethash.dagsondisk",
		Usage:    "Number of recent ethash mining DAGs to keep on disk (1+GB each)",
		Value:    ethconfig.Defaults.Ethash.DatasetsOnDisk,
		Category: flags.EthashCategory,
	}
	EthashDatasetsLockMmapFlag = &cli.BoolFlag{
		Name:     "ethash.dagslockmmap",
		Usage:    "Lock memory maps for recent ethash mining DAGs",
		Category: flags.EthashCategory,
	}
	EthashEpochLengthFlag = &cli.Int64Flag{
		Name:     "epoch.length",
		Usage:    "Sets epoch length for makecache & makedag commands",
		Value:    30000,
		Category: flags.EthashCategory,
	}

	// Transaction pool settings
	TxPoolLocalsFlag = &cli.StringFlag{
		Name:     "txpool.locals",
		Usage:    "Comma separated accounts to treat as locals (no flush, priority inclusion)",
		Category: flags.TxPoolCategory,
	}
	TxPoolNoLocalsFlag = &cli.BoolFlag{
		Name:     "txpool.nolocals",
		Usage:    "Disables price exemptions for locally submitted transactions",
		Category: flags.TxPoolCategory,
	}
	TxPoolJournalFlag = &cli.StringFlag{
		Name:     "txpool.journal",
		Usage:    "Disk journal for local transaction to survive node restarts",
		Value:    core.DefaultTxPoolConfig.Journal,
		Category: flags.TxPoolCategory,
	}
	TxPoolRejournalFlag = &cli.DurationFlag{
		Name:     "txpool.rejournal",
		Usage:    "Time interval to regenerate the local transaction journal",
		Value:    core.DefaultTxPoolConfig.Rejournal,
		Category: flags.TxPoolCategory,
	}
	TxPoolPriceLimitFlag = &cli.Uint64Flag{
		Name:     "txpool.pricelimit",
		Usage:    "Minimum gas price limit to enforce for acceptance into the pool",
		Value:    ethconfig.Defaults.TxPool.PriceLimit,
		Category: flags.TxPoolCategory,
	}
	TxPoolPriceBumpFlag = &cli.Uint64Flag{
		Name:     "txpool.pricebump",
		Usage:    "Price bump percentage to replace an already existing transaction",
		Value:    ethconfig.Defaults.TxPool.PriceBump,
		Category: flags.TxPoolCategory,
	}
	TxPoolAccountSlotsFlag = &cli.Uint64Flag{
		Name:     "txpool.accountslots",
		Usage:    "Minimum number of executable transaction slots guaranteed per account",
		Value:    ethconfig.Defaults.TxPool.AccountSlots,
		Category: flags.TxPoolCategory,
	}
	TxPoolGlobalSlotsFlag = &cli.Uint64Flag{
		Name:     "txpool.globalslots",
		Usage:    "Maximum number of executable transaction slots for all accounts",
		Value:    ethconfig.Defaults.TxPool.GlobalSlots,
		Category: flags.TxPoolCategory,
	}
	TxPoolAccountQueueFlag = &cli.Uint64Flag{
		Name:     "txpool.accountqueue",
		Usage:    "Maximum number of non-executable transaction slots permitted per account",
		Value:    ethconfig.Defaults.TxPool.AccountQueue,
		Category: flags.TxPoolCategory,
	}
	TxPoolGlobalQueueFlag = &cli.Uint64Flag{
		Name:     "txpool.globalqueue",
		Usage:    "Maximum number of non-executable transaction slots for all accounts",
		Value:    ethconfig.Defaults.TxPool.GlobalQueue,
		Category: flags.TxPoolCategory,
	}
	TxPoolLifetimeFlag = &cli.DurationFlag{
		Name:     "txpool.lifetime",
		Usage:    "Maximum amount of time non-executable transaction are queued",
		Value:    ethconfig.Defaults.TxPool.Lifetime,
		Category: flags.TxPoolCategory,
	}

	// Performance tuning settings
	CacheFlag = &cli.IntFlag{
		Name:     "cache",
		Usage:    "Megabytes of memory allocated to internal caching (default = 4096 mainnet full node, 128 light mode)",
		Value:    1024,
		Category: flags.PerfCategory,
	}
	CacheDatabaseFlag = &cli.IntFlag{
		Name:     "cache.database",
		Usage:    "Percentage of cache memory allowance to use for database io",
		Value:    50,
		Category: flags.PerfCategory,
	}
	CacheTrieFlag = &cli.IntFlag{
		Name:     "cache.trie",
		Usage:    "Percentage of cache memory allowance to use for trie caching (default = 15% full mode, 30% archive mode)",
		Value:    15,
		Category: flags.PerfCategory,
	}
	CacheTrieJournalFlag = &cli.StringFlag{
		Name:     "cache.trie.journal",
		Usage:    "Disk journal directory for trie cache to survive node restarts",
		Value:    ethconfig.Defaults.TrieCleanCacheJournal,
		Category: flags.PerfCategory,
	}
	CacheTrieRejournalFlag = &cli.DurationFlag{
		Name:     "cache.trie.rejournal",
		Usage:    "Time interval to regenerate the trie cache journal",
		Value:    ethconfig.Defaults.TrieCleanCacheRejournal,
		Category: flags.PerfCategory,
	}
	CacheGCFlag = &cli.IntFlag{
		Name:     "cache.gc",
		Usage:    "Percentage of cache memory allowance to use for trie pruning (default = 25% full mode, 0% archive mode)",
		Value:    25,
		Category: flags.PerfCategory,
	}
	CacheSnapshotFlag = &cli.IntFlag{
		Name:     "cache.snapshot",
		Usage:    "Percentage of cache memory allowance to use for snapshot caching (default = 10% full mode, 20% archive mode)",
		Value:    10,
		Category: flags.PerfCategory,
	}
	CacheNoPrefetchFlag = &cli.BoolFlag{
		Name:     "cache.noprefetch",
		Usage:    "Disable heuristic state prefetch during block import (less CPU and disk IO, more time waiting for data)",
		Category: flags.PerfCategory,
	}
	CachePreimagesFlag = &cli.BoolFlag{
		Name:     "cache.preimages",
		Usage:    "Enable recording the SHA3/keccak preimages of trie keys",
		Category: flags.PerfCategory,
	}
	FDLimitFlag = &cli.IntFlag{
		Name:     "fdlimit",
		Usage:    "Raise the open file descriptor resource limit (default = system fd limit)",
		Category: flags.PerfCategory,
	}

	// Miner settings
	MiningEnabledFlag = &cli.BoolFlag{
		Name:     "mine",
		Usage:    "Enable mining",
		Category: flags.MinerCategory,
	}
	MinerThreadsFlag = &cli.IntFlag{
		Name:     "miner.threads",
		Usage:    "Number of CPU threads to use for mining",
		Value:    0,
		Category: flags.MinerCategory,
	}
	MinerNotifyFlag = &cli.StringFlag{
		Name:     "miner.notify",
		Usage:    "Comma separated HTTP URL list to notify of new work packages",
		Category: flags.MinerCategory,
	}
	MinerNotifyFullFlag = &cli.BoolFlag{
		Name:     "miner.notify.full",
		Usage:    "Notify with pending block headers instead of work packages",
		Category: flags.MinerCategory,
	}
	MinerGasLimitFlag = &cli.Uint64Flag{
		Name:     "miner.gaslimit",
		Usage:    "Target gas ceiling for mined blocks",
		Value:    ethconfig.Defaults.Miner.GasCeil,
		Category: flags.MinerCategory,
	}
	MinerGasPriceFlag = &flags.BigFlag{
		Name:     "miner.gasprice",
		Usage:    "Minimum gas price for mining a transaction",
		Value:    ethconfig.Defaults.Miner.GasPrice,
		Category: flags.MinerCategory,
	}
	MinerEtherbaseFlag = &cli.StringFlag{
		Name:     "miner.etherbase",
		Usage:    "Public address for block mining rewards (default = first account)",
		Value:    "0",
		Category: flags.MinerCategory,
	}
	MinerExtraDataFlag = &cli.StringFlag{
		Name:     "miner.extradata",
		Usage:    "Block extra data set by the miner (default = client version)",
		Category: flags.MinerCategory,
	}
	MinerRecommitIntervalFlag = &cli.DurationFlag{
		Name:     "miner.recommit",
		Usage:    "Time interval to recreate the block being mined",
		Value:    ethconfig.Defaults.Miner.Recommit,
		Category: flags.MinerCategory,
	}
	MinerNoVerifyFlag = &cli.BoolFlag{
		Name:     "miner.noverify",
		Usage:    "Disable remote sealing verification",
		Category: flags.MinerCategory,
	}

	// Account settings
	UnlockedAccountFlag = &cli.StringFlag{
		Name:     "unlock",
		Usage:    "Comma separated list of accounts to unlock",
		Value:    "",
		Category: flags.AccountCategory,
	}
	PasswordFileFlag = &cli.PathFlag{
		Name:      "password",
		Usage:     "Password file to use for non-interactive password input",
		TakesFile: true,
		Category:  flags.AccountCategory,
	}
	ExternalSignerFlag = &cli.StringFlag{
		Name:     "signer",
		Usage:    "External signer (url or path to ipc file)",
		Value:    "",
		Category: flags.AccountCategory,
	}
	InsecureUnlockAllowedFlag = &cli.BoolFlag{
		Name:     "allow-insecure-unlock",
		Usage:    "Allow insecure account unlocking when account-related RPCs are exposed by http",
		Category: flags.AccountCategory,
	}

	// EVM settings
	VMEnableDebugFlag = &cli.BoolFlag{
		Name:     "vmdebug",
		Usage:    "Record information useful for VM and contract debugging",
		Category: flags.VMCategory,
	}

	// API options.
	RPCGlobalGasCapFlag = &cli.Uint64Flag{
		Name:     "rpc.gascap",
		Usage:    "Sets a cap on gas that can be used in eth_call/estimateGas (0=infinite)",
		Value:    ethconfig.Defaults.RPCGasCap,
		Category: flags.APICategory,
	}
	RPCGlobalEVMTimeoutFlag = &cli.DurationFlag{
		Name:     "rpc.evmtimeout",
		Usage:    "Sets a timeout used for eth_call (0=infinite)",
		Value:    ethconfig.Defaults.RPCEVMTimeout,
		Category: flags.APICategory,
	}
	RPCGlobalTxFeeCapFlag = &cli.Float64Flag{
		Name:     "rpc.txfeecap",
		Usage:    "Sets a cap on transaction fee (in ether) that can be sent via the RPC APIs (0 = no cap)",
		Value:    ethconfig.Defaults.RPCTxFeeCap,
		Category: flags.APICategory,
	}
	// Authenticated RPC HTTP settings
	AuthListenFlag = &cli.StringFlag{
		Name:     "authrpc.addr",
		Usage:    "Listening address for authenticated APIs",
		Value:    node.DefaultConfig.AuthAddr,
		Category: flags.APICategory,
	}
	AuthPortFlag = &cli.IntFlag{
		Name:     "authrpc.port",
		Usage:    "Listening port for authenticated APIs",
		Value:    node.DefaultConfig.AuthPort,
		Category: flags.APICategory,
	}
	AuthVirtualHostsFlag = &cli.StringFlag{
		Name:     "authrpc.vhosts",
		Usage:    "Comma separated list of virtual hostnames from which to accept requests (server enforced). Accepts '*' wildcard.",
		Value:    strings.Join(node.DefaultConfig.AuthVirtualHosts, ","),
		Category: flags.APICategory,
	}
	JWTSecretFlag = &cli.StringFlag{
		Name:     "authrpc.jwtsecret",
		Usage:    "Path to a JWT secret to use for authenticated RPC endpoints",
		Category: flags.APICategory,
	}

	// Logging and debug settings
	EthStatsURLFlag = &cli.StringFlag{
		Name:     "ethstats",
		Usage:    "Reporting URL of a ethstats service (nodename:secret@host:port)",
		Category: flags.MetricsCategory,
	}
	FakePoWFlag = &cli.BoolFlag{
		Name:     "fakepow",
		Usage:    "Disables proof-of-work verification",
		Category: flags.LoggingCategory, // FIXME(meowsbits) Logging, really? Not Developer?
	}
	FakePoWPoissonFlag = &cli.BoolFlag{
		Name:     "fakepow.poisson",
		Usage:    "Disables proof-of-work verification and adds mining delay (Poisson) based on --miner.threads",
		Category: flags.LoggingCategory,
	}
	NoCompactionFlag = &cli.BoolFlag{
		Name:     "nocompaction",
		Usage:    "Disables db compaction after import",
		Category: flags.LoggingCategory,
	}

	IgnoreLegacyReceiptsFlag = &cli.BoolFlag{
		Name:     "ignore-legacy-receipts",
		Usage:    "Geth will start up even if there are legacy receipts in freezer",
		Category: flags.MiscCategory,
	}

	// RPC settings
	IPCDisabledFlag = &cli.BoolFlag{
		Name:     "ipcdisable",
		Usage:    "Disable the IPC-RPC server",
		Category: flags.APICategory,
	}
	IPCPathFlag = &flags.DirectoryFlag{
		Name:     "ipcpath",
		Usage:    "Filename for IPC socket/pipe within the datadir (explicit paths escape it)",
		Category: flags.APICategory,
	}
	HTTPEnabledFlag = &cli.BoolFlag{
		Name:     "http",
		Usage:    "Enable the HTTP-RPC server",
		Category: flags.APICategory,
	}
	HTTPListenAddrFlag = &cli.StringFlag{
		Name:     "http.addr",
		Usage:    "HTTP-RPC server listening interface",
		Value:    node.DefaultHTTPHost,
		Category: flags.APICategory,
	}
	HTTPPortFlag = &cli.IntFlag{
		Name:     "http.port",
		Usage:    "HTTP-RPC server listening port",
		Value:    node.DefaultHTTPPort,
		Category: flags.APICategory,
	}
	HTTPCORSDomainFlag = &cli.StringFlag{
		Name:     "http.corsdomain",
		Usage:    "Comma separated list of domains from which to accept cross origin requests (browser enforced)",
		Value:    "",
		Category: flags.APICategory,
	}
	HTTPVirtualHostsFlag = &cli.StringFlag{
		Name:     "http.vhosts",
		Usage:    "Comma separated list of virtual hostnames from which to accept requests (server enforced). Accepts '*' wildcard.",
		Value:    strings.Join(node.DefaultConfig.HTTPVirtualHosts, ","),
		Category: flags.APICategory,
	}
	HTTPApiFlag = &cli.StringFlag{
		Name:     "http.api",
		Usage:    "API's offered over the HTTP-RPC interface",
		Value:    "",
		Category: flags.APICategory,
	}
	HTTPPathPrefixFlag = &cli.StringFlag{
		Name:     "http.rpcprefix",
		Usage:    "HTTP path path prefix on which JSON-RPC is served. Use '/' to serve on all paths.",
		Value:    "",
		Category: flags.APICategory,
	}
	GraphQLEnabledFlag = &cli.BoolFlag{
		Name:     "graphql",
		Usage:    "Enable GraphQL on the HTTP-RPC server. Note that GraphQL can only be started if an HTTP server is started as well.",
		Category: flags.APICategory,
	}
	GraphQLCORSDomainFlag = &cli.StringFlag{
		Name:     "graphql.corsdomain",
		Usage:    "Comma separated list of domains from which to accept cross origin requests (browser enforced)",
		Value:    "",
		Category: flags.APICategory,
	}
	GraphQLVirtualHostsFlag = &cli.StringFlag{
		Name:     "graphql.vhosts",
		Usage:    "Comma separated list of virtual hostnames from which to accept requests (server enforced). Accepts '*' wildcard.",
		Value:    strings.Join(node.DefaultConfig.GraphQLVirtualHosts, ","),
		Category: flags.APICategory,
	}
	WSEnabledFlag = &cli.BoolFlag{
		Name:     "ws",
		Usage:    "Enable the WS-RPC server",
		Category: flags.APICategory,
	}
	WSListenAddrFlag = &cli.StringFlag{
		Name:     "ws.addr",
		Usage:    "WS-RPC server listening interface",
		Value:    node.DefaultWSHost,
		Category: flags.APICategory,
	}
	WSPortFlag = &cli.IntFlag{
		Name:     "ws.port",
		Usage:    "WS-RPC server listening port",
		Value:    node.DefaultWSPort,
		Category: flags.APICategory,
	}
	WSApiFlag = &cli.StringFlag{
		Name:     "ws.api",
		Usage:    "API's offered over the WS-RPC interface",
		Value:    "",
		Category: flags.APICategory,
	}
	WSAllowedOriginsFlag = &cli.StringFlag{
		Name:     "ws.origins",
		Usage:    "Origins from which to accept websockets requests",
		Value:    "",
		Category: flags.APICategory,
	}
	WSPathPrefixFlag = &cli.StringFlag{
		Name:     "ws.rpcprefix",
		Usage:    "HTTP path prefix on which JSON-RPC is served. Use '/' to serve on all paths.",
		Value:    "",
		Category: flags.APICategory,
	}
	ExecFlag = &cli.StringFlag{
		Name:     "exec",
		Usage:    "Execute JavaScript statement",
		Category: flags.APICategory,
	}
	PreloadJSFlag = &cli.StringFlag{
		Name:     "preload",
		Usage:    "Comma separated list of JavaScript files to preload into the console",
		Category: flags.APICategory,
	}
	AllowUnprotectedTxs = &cli.BoolFlag{
		Name:     "rpc.allow-unprotected-txs",
		Usage:    "Allow for unprotected (non EIP155 signed) transactions to be submitted via RPC",
		Category: flags.APICategory,
	}

	// Network Settings
	MaxPeersFlag = &cli.IntFlag{
		Name:     "maxpeers",
		Usage:    "Maximum number of network peers (network disabled if set to 0)",
		Value:    node.DefaultConfig.P2P.MaxPeers,
		Category: flags.NetworkingCategory,
	}
	MaxPendingPeersFlag = &cli.IntFlag{
		Name:     "maxpendpeers",
		Usage:    "Maximum number of pending connection attempts (defaults used if set to 0)",
		Value:    node.DefaultConfig.P2P.MaxPendingPeers,
		Category: flags.NetworkingCategory,
	}
	ListenPortFlag = &cli.IntFlag{
		Name:     "port",
		Usage:    "Network listening port",
		Value:    30303,
		Category: flags.NetworkingCategory,
	}
	BootnodesFlag = &cli.StringFlag{
		Name:     "bootnodes",
		Usage:    "Comma separated enode URLs for P2P discovery bootstrap",
		Value:    "",
		Category: flags.NetworkingCategory,
	}
	NodeKeyFileFlag = &cli.StringFlag{
		Name:     "nodekey",
		Usage:    "P2P node key file",
		Category: flags.NetworkingCategory,
	}
	NodeKeyHexFlag = &cli.StringFlag{
		Name:     "nodekeyhex",
		Usage:    "P2P node key as hex (for testing)",
		Category: flags.NetworkingCategory,
	}
	NATFlag = &cli.StringFlag{
		Name:     "nat",
		Usage:    "NAT port mapping mechanism (any|none|upnp|pmp|extip:<IP>)",
		Value:    "any",
		Category: flags.NetworkingCategory,
	}
	NoDiscoverFlag = &cli.BoolFlag{
		Name:     "nodiscover",
		Usage:    "Disables the peer discovery mechanism (manual peer addition)",
		Category: flags.NetworkingCategory,
	}
	DiscoveryV5Flag = &cli.BoolFlag{
		Name:     "v5disc",
		Usage:    "Enables the experimental RLPx V5 (Topic Discovery) mechanism",
		Category: flags.NetworkingCategory,
	}
	NetrestrictFlag = &cli.StringFlag{
		Name:     "netrestrict",
		Usage:    "Restricts network communication to the given IP networks (CIDR masks)",
		Category: flags.NetworkingCategory,
	}
	DNSDiscoveryFlag = &cli.StringFlag{
		Name:     "discovery.dns",
		Usage:    "Sets DNS discovery entry points (use \"\" to disable DNS)",
		Category: flags.NetworkingCategory,
	}
	DiscoveryPortFlag = &cli.IntFlag{
		Name:     "discovery.port",
		Usage:    "Use a custom UDP port for P2P discovery",
		Value:    30303,
		Category: flags.NetworkingCategory,
	}

	// Console
	JSpathFlag = &flags.DirectoryFlag{
		Name:     "jspath",
		Usage:    "JavaScript root path for `loadScript`",
		Value:    flags.DirectoryString("."),
		Category: flags.APICategory,
	}

	// Gas price oracle settings
	GpoBlocksFlag = &cli.IntFlag{
		Name:     "gpo.blocks",
		Usage:    "Number of recent blocks to check for gas prices",
		Value:    ethconfig.Defaults.GPO.Blocks,
		Category: flags.GasPriceCategory,
	}
	GpoPercentileFlag = &cli.IntFlag{
		Name:     "gpo.percentile",
		Usage:    "Suggested gas price is the given percentile of a set of recent transaction gas prices",
		Value:    ethconfig.Defaults.GPO.Percentile,
		Category: flags.GasPriceCategory,
	}
	GpoMaxGasPriceFlag = &cli.Int64Flag{
		Name:     "gpo.maxprice",
		Usage:    "Maximum transaction priority fee (or gasprice before London fork) to be recommended by gpo",
		Value:    ethconfig.Defaults.GPO.MaxPrice.Int64(),
		Category: flags.GasPriceCategory,
	}
	GpoIgnoreGasPriceFlag = &cli.Int64Flag{
		Name:     "gpo.ignoreprice",
		Usage:    "Gas price below which gpo will ignore transactions",
		Value:    ethconfig.Defaults.GPO.IgnorePrice.Int64(),
		Category: flags.GasPriceCategory,
	}

	// Metrics flags
	MetricsEnabledFlag = &cli.BoolFlag{
		Name:     "metrics",
		Usage:    "Enable metrics collection and reporting",
		Category: flags.MetricsCategory,
	}
	MetricsEnabledExpensiveFlag = &cli.BoolFlag{
		Name:     "metrics.expensive",
		Usage:    "Enable expensive metrics collection and reporting",
		Category: flags.MetricsCategory,
	}

	// MetricsHTTPFlag defines the endpoint for a stand-alone metrics HTTP endpoint.
	// Since the pprof service enables sensitive/vulnerable behavior, this allows a user
	// to enable a public-OK metrics endpoint without having to worry about ALSO exposing
	// other profiling behavior or information.
	MetricsHTTPFlag = &cli.StringFlag{
		Name:     "metrics.addr",
		Usage:    "Enable stand-alone metrics HTTP server listening interface",
		Value:    metrics.DefaultConfig.HTTP,
		Category: flags.MetricsCategory,
	}
	MetricsPortFlag = &cli.IntFlag{
		Name:     "metrics.port",
		Usage:    "Metrics HTTP server listening port",
		Value:    metrics.DefaultConfig.Port,
		Category: flags.MetricsCategory,
	}
	MetricsEnableInfluxDBFlag = &cli.BoolFlag{
		Name:     "metrics.influxdb",
		Usage:    "Enable metrics export/push to an external InfluxDB database",
		Category: flags.MetricsCategory,
	}
	MetricsInfluxDBEndpointFlag = &cli.StringFlag{
		Name:     "metrics.influxdb.endpoint",
		Usage:    "InfluxDB API endpoint to report metrics to",
		Value:    metrics.DefaultConfig.InfluxDBEndpoint,
		Category: flags.MetricsCategory,
	}
	MetricsInfluxDBDatabaseFlag = &cli.StringFlag{
		Name:     "metrics.influxdb.database",
		Usage:    "InfluxDB database name to push reported metrics to",
		Value:    metrics.DefaultConfig.InfluxDBDatabase,
		Category: flags.MetricsCategory,
	}
	MetricsInfluxDBUsernameFlag = &cli.StringFlag{
		Name:     "metrics.influxdb.username",
		Usage:    "Username to authorize access to the database",
		Value:    metrics.DefaultConfig.InfluxDBUsername,
		Category: flags.MetricsCategory,
	}
	MetricsInfluxDBPasswordFlag = &cli.StringFlag{
		Name:     "metrics.influxdb.password",
		Usage:    "Password to authorize access to the database",
		Value:    metrics.DefaultConfig.InfluxDBPassword,
		Category: flags.MetricsCategory,
	}
	// Tags are part of every measurement sent to InfluxDB. Queries on tags are faster in InfluxDB.
	// For example `host` tag could be used so that we can group all nodes and average a measurement
	// across all of them, but also so that we can select a specific node and inspect its measurements.
	// https://docs.influxdata.com/influxdb/v1.4/concepts/key_concepts/#tag-key
	MetricsInfluxDBTagsFlag = &cli.StringFlag{
		Name:     "metrics.influxdb.tags",
		Usage:    "Comma-separated InfluxDB tags (key/values) attached to all measurements",
		Value:    metrics.DefaultConfig.InfluxDBTags,
		Category: flags.MetricsCategory,
	}
	EWASMInterpreterFlag = &cli.StringFlag{
		Name:  "vm.ewasm",
		Usage: "External ewasm configuration (default = built-in interpreter)",
		Value: "",
	}
	EVMInterpreterFlag = &cli.StringFlag{
		Name:  "vm.evm",
		Usage: "External EVM configuration (default = built-in interpreter)",
		Value: "",
	}
	ECBP1100Flag = &cli.Uint64Flag{
		Name:  "ecbp1100",
		Usage: "Configure ECBP-1100 (MESS) block activation number",
		Value: math.MaxUint64,
	}
	ECBP1100NoDisableFlag = &cli.BoolFlag{
		Name:  "ecbp1100.nodisable",
		Usage: "Short-circuit ECBP-1100 (MESS) disable mechanisms; (yields a permanent-once-activated state, deactivating auto-shutoff mechanisms)",
	}

	MetricsEnableInfluxDBV2Flag = &cli.BoolFlag{
		Name:     "metrics.influxdbv2",
		Usage:    "Enable metrics export/push to an external InfluxDB v2 database",
		Category: flags.MetricsCategory,
	}

	MetricsInfluxDBTokenFlag = &cli.StringFlag{
		Name:     "metrics.influxdb.token",
		Usage:    "Token to authorize access to the database (v2 only)",
		Value:    metrics.DefaultConfig.InfluxDBToken,
		Category: flags.MetricsCategory,
	}

	MetricsInfluxDBBucketFlag = &cli.StringFlag{
		Name:     "metrics.influxdb.bucket",
		Usage:    "InfluxDB bucket name to push reported metrics to (v2 only)",
		Value:    metrics.DefaultConfig.InfluxDBBucket,
		Category: flags.MetricsCategory,
	}

	MetricsInfluxDBOrganizationFlag = &cli.StringFlag{
		Name:     "metrics.influxdb.organization",
		Usage:    "InfluxDB organization name (v2 only)",
		Value:    metrics.DefaultConfig.InfluxDBOrganization,
		Category: flags.MetricsCategory,
	}
)

var (
	// TestnetFlags is the flag group of all built-in supported testnets.
	TestnetFlags = []cli.Flag{
		RopstenFlag,
		RinkebyFlag,
		GoerliFlag,
		SepoliaFlag,
		KilnFlag,
		MordorFlag,
		KottiFlag,
	}
	// NetworkFlags is the flag group of all built-in supported networks.
	NetworkFlags = append([]cli.Flag{
		MainnetFlag,
		ClassicFlag,
		MintMeFlag,
	}, TestnetFlags...)

	// DatabasePathFlags is the flag group of all database path flags.
	DatabasePathFlags = []cli.Flag{
		DataDirFlag,
		AncientFlag,
		RemoteDBFlag,
	}
)

// MakeDataDir retrieves the currently requested data directory, terminating
// if none (or the empty string) is specified. If the node is starting a testnet,
// then a subdirectory of the specified datadir will be used.
func MakeDataDir(ctx *cli.Context) string {
	if path := ctx.String(DataDirFlag.Name); path != "" {
		return dataDirPathForCtxChainConfig(ctx, path)
	}
	Fatalf("Cannot determine default data directory, please set manually (--%s)", DataDirFlag.Name)
	return ""
}

// setNodeKey creates a node key from set command line flags, either loading it
// from a file or as a specified hex value. If neither flags were provided, this
// method returns nil and an emphemeral key is to be generated.
func setNodeKey(ctx *cli.Context, cfg *p2p.Config) {
	var (
		hex  = ctx.String(NodeKeyHexFlag.Name)
		file = ctx.String(NodeKeyFileFlag.Name)
		key  *ecdsa.PrivateKey
		err  error
	)
	switch {
	case file != "" && hex != "":
		Fatalf("Options %q and %q are mutually exclusive", NodeKeyFileFlag.Name, NodeKeyHexFlag.Name)
	case file != "":
		if key, err = crypto.LoadECDSA(file); err != nil {
			Fatalf("Option %q: %v", NodeKeyFileFlag.Name, err)
		}
		cfg.PrivateKey = key
	case hex != "":
		if key, err = crypto.HexToECDSA(hex); err != nil {
			Fatalf("Option %q: %v", NodeKeyHexFlag.Name, err)
		}
		cfg.PrivateKey = key
	}
}

// setNodeUserIdent creates the user identifier from CLI flags.
func setNodeUserIdent(ctx *cli.Context, cfg *node.Config) {
	if identity := ctx.String(IdentityFlag.Name); len(identity) > 0 {
		cfg.UserIdent = identity
	}
}

// setBootstrapNodes creates a list of bootstrap nodes from the command line
// flags, reverting to pre-configured ones if none have been specified.
func setBootstrapNodes(ctx *cli.Context, cfg *p2p.Config) {
	urls := params.MainnetBootnodes
	switch {
	case ctx.IsSet(BootnodesFlag.Name):
		urls = SplitAndTrim(ctx.String(BootnodesFlag.Name))
	case ctx.Bool(ClassicFlag.Name):
		urls = params.ClassicBootnodes
	case ctx.Bool(MordorFlag.Name):
		urls = params.MordorBootnodes
	case ctx.Bool(RopstenFlag.Name):
		urls = params.RopstenBootnodes
	case ctx.Bool(SepoliaFlag.Name):
		urls = params.SepoliaBootnodes
	case ctx.Bool(RinkebyFlag.Name):
		urls = params.RinkebyBootnodes
	case ctx.Bool(KottiFlag.Name):
		urls = params.KottiBootnodes
	case ctx.Bool(GoerliFlag.Name):
		urls = params.GoerliBootnodes
	case ctx.Bool(MintMeFlag.Name):
		urls = params.MintMeBootnodes
	case ctx.Bool(KilnFlag.Name):
		urls = params.KilnBootnodes
	}

	// don't apply defaults if BootstrapNodes is already set
	if cfg.BootstrapNodes != nil {
		return
	}

	cfg.BootstrapNodes = make([]*enode.Node, 0, len(urls))
	for _, url := range urls {
		if url != "" {
			node, err := enode.Parse(enode.ValidSchemes, url)
			if err != nil {
				log.Crit("Bootstrap URL invalid", "enode", url, "err", err)
				continue
			}
			cfg.BootstrapNodes = append(cfg.BootstrapNodes, node)
		}
	}
}

// setBootstrapNodesV5 creates a list of bootstrap nodes from the command line
// flags, reverting to pre-configured ones if none have been specified.
func setBootstrapNodesV5(ctx *cli.Context, cfg *p2p.Config) {
	urls := params.V5Bootnodes
	switch {
	case ctx.IsSet(BootnodesFlag.Name):
		urls = SplitAndTrim(ctx.String(BootnodesFlag.Name))
	case ctx.IsSet(ClassicFlag.Name):
		urls = params.ClassicBootnodes
	case ctx.IsSet(MordorFlag.Name):
		urls = params.MordorBootnodes
	case ctx.Bool(RopstenFlag.Name):
		urls = params.RopstenBootnodes
	case ctx.Bool(RinkebyFlag.Name):
		urls = params.RinkebyBootnodes
	case ctx.Bool(KottiFlag.Name):
		urls = params.KottiBootnodes
	case ctx.Bool(GoerliFlag.Name):
		urls = params.GoerliBootnodes
	case ctx.Bool(MintMeFlag.Name):
		urls = params.MintMeBootnodes
	case cfg.BootstrapNodesV5 != nil:
		return // already set, don't apply defaults.
	}

	cfg.BootstrapNodesV5 = make([]*enode.Node, 0, len(urls))
	for _, url := range urls {
		if url != "" {
			node, err := enode.Parse(enode.ValidSchemes, url)
			if err != nil {
				log.Error("Bootstrap URL invalid", "enode", url, "err", err)
				continue
			}
			cfg.BootstrapNodesV5 = append(cfg.BootstrapNodesV5, node)
		}
	}
}

// setListenAddress creates TCP/UDP listening address strings from set command
// line flags
func setListenAddress(ctx *cli.Context, cfg *p2p.Config) {
	if ctx.IsSet(ListenPortFlag.Name) {
		cfg.ListenAddr = fmt.Sprintf(":%d", ctx.Int(ListenPortFlag.Name))
	}
	if ctx.IsSet(DiscoveryPortFlag.Name) {
		cfg.DiscAddr = fmt.Sprintf(":%d", ctx.Int(DiscoveryPortFlag.Name))
	}
}

// setNAT creates a port mapper from command line flags.
func setNAT(ctx *cli.Context, cfg *p2p.Config) {
	if ctx.IsSet(NATFlag.Name) {
		natif, err := nat.Parse(ctx.String(NATFlag.Name))
		if err != nil {
			Fatalf("Option %s: %v", NATFlag.Name, err)
		}
		cfg.NAT = natif
	}
}

// SplitAndTrim splits input separated by a comma
// and trims excessive white space from the substrings.
func SplitAndTrim(input string) (ret []string) {
	l := strings.Split(input, ",")
	for _, r := range l {
		if r = strings.TrimSpace(r); r != "" {
			ret = append(ret, r)
		}
	}
	return ret
}

// setHTTP creates the HTTP RPC listener interface string from the set
// command line flags, returning empty if the HTTP endpoint is disabled.
func setHTTP(ctx *cli.Context, cfg *node.Config) {
	if ctx.Bool(HTTPEnabledFlag.Name) && cfg.HTTPHost == "" {
		cfg.HTTPHost = "127.0.0.1"
		if ctx.IsSet(HTTPListenAddrFlag.Name) {
			cfg.HTTPHost = ctx.String(HTTPListenAddrFlag.Name)
		}
	}

	if ctx.IsSet(HTTPPortFlag.Name) {
		cfg.HTTPPort = ctx.Int(HTTPPortFlag.Name)
	}

	if ctx.IsSet(AuthListenFlag.Name) {
		cfg.AuthAddr = ctx.String(AuthListenFlag.Name)
	}

	if ctx.IsSet(AuthPortFlag.Name) {
		cfg.AuthPort = ctx.Int(AuthPortFlag.Name)
	}

	if ctx.IsSet(AuthVirtualHostsFlag.Name) {
		cfg.AuthVirtualHosts = SplitAndTrim(ctx.String(AuthVirtualHostsFlag.Name))
	}

	if ctx.IsSet(HTTPCORSDomainFlag.Name) {
		cfg.HTTPCors = SplitAndTrim(ctx.String(HTTPCORSDomainFlag.Name))
	}

	if ctx.IsSet(HTTPApiFlag.Name) {
		cfg.HTTPModules = SplitAndTrim(ctx.String(HTTPApiFlag.Name))
	}

	if ctx.IsSet(HTTPVirtualHostsFlag.Name) {
		cfg.HTTPVirtualHosts = SplitAndTrim(ctx.String(HTTPVirtualHostsFlag.Name))
	}

	if ctx.IsSet(HTTPPathPrefixFlag.Name) {
		cfg.HTTPPathPrefix = ctx.String(HTTPPathPrefixFlag.Name)
	}
	if ctx.IsSet(AllowUnprotectedTxs.Name) {
		cfg.AllowUnprotectedTxs = ctx.Bool(AllowUnprotectedTxs.Name)
	}
}

// setGraphQL creates the GraphQL listener interface string from the set
// command line flags, returning empty if the GraphQL endpoint is disabled.
func setGraphQL(ctx *cli.Context, cfg *node.Config) {
	if ctx.IsSet(GraphQLCORSDomainFlag.Name) {
		cfg.GraphQLCors = SplitAndTrim(ctx.String(GraphQLCORSDomainFlag.Name))
	}
	if ctx.IsSet(GraphQLVirtualHostsFlag.Name) {
		cfg.GraphQLVirtualHosts = SplitAndTrim(ctx.String(GraphQLVirtualHostsFlag.Name))
	}
}

// setWS creates the WebSocket RPC listener interface string from the set
// command line flags, returning empty if the HTTP endpoint is disabled.
func setWS(ctx *cli.Context, cfg *node.Config) {
	if ctx.Bool(WSEnabledFlag.Name) && cfg.WSHost == "" {
		cfg.WSHost = "127.0.0.1"
		if ctx.IsSet(WSListenAddrFlag.Name) {
			cfg.WSHost = ctx.String(WSListenAddrFlag.Name)
		}
	}
	if ctx.IsSet(WSPortFlag.Name) {
		cfg.WSPort = ctx.Int(WSPortFlag.Name)
	}

	if ctx.IsSet(WSAllowedOriginsFlag.Name) {
		cfg.WSOrigins = SplitAndTrim(ctx.String(WSAllowedOriginsFlag.Name))
	}

	if ctx.IsSet(WSApiFlag.Name) {
		cfg.WSModules = SplitAndTrim(ctx.String(WSApiFlag.Name))
	}

	if ctx.IsSet(WSPathPrefixFlag.Name) {
		cfg.WSPathPrefix = ctx.String(WSPathPrefixFlag.Name)
	}
}

// setIPC creates an IPC path configuration from the set command line flags,
// returning an empty string if IPC was explicitly disabled, or the set path.
func setIPC(ctx *cli.Context, cfg *node.Config) {
	CheckExclusive(ctx, IPCDisabledFlag, IPCPathFlag)
	switch {
	case ctx.Bool(IPCDisabledFlag.Name):
		cfg.IPCPath = ""
	case ctx.IsSet(IPCPathFlag.Name):
		cfg.IPCPath = ctx.String(IPCPathFlag.Name)
	}
}

// setLes configures the les server and ultra light client settings from the command line flags.
func setLes(ctx *cli.Context, cfg *ethconfig.Config) {
	if ctx.IsSet(LightServeFlag.Name) {
		cfg.LightServ = ctx.Int(LightServeFlag.Name)
	}
	if ctx.IsSet(LightIngressFlag.Name) {
		cfg.LightIngress = ctx.Int(LightIngressFlag.Name)
	}
	if ctx.IsSet(LightEgressFlag.Name) {
		cfg.LightEgress = ctx.Int(LightEgressFlag.Name)
	}
	if ctx.IsSet(LightMaxPeersFlag.Name) {
		cfg.LightPeers = ctx.Int(LightMaxPeersFlag.Name)
	}
	if ctx.IsSet(UltraLightServersFlag.Name) {
		cfg.UltraLightServers = strings.Split(ctx.String(UltraLightServersFlag.Name), ",")
	}
	if ctx.IsSet(UltraLightFractionFlag.Name) {
		cfg.UltraLightFraction = ctx.Int(UltraLightFractionFlag.Name)
	}
	if cfg.UltraLightFraction <= 0 && cfg.UltraLightFraction > 100 {
		log.Error("Ultra light fraction is invalid", "had", cfg.UltraLightFraction, "updated", ethconfig.Defaults.UltraLightFraction)
		cfg.UltraLightFraction = ethconfig.Defaults.UltraLightFraction
	}
	if ctx.IsSet(UltraLightOnlyAnnounceFlag.Name) {
		cfg.UltraLightOnlyAnnounce = ctx.Bool(UltraLightOnlyAnnounceFlag.Name)
	}
	if ctx.IsSet(LightNoPruneFlag.Name) {
		cfg.LightNoPrune = ctx.Bool(LightNoPruneFlag.Name)
	}
	if ctx.IsSet(LightNoSyncServeFlag.Name) {
		cfg.LightNoSyncServe = ctx.Bool(LightNoSyncServeFlag.Name)
	}
}

// MakeDatabaseHandles raises out the number of allowed file handles per process
// for Geth and returns half of the allowance to assign to the database.
func MakeDatabaseHandles(max int) int {
	limit, err := fdlimit.Maximum()
	if err != nil {
		Fatalf("Failed to retrieve file descriptor allowance: %v", err)
	}
	switch {
	case max == 0:
		// User didn't specify a meaningful value, use system limits
	case max < 128:
		// User specified something unhealthy, just use system defaults
		log.Error("File descriptor limit invalid (<128)", "had", max, "updated", limit)
	case max > limit:
		// User requested more than the OS allows, notify that we can't allocate it
		log.Warn("Requested file descriptors denied by OS", "req", max, "limit", limit)
	default:
		// User limit is meaningful and within allowed range, use that
		limit = max
	}
	raised, err := fdlimit.Raise(uint64(limit))
	if err != nil {
		Fatalf("Failed to raise file descriptor allowance: %v", err)
	}
	return int(raised / 2) // Leave half for networking and other stuff
}

// MakeAddress converts an account specified directly as a hex encoded string or
// a key index in the key store to an internal account representation.
func MakeAddress(ks *keystore.KeyStore, account string) (accounts.Account, error) {
	// If the specified account is a valid address, return it
	if common.IsHexAddress(account) {
		return accounts.Account{Address: common.HexToAddress(account)}, nil
	}
	// Otherwise try to interpret the account as a keystore index
	index, err := strconv.Atoi(account)
	if err != nil || index < 0 {
		return accounts.Account{}, fmt.Errorf("invalid account address or index %q", account)
	}
	log.Warn("-------------------------------------------------------------------")
	log.Warn("Referring to accounts by order in the keystore folder is dangerous!")
	log.Warn("This functionality is deprecated and will be removed in the future!")
	log.Warn("Please use explicit addresses! (can search via `geth account list`)")
	log.Warn("-------------------------------------------------------------------")

	accs := ks.Accounts()
	if len(accs) <= index {
		return accounts.Account{}, fmt.Errorf("index %d higher than number of accounts %d", index, len(accs))
	}
	return accs[index], nil
}

// setEtherbase retrieves the etherbase either from the directly specified
// command line flags or from the keystore if CLI indexed.
func setEtherbase(ctx *cli.Context, ks *keystore.KeyStore, cfg *ethconfig.Config) {
	// Extract the current etherbase
	var etherbase string
	if ctx.IsSet(MinerEtherbaseFlag.Name) {
		etherbase = ctx.String(MinerEtherbaseFlag.Name)
	}
	// Convert the etherbase into an address and configure it
	if etherbase != "" {
		if ks != nil {
			account, err := MakeAddress(ks, etherbase)
			if err != nil {
				Fatalf("Invalid miner etherbase: %v", err)
			}
			cfg.Miner.Etherbase = account.Address
		} else {
			Fatalf("No etherbase configured")
		}
	}
}

// MakePasswordList reads password lines from the file specified by the global --password flag.
func MakePasswordList(ctx *cli.Context) []string {
	path := ctx.Path(PasswordFileFlag.Name)
	if path == "" {
		return nil
	}
	text, err := os.ReadFile(path)
	if err != nil {
		Fatalf("Failed to read password file: %v", err)
	}
	lines := strings.Split(string(text), "\n")
	// Sanitise DOS line endings.
	for i := range lines {
		lines[i] = strings.TrimRight(lines[i], "\r")
	}
	return lines
}

func SetP2PConfig(ctx *cli.Context, cfg *p2p.Config) {
	setNodeKey(ctx, cfg)
	setNAT(ctx, cfg)
	setListenAddress(ctx, cfg)
	setBootstrapNodes(ctx, cfg)
	setBootstrapNodesV5(ctx, cfg)

	lightClient := ctx.String(SyncModeFlag.Name) == "light"
	lightServer := (ctx.Int(LightServeFlag.Name) != 0)

	lightPeers := ctx.Int(LightMaxPeersFlag.Name)
	if lightClient && !ctx.IsSet(LightMaxPeersFlag.Name) {
		// dynamic default - for clients we use 1/10th of the default for servers
		lightPeers /= 10
	}

	if ctx.IsSet(MaxPeersFlag.Name) {
		cfg.MaxPeers = ctx.Int(MaxPeersFlag.Name)
		if lightServer && !ctx.IsSet(LightMaxPeersFlag.Name) {
			cfg.MaxPeers += lightPeers
		}
	} else {
		if lightServer {
			cfg.MaxPeers += lightPeers
		}
		if lightClient && ctx.IsSet(LightMaxPeersFlag.Name) && cfg.MaxPeers < lightPeers {
			cfg.MaxPeers = lightPeers
		}
	}
	if !(lightClient || lightServer) {
		lightPeers = 0
	}
	ethPeers := cfg.MaxPeers - lightPeers
	if lightClient {
		ethPeers = 0
	}
	log.Info("Maximum peer count", "ETH", ethPeers, "LES", lightPeers, "total", cfg.MaxPeers)

	if ctx.IsSet(MaxPendingPeersFlag.Name) {
		cfg.MaxPendingPeers = ctx.Int(MaxPendingPeersFlag.Name)
	}
	if ctx.IsSet(NoDiscoverFlag.Name) || lightClient {
		cfg.NoDiscovery = true
	}

	// if we're running a light client or server, force enable the v5 peer discovery
	// unless it is explicitly disabled with --nodiscover note that explicitly specifying
	// --v5disc overrides --nodiscover, in which case the later only disables v4 discovery
	forceV5Discovery := (lightClient || lightServer) && !ctx.Bool(NoDiscoverFlag.Name)
	if ctx.IsSet(DiscoveryV5Flag.Name) {
		cfg.DiscoveryV5 = ctx.Bool(DiscoveryV5Flag.Name)
	} else if forceV5Discovery {
		cfg.DiscoveryV5 = true
	}

	if netrestrict := ctx.String(NetrestrictFlag.Name); netrestrict != "" {
		list, err := netutil.ParseNetlist(netrestrict)
		if err != nil {
			Fatalf("Option %q: %v", NetrestrictFlag.Name, err)
		}
		cfg.NetRestrict = list
	}

	if ctx.Bool(DeveloperFlag.Name) || ctx.Bool(DeveloperPoWFlag.Name) {
		// --dev mode can't use p2p networking.
		cfg.MaxPeers = 0
		cfg.ListenAddr = ""
		cfg.NoDial = true
		cfg.NoDiscovery = true
		cfg.DiscoveryV5 = false
	}
}

// SetNodeConfig applies node-related command line flags to the config.
func SetNodeConfig(ctx *cli.Context, cfg *node.Config) {
	SetP2PConfig(ctx, &cfg.P2P)
	setIPC(ctx, cfg)
	setHTTP(ctx, cfg)
	setGraphQL(ctx, cfg)
	setWS(ctx, cfg)
	setNodeUserIdent(ctx, cfg)
	SetDataDir(ctx, cfg)
	setSmartCard(ctx, cfg)

	if ctx.IsSet(JWTSecretFlag.Name) {
		cfg.JWTSecret = ctx.String(JWTSecretFlag.Name)
	}

	if ctx.IsSet(ExternalSignerFlag.Name) {
		cfg.ExternalSigner = ctx.String(ExternalSignerFlag.Name)
	}

	if ctx.IsSet(KeyStoreDirFlag.Name) {
		cfg.KeyStoreDir = ctx.String(KeyStoreDirFlag.Name)
	}
	if ctx.IsSet(DeveloperFlag.Name) {
		cfg.UseLightweightKDF = true
	}
	if ctx.IsSet(LightKDFFlag.Name) {
		cfg.UseLightweightKDF = ctx.Bool(LightKDFFlag.Name)
	}
	if ctx.IsSet(NoUSBFlag.Name) || cfg.NoUSB {
		log.Warn("Option nousb is deprecated and USB is deactivated by default. Use --usb to enable")
	}
<<<<<<< HEAD
	if ctx.IsSet(USBFlag.Name) {
		cfg.USB = ctx.Bool(USBFlag.Name)
=======
	if ctx.GlobalIsSet(USBFlag.Name) {
		cfg.USB = ctx.GlobalBool(USBFlag.Name)

		// We handle configuration of HD paths only if --usb is set to a truthy value.
		if cfg.USB {

			// Flag --usb.pathid allows configuration for arbitrary SLIP-0044 values.
			if ctx.GlobalIsSet(USBPathIDFlag.Name) {
				pathID := ctx.GlobalUint64(USBPathIDFlag.Name)
				if pathID > math.MaxUint32 {
					Fatalf("Invalid USB path ID (exceeds uint32): %d", pathID)
				}
				accounts.SetCoinTypeConfiguration(uint32(pathID))
				log.Info("Using custom HD derivation path", "pathid", uint32(pathID), "basepath", accounts.DefaultBaseDerivationPath)

			} else {
				// Set default hd path based on --chain configuration flags, if any.

				// Set default derivation path to a testnet value if we're configuring for a testnet.
				for _, f := range TestnetFlags {
					if ctx.GlobalIsSet(f.GetName()) && ctx.GlobalBool(f.GetName()) {
						accounts.SetCoinTypeConfiguration(accounts.BIP0044CoinTypeTestnet)
						log.Info("Using testnet HD derivation path", "basepath", accounts.DefaultBaseDerivationPath)
						break
					}
				}

				// Configure the HD derivation path for Ethereum Classic (ETC) if
				// the client is configuring for ETC.
				// This will not conflict with the testnet configuration handling above
				// because we trust that the network configuration flags are checked to
				// be exclusive.
				if ctx.GlobalIsSet(ClassicFlag.Name) && ctx.GlobalBool(ClassicFlag.Name) {
					accounts.SetCoinTypeConfiguration(accounts.BIP0044CoinTypeEtherClassic)
					log.Info("Using Ethereum Classic (ETC) HD derivation path", "basepath", accounts.DefaultBaseDerivationPath)
				}
			}
		}
>>>>>>> e82507ac
	}
	if ctx.IsSet(InsecureUnlockAllowedFlag.Name) {
		cfg.InsecureUnlockAllowed = ctx.Bool(InsecureUnlockAllowedFlag.Name)
	}
}

func setSmartCard(ctx *cli.Context, cfg *node.Config) {
	// Skip enabling smartcards if no path is set
	path := ctx.String(SmartCardDaemonPathFlag.Name)
	if path == "" {
		return
	}
	// Sanity check that the smartcard path is valid
	fi, err := os.Stat(path)
	if err != nil {
		log.Info("Smartcard socket not found, disabling", "err", err)
		return
	}
	if fi.Mode()&os.ModeType != os.ModeSocket {
		log.Error("Invalid smartcard daemon path", "path", path, "type", fi.Mode().String())
		return
	}
	// Smartcard daemon path exists and is a socket, enable it
	cfg.SmartCardDaemonPath = path
}

func dataDirPathForCtxChainConfig(ctx *cli.Context, baseDataDirPath string) string {
	switch {
	case ctx.Bool(RopstenFlag.Name):
		return filepath.Join(baseDataDirPath, "ropsten")
	case ctx.Bool(ClassicFlag.Name):
		return filepath.Join(baseDataDirPath, "classic")
	case ctx.Bool(MordorFlag.Name):
		return filepath.Join(baseDataDirPath, "mordor")
	case ctx.Bool(RinkebyFlag.Name):
		return filepath.Join(baseDataDirPath, "rinkeby")
	case ctx.Bool(KottiFlag.Name):
		return filepath.Join(baseDataDirPath, "kotti")
	case ctx.Bool(GoerliFlag.Name):
		return filepath.Join(baseDataDirPath, "goerli")
	case ctx.Bool(SepoliaFlag.Name):
		return filepath.Join(baseDataDirPath, "sepolia")
	case ctx.Bool(MintMeFlag.Name):
		return filepath.Join(baseDataDirPath, "mintme")
	}
	return baseDataDirPath
}

func SetDataDir(ctx *cli.Context, cfg *node.Config) {
	switch {
	case ctx.IsSet(DataDirFlag.Name):
		cfg.DataDir = ctx.String(DataDirFlag.Name)

	case ctx.Bool(DeveloperFlag.Name) || ctx.Bool(DeveloperPoWFlag.Name):
		cfg.DataDir = "" // unless explicitly requested, use memory databases

	case ctx.Bool(RopstenFlag.Name) && cfg.DataDir == vars.DefaultDataDir():

		// Maintain compatibility with older Geth configurations storing the
		// Ropsten database in `testnet` instead of `ropsten`.
		legacyPath := filepath.Join(vars.DefaultDataDir(), "testnet")
		if common.FileExist(legacyPath) {
			log.Warn("Using the deprecated `testnet` datadir. Future versions will store the Ropsten chain in `ropsten`.")
			cfg.DataDir = legacyPath
		} else {
			cfg.DataDir = filepath.Join(vars.DefaultDataDir(), "ropsten")
		}

	case cfg.DataDir == vars.DefaultDataDir():
		cfg.DataDir = dataDirPathForCtxChainConfig(ctx, vars.DefaultDataDir())
	}
}

func setGPO(ctx *cli.Context, cfg *gasprice.Config, light bool) {
	// If we are running the light client, apply another group
	// settings for gas oracle.
	if light {
		*cfg = ethconfig.LightClientGPO
	}
	if ctx.IsSet(GpoBlocksFlag.Name) {
		cfg.Blocks = ctx.Int(GpoBlocksFlag.Name)
	}
	if ctx.IsSet(GpoPercentileFlag.Name) {
		cfg.Percentile = ctx.Int(GpoPercentileFlag.Name)
	}
	if ctx.IsSet(GpoMaxGasPriceFlag.Name) {
		cfg.MaxPrice = big.NewInt(ctx.Int64(GpoMaxGasPriceFlag.Name))
	}
	if ctx.IsSet(GpoIgnoreGasPriceFlag.Name) {
		cfg.IgnorePrice = big.NewInt(ctx.Int64(GpoIgnoreGasPriceFlag.Name))
	}
}

func setTxPool(ctx *cli.Context, cfg *core.TxPoolConfig) {
	if ctx.IsSet(TxPoolLocalsFlag.Name) {
		locals := strings.Split(ctx.String(TxPoolLocalsFlag.Name), ",")
		for _, account := range locals {
			if trimmed := strings.TrimSpace(account); !common.IsHexAddress(trimmed) {
				Fatalf("Invalid account in --txpool.locals: %s", trimmed)
			} else {
				cfg.Locals = append(cfg.Locals, common.HexToAddress(account))
			}
		}
	}
	if ctx.IsSet(TxPoolNoLocalsFlag.Name) {
		cfg.NoLocals = ctx.Bool(TxPoolNoLocalsFlag.Name)
	}
	if ctx.IsSet(TxPoolJournalFlag.Name) {
		cfg.Journal = ctx.String(TxPoolJournalFlag.Name)
	}
	if ctx.IsSet(TxPoolRejournalFlag.Name) {
		cfg.Rejournal = ctx.Duration(TxPoolRejournalFlag.Name)
	}
	if ctx.IsSet(TxPoolPriceLimitFlag.Name) {
		cfg.PriceLimit = ctx.Uint64(TxPoolPriceLimitFlag.Name)
	}
	if ctx.IsSet(TxPoolPriceBumpFlag.Name) {
		cfg.PriceBump = ctx.Uint64(TxPoolPriceBumpFlag.Name)
	}
	if ctx.IsSet(TxPoolAccountSlotsFlag.Name) {
		cfg.AccountSlots = ctx.Uint64(TxPoolAccountSlotsFlag.Name)
	}
	if ctx.IsSet(TxPoolGlobalSlotsFlag.Name) {
		cfg.GlobalSlots = ctx.Uint64(TxPoolGlobalSlotsFlag.Name)
	}
	if ctx.IsSet(TxPoolAccountQueueFlag.Name) {
		cfg.AccountQueue = ctx.Uint64(TxPoolAccountQueueFlag.Name)
	}
	if ctx.IsSet(TxPoolGlobalQueueFlag.Name) {
		cfg.GlobalQueue = ctx.Uint64(TxPoolGlobalQueueFlag.Name)
	}
	if ctx.IsSet(TxPoolLifetimeFlag.Name) {
		cfg.Lifetime = ctx.Duration(TxPoolLifetimeFlag.Name)
	}
}

func homeDir() string {
	if home := os.Getenv("HOME"); home != "" {
		return home
	}
	if usr, err := user.Current(); err == nil {
		return usr.HomeDir
	}
	return ""
}

func setEthashDatasetDir(ctx *cli.Context, cfg *ethconfig.Config) {
	switch {
	case ctx.IsSet(EthashDatasetDirFlag.Name):
		cfg.Ethash.DatasetDir = ctx.String(EthashDatasetDirFlag.Name)

	case (ctx.Bool(ClassicFlag.Name) || ctx.Bool(MordorFlag.Name)) && cfg.Ethash.DatasetDir == ethconfig.Defaults.Ethash.DatasetDir:
		// ECIP-1099 is set, use etchash dir for DAGs instead
		home := homeDir()

		if runtime.GOOS == "darwin" {
			cfg.Ethash.DatasetDir = filepath.Join(home, "Library", "Etchash")
		} else if runtime.GOOS == "windows" {
			localappdata := os.Getenv("LOCALAPPDATA")
			if localappdata != "" {
				cfg.Ethash.DatasetDir = filepath.Join(localappdata, "Etchash")
			} else {
				cfg.Ethash.DatasetDir = filepath.Join(home, "AppData", "Local", "Etchash")
			}
		} else {
			cfg.Ethash.DatasetDir = filepath.Join(home, ".etchash")
		}
	}
}

func setEthashCacheDir(ctx *cli.Context, cfg *eth.Config) {
	switch {
	case ctx.IsSet(EthashCacheDirFlag.Name):
		cfg.Ethash.CacheDir = ctx.String(EthashCacheDirFlag.Name)

	case (ctx.Bool(ClassicFlag.Name) || ctx.Bool(MordorFlag.Name)) && cfg.Ethash.CacheDir == ethconfig.Defaults.Ethash.CacheDir:
		// ECIP-1099 is set, use etchash dir for caches instead
		cfg.Ethash.CacheDir = "etchash"
	}
}

func setEthash(ctx *cli.Context, cfg *eth.Config) {
	// ECIP-1099
	setEthashCacheDir(ctx, cfg)
	setEthashDatasetDir(ctx, cfg)

	if ctx.Bool(FakePoWPoissonFlag.Name) {
		cfg.Ethash.PowMode = ethash.ModePoissonFake
	}
	if ctx.IsSet(EthashCachesInMemoryFlag.Name) {
		cfg.Ethash.CachesInMem = ctx.Int(EthashCachesInMemoryFlag.Name)
	}
	if ctx.IsSet(EthashCachesOnDiskFlag.Name) {
		cfg.Ethash.CachesOnDisk = ctx.Int(EthashCachesOnDiskFlag.Name)
	}
	if ctx.IsSet(EthashCachesLockMmapFlag.Name) {
		cfg.Ethash.CachesLockMmap = ctx.Bool(EthashCachesLockMmapFlag.Name)
	}
	if ctx.IsSet(EthashDatasetsInMemoryFlag.Name) {
		cfg.Ethash.DatasetsInMem = ctx.Int(EthashDatasetsInMemoryFlag.Name)
	}
	if ctx.IsSet(EthashDatasetsOnDiskFlag.Name) {
		cfg.Ethash.DatasetsOnDisk = ctx.Int(EthashDatasetsOnDiskFlag.Name)
	}
	if ctx.IsSet(EthashDatasetsLockMmapFlag.Name) {
		cfg.Ethash.DatasetsLockMmap = ctx.Bool(EthashDatasetsLockMmapFlag.Name)
	}
}

func setMiner(ctx *cli.Context, cfg *miner.Config) {
	if ctx.IsSet(MinerNotifyFlag.Name) {
		cfg.Notify = strings.Split(ctx.String(MinerNotifyFlag.Name), ",")
	}
	cfg.NotifyFull = ctx.Bool(MinerNotifyFullFlag.Name)
	if ctx.IsSet(MinerExtraDataFlag.Name) {
		cfg.ExtraData = []byte(ctx.String(MinerExtraDataFlag.Name))
	}
	if ctx.IsSet(MinerGasLimitFlag.Name) {
		cfg.GasCeil = ctx.Uint64(MinerGasLimitFlag.Name)
	}
	if ctx.IsSet(MinerGasPriceFlag.Name) {
		cfg.GasPrice = flags.GlobalBig(ctx, MinerGasPriceFlag.Name)
	}
	if ctx.IsSet(MinerRecommitIntervalFlag.Name) {
		cfg.Recommit = ctx.Duration(MinerRecommitIntervalFlag.Name)
	}
	if ctx.IsSet(MinerNoVerifyFlag.Name) {
		cfg.Noverify = ctx.Bool(MinerNoVerifyFlag.Name)
	}
	if ctx.IsSet(LegacyMinerGasTargetFlag.Name) {
		log.Warn("The generic --miner.gastarget flag is deprecated and will be removed in the future!")
	}
}

func setRequiredBlocks(ctx *cli.Context, cfg *ethconfig.Config) {
	requiredBlocks := ctx.String(EthRequiredBlocksFlag.Name)
	if requiredBlocks == "" {
		if ctx.IsSet(LegacyWhitelistFlag.Name) {
			log.Warn("The flag --whitelist is deprecated and will be removed, please use --eth.requiredblocks")
			requiredBlocks = ctx.String(LegacyWhitelistFlag.Name)
		} else {
			return
		}
	}
	cfg.RequiredBlocks = make(map[uint64]common.Hash)
	for _, entry := range strings.Split(requiredBlocks, ",") {
		parts := strings.Split(entry, "=")
		if len(parts) != 2 {
			Fatalf("Invalid required block entry: %s", entry)
		}
		number, err := strconv.ParseUint(parts[0], 0, 64)
		if err != nil {
			Fatalf("Invalid required block number %s: %v", parts[0], err)
		}
		var hash common.Hash
		if err = hash.UnmarshalText([]byte(parts[1])); err != nil {
			Fatalf("Invalid required block hash %s: %v", parts[1], err)
		}
		cfg.RequiredBlocks[number] = hash
	}
}

// CheckExclusive verifies that only a single instance of the provided flags was
// set by the user. Each flag might optionally be followed by a string type to
// specialize it further.
func CheckExclusive(ctx *cli.Context, args ...interface{}) {
	set := make([]string, 0, 1)
	for i := 0; i < len(args); i++ {
		// Make sure the next argument is a flag and skip if not set
		flag, ok := args[i].(cli.Flag)
		if !ok {
			panic(fmt.Sprintf("invalid argument, not cli.Flag type: %T", args[i]))
		}
		// Check if next arg extends current and expand its name if so
		name := flag.Names()[0]

		if i+1 < len(args) {
			switch option := args[i+1].(type) {
			case string:
				// Extended flag check, make sure value set doesn't conflict with passed in option
				if ctx.String(flag.Names()[0]) == option {
					name += "=" + option
					set = append(set, "--"+name)
				}
				// shift arguments and continue
				i++
				continue

			case cli.Flag:
			default:
				panic(fmt.Sprintf("invalid argument, not cli.Flag or string extension: %T", args[i+1]))
			}
		}
		// Mark the flag if it's set
		if ctx.IsSet(flag.Names()[0]) {
			set = append(set, "--"+name)
		}
	}
	if len(set) > 1 {
		Fatalf("Flags %v can't be used at the same time", strings.Join(set, ", "))
	}
}

// SetEthConfig applies eth-related command line flags to the config.
func SetEthConfig(ctx *cli.Context, stack *node.Node, cfg *ethconfig.Config) {
	// Avoid conflicting network flags
	CheckExclusive(ctx, DeveloperFlag, DeveloperPoWFlag, MainnetFlag, RopstenFlag, RinkebyFlag, GoerliFlag, SepoliaFlag, ClassicFlag, KottiFlag, MordorFlag, MintMeFlag, KilnFlag)
	CheckExclusive(ctx, LightServeFlag, SyncModeFlag, "light")
	CheckExclusive(ctx, DeveloperFlag, DeveloperPoWFlag, ExternalSignerFlag) // Can't use both ephemeral unlocked and external signer
	if ctx.String(GCModeFlag.Name) == "archive" && ctx.Uint64(TxLookupLimitFlag.Name) != 0 {
		CheckExclusive(ctx, GCModeFlag, "archive", TxLookupLimitFlag)
		ctx.Set(TxLookupLimitFlag.Name, "0")
		log.Warn("Disable transaction unindexing for archive node")
	}
	if ctx.IsSet(LightServeFlag.Name) && ctx.Uint64(TxLookupLimitFlag.Name) != 0 {
		log.Warn("LES server cannot serve old transaction status and cannot connect below les/4 protocol version if transaction lookup index is limited")
	}
	// todo(rjl493456442) make it available for les server
	// Ancient tx indices pruning is not available for les server now
	// since light client relies on the server for transaction status query.
	CheckExclusive(ctx, LightServeFlag, TxLookupLimitFlag)

	CheckExclusive(ctx, DeveloperPoWFlag, DeveloperPeriodFlag, FakePoWFlag)
	CheckExclusive(ctx, FakePoWFlag, FakePoWPoissonFlag)

	var ks *keystore.KeyStore
	if keystores := stack.AccountManager().Backends(keystore.KeyStoreType); len(keystores) > 0 {
		ks = keystores[0].(*keystore.KeyStore)
	}
	setEtherbase(ctx, ks, cfg)
	setGPO(ctx, &cfg.GPO, ctx.String(SyncModeFlag.Name) == "light")
	setTxPool(ctx, &cfg.TxPool)
	setEthash(ctx, cfg)
	setMiner(ctx, &cfg.Miner)
	setRequiredBlocks(ctx, cfg)
	setLes(ctx, cfg)

	// Cap the cache allowance and tune the garbage collector
	mem, err := gopsutil.VirtualMemory()
	if err == nil {
		if 32<<(^uintptr(0)>>63) == 32 && mem.Total > 2*1024*1024*1024 {
			log.Warn("Lowering memory allowance on 32bit arch", "available", mem.Total/1024/1024, "addressable", 2*1024)
			mem.Total = 2 * 1024 * 1024 * 1024
		}
		allowance := int(mem.Total / 1024 / 1024 / 3)
		if cache := ctx.Int(CacheFlag.Name); cache > allowance {
			log.Warn("Sanitizing cache to Go's GC limits", "provided", cache, "updated", allowance)
			ctx.Set(CacheFlag.Name, strconv.Itoa(allowance))
		}
	}
	// Ensure Go's GC ignores the database cache for trigger percentage
	cache := ctx.Int(CacheFlag.Name)
	gogc := math.Max(20, math.Min(100, 100/(float64(cache)/1024)))

	log.Debug("Sanitizing Go's GC trigger", "percent", int(gogc))
	godebug.SetGCPercent(int(gogc))

	if ctx.IsSet(SyncModeFlag.Name) {
		cfg.SyncMode = *flags.GlobalTextMarshaler(ctx, SyncModeFlag.Name).(*downloader.SyncMode)
	}

	if ctx.IsSet(CacheFlag.Name) || ctx.IsSet(CacheDatabaseFlag.Name) {
		cfg.DatabaseCache = ctx.Int(CacheFlag.Name) * ctx.Int(CacheDatabaseFlag.Name) / 100
	}
	cfg.DatabaseHandles = MakeDatabaseHandles(ctx.Int(FDLimitFlag.Name))
	if ctx.IsSet(AncientFlag.Name) {
		cfg.DatabaseFreezer = ctx.String(AncientFlag.Name)
	}

	if gcmode := ctx.String(GCModeFlag.Name); gcmode != "full" && gcmode != "archive" {
		Fatalf("--%s must be either 'full' or 'archive'", GCModeFlag.Name)
	}
	if ctx.IsSet(GCModeFlag.Name) {
		cfg.NoPruning = ctx.String(GCModeFlag.Name) == "archive"
	}
	if ctx.IsSet(CacheNoPrefetchFlag.Name) {
		cfg.NoPrefetch = ctx.Bool(CacheNoPrefetchFlag.Name)
	}
	// Read the value from the flag no matter if it's set or not.
	cfg.Preimages = ctx.Bool(CachePreimagesFlag.Name)
	if cfg.NoPruning && !cfg.Preimages {
		cfg.Preimages = true
		log.Info("Enabling recording of key preimages since archive mode is used")
	}
	if ctx.IsSet(TxLookupLimitFlag.Name) {
		cfg.TxLookupLimit = ctx.Uint64(TxLookupLimitFlag.Name)
	}
	if ctx.IsSet(CacheFlag.Name) || ctx.IsSet(CacheTrieFlag.Name) {
		cfg.TrieCleanCache = ctx.Int(CacheFlag.Name) * ctx.Int(CacheTrieFlag.Name) / 100
	}
	if ctx.IsSet(CacheTrieJournalFlag.Name) {
		cfg.TrieCleanCacheJournal = ctx.String(CacheTrieJournalFlag.Name)
	}
	if ctx.IsSet(CacheTrieRejournalFlag.Name) {
		cfg.TrieCleanCacheRejournal = ctx.Duration(CacheTrieRejournalFlag.Name)
	}
	if ctx.IsSet(CacheFlag.Name) || ctx.IsSet(CacheGCFlag.Name) {
		cfg.TrieDirtyCache = ctx.Int(CacheFlag.Name) * ctx.Int(CacheGCFlag.Name) / 100
	}
	if ctx.IsSet(CacheFlag.Name) || ctx.IsSet(CacheSnapshotFlag.Name) {
		cfg.SnapshotCache = ctx.Int(CacheFlag.Name) * ctx.Int(CacheSnapshotFlag.Name) / 100
	}
	if !ctx.Bool(SnapshotFlag.Name) {
		// If snap-sync is requested, this flag is also required
		if cfg.SyncMode == downloader.SnapSync {
			log.Info("Snap sync requested, enabling --snapshot")
		} else {
			cfg.TrieCleanCache += cfg.SnapshotCache
			cfg.SnapshotCache = 0 // Disabled
		}
	}
	if ctx.IsSet(DocRootFlag.Name) {
		cfg.DocRoot = ctx.String(DocRootFlag.Name)
	}
	if ctx.IsSet(VMEnableDebugFlag.Name) {
		// TODO(fjl): force-enable this in --dev mode
		cfg.EnablePreimageRecording = ctx.Bool(VMEnableDebugFlag.Name)
	}

	if ctx.IsSet(RPCGlobalGasCapFlag.Name) {
		cfg.RPCGasCap = ctx.Uint64(RPCGlobalGasCapFlag.Name)
	}

	if ctx.IsSet(EWASMInterpreterFlag.Name) {
		cfg.EWASMInterpreter = ctx.String(EWASMInterpreterFlag.Name)
	}

	if ctx.IsSet(EVMInterpreterFlag.Name) {
		cfg.EVMInterpreter = ctx.String(EVMInterpreterFlag.Name)
	}
	if ctx.IsSet(RPCGlobalGasCapFlag.Name) {
		cfg.RPCGasCap = ctx.Uint64(RPCGlobalGasCapFlag.Name)
	}
	if cfg.RPCGasCap != 0 {
		log.Info("Set global gas cap", "cap", cfg.RPCGasCap)
	} else {
		log.Info("Global gas cap disabled")
	}
	if ctx.IsSet(RPCGlobalEVMTimeoutFlag.Name) {
		cfg.RPCEVMTimeout = ctx.Duration(RPCGlobalEVMTimeoutFlag.Name)
	}
	if ctx.IsSet(RPCGlobalTxFeeCapFlag.Name) {
		cfg.RPCTxFeeCap = ctx.Float64(RPCGlobalTxFeeCapFlag.Name)
	}
	if ctx.IsSet(NoDiscoverFlag.Name) {
		cfg.EthDiscoveryURLs, cfg.SnapDiscoveryURLs = []string{}, []string{}
	} else if ctx.IsSet(DNSDiscoveryFlag.Name) {
		urls := ctx.String(DNSDiscoveryFlag.Name)
		if urls == "" {
			cfg.EthDiscoveryURLs = []string{}
		} else {
			cfg.EthDiscoveryURLs = SplitAndTrim(urls)
		}
	}
	// Override any default configs for hard coded networks.

	// Override genesis configuration if a --<chain> flag.
	if !ctx.Bool(DeveloperFlag.Name) && !ctx.Bool(DeveloperPoWFlag.Name) {
		if gen := genesisForCtxChainConfig(ctx); gen != nil {
			cfg.Genesis = gen
		}
	}

	// Establish NetworkID.
	// If dev-mode is used, then NetworkID will be overridden.
	if ctx.IsSet(NetworkIdFlag.Name) {
		cfg.NetworkId = ctx.Uint64(NetworkIdFlag.Name)
	} else if cfg.Genesis != nil {
		cfg.NetworkId = *cfg.Genesis.GetNetworkID()
	}

	// Set the supported ETH Protocol Versions
	supportedProtocolVersions := ethconfig.Defaults.ProtocolVersions
	if cfg.Genesis != nil {
		supportedProtocolVersions = cfg.Genesis.GetSupportedProtocolVersions()
	}

	configuredProtocolVersions := SplitAndTrim(ctx.String(EthProtocolsFlag.Name))
	if len(configuredProtocolVersions) == 0 {
		Fatalf("--%s must be comma separated list of %s", EthProtocolsFlag.Name, strings.Join(strings.Fields(fmt.Sprint(supportedProtocolVersions)), ","))
	}

	// Since EthProtocolsFlag defines a default value that is the ethconfig.Defaults slice,
	// we can always parse and act on this value whether or not the user sets the flag.
	// Since our logic here will append to the parameterized 'cfg' value ProtocolVersions field,
	// we need to make sure that that value starts empty.
	cfg.ProtocolVersions = []uint{}

	seenVersions := map[uint]interface{}{}
	for _, versionString := range configuredProtocolVersions {
		version, err := strconv.ParseUint(versionString, 10, 0)
		if err != nil {
			Fatalf("--%s has invalid value \"%v\" with error: %v", EthProtocolsFlag.Name, versionString, err)
		}

		if _, duplicate := seenVersions[uint(version)]; duplicate {
			Fatalf("--%s has duplicate version of %v", EthProtocolsFlag.Name, versionString)
		}

		isValid := false
		for _, proto := range supportedProtocolVersions {
			if proto == uint(version) {
				isValid = true
				seenVersions[uint(version)] = nil
				break
			}
		}

		if !isValid {
			Fatalf("--%s invalid version value: %d, must be one of %s", EthProtocolsFlag.Name, version, strings.Join(strings.Fields(fmt.Sprint(supportedProtocolVersions)), ","))
		}
		cfg.ProtocolVersions = append(cfg.ProtocolVersions, uint(version))
	}
	log.Info("Configured Ethereum protocol versions", "capabilities", cfg.ProtocolVersions)

	// Set DNS discovery defaults for hard coded networks with DNS defaults.
	// core-geth: NetworkID is configured several stanzas above, based on the returned genesis GetNetworkID() value.
	// GetNetworkID is a configurator method which will either return a custom json:- field NetworkID if set for
	// the config, or it'll return the ChainID if the NetworkID is not explicitly set.
	// This behavior matches practical expectations for how network id and chain id are normally defined.
	switch {
	case ctx.Bool(MainnetFlag.Name):
		SetDNSDiscoveryDefaults(cfg, params.MainnetGenesisHash)
	case ctx.Bool(RopstenFlag.Name):
		SetDNSDiscoveryDefaults(cfg, params.RopstenGenesisHash)
	case ctx.Bool(SepoliaFlag.Name):
		cfg.Genesis = params.DefaultSepoliaGenesisBlock()
		SetDNSDiscoveryDefaults(cfg, params.SepoliaGenesisHash)
	case ctx.Bool(RinkebyFlag.Name):
		log.Warn("")
		log.Warn("--------------------------------------------------------------------------------")
		log.Warn("Please note, Rinkeby has been deprecated. It will still work for the time being,")
		log.Warn("but there will be no further hard-forks shipped for it. Eventually the network")
		log.Warn("will be permanently halted after the other networks transition through the merge")
		log.Warn("and prove stable enough. For the most future proof testnet, choose Sepolia as")
		log.Warn("your replacement environment (--sepolia instead of --rinkeby).")
		log.Warn("--------------------------------------------------------------------------------")
		log.Warn("")

		SetDNSDiscoveryDefaults(cfg, params.RinkebyGenesisHash)
	case ctx.Bool(GoerliFlag.Name):
		SetDNSDiscoveryDefaults(cfg, params.GoerliGenesisHash)
	case ctx.Bool(ClassicFlag.Name):
		SetDNSDiscoveryDefaults2(cfg, params.ClassicDNSNetwork1)
	case ctx.Bool(KottiFlag.Name):
		SetDNSDiscoveryDefaults2(cfg, params.KottiDNSNetwork1)
	case ctx.Bool(MordorFlag.Name):
		SetDNSDiscoveryDefaults2(cfg, params.MordorDNSNetwork1)
	case ctx.Bool(KilnFlag.Name):
		cfg.Genesis = params.DefaultKilnGenesisBlock()
		SetDNSDiscoveryDefaults(cfg, params.KilnGenesisHash)
	default:
		// No --<chain> flag was given.
	}

	if ctx.Bool(DeveloperFlag.Name) || ctx.Bool(DeveloperPoWFlag.Name) {
		// Dev-mode overrides NetworkID, as promised.
		if !ctx.IsSet(NetworkIdFlag.Name) {
			cfg.NetworkId = 1337
		}
		cfg.SyncMode = downloader.FullSync
		// Create new developer account or reuse existing one
		var (
			developer  accounts.Account
			passphrase string
			err        error
		)
		if list := MakePasswordList(ctx); len(list) > 0 {
			// Just take the first value. Although the function returns a possible multiple values and
			// some usages iterate through them as attempts, that doesn't make sense in this setting,
			// when we're definitely concerned with only one account.
			passphrase = list[0]
		}
		// setEtherbase has been called above, configuring the miner address from command line flags.
		if cfg.Miner.Etherbase != (common.Address{}) {
			developer = accounts.Account{Address: cfg.Miner.Etherbase}
		} else if accs := ks.Accounts(); len(accs) > 0 {
			developer = ks.Accounts()[0]
		} else {
			developer, err = ks.NewAccount(passphrase)
			if err != nil {
				Fatalf("Failed to create developer account: %v", err)
			}
		}
		if err := ks.Unlock(developer, passphrase); err != nil {
			Fatalf("Failed to unlock developer account: %v", err)
		}
		log.Info("Using developer account", "address", developer.Address)

		// Create a new developer genesis block or reuse existing one
		cfg.Genesis = params.DeveloperGenesisBlock(uint64(ctx.Int(DeveloperPeriodFlag.Name)), ctx.Uint64(DeveloperGasLimitFlag.Name), developer.Address, ctx.Bool(DeveloperPoWFlag.Name))
		if ctx.IsSet(DataDirFlag.Name) {
			// If datadir doesn't exist we need to open db in write-mode
			// so leveldb can create files.
			readonly := true
			if !common.FileExist(stack.ResolvePath("chaindata")) {
				readonly = false
			}
			// Check if we have an already initialized chain and fall back to
			// that if so. Otherwise we need to generate a new genesis spec.
			chaindb := MakeChainDatabase(ctx, stack, readonly)
			if rawdb.ReadCanonicalHash(chaindb, 0) != (common.Hash{}) {
				cfg.Genesis = nil // fallback to db content
			}
			chaindb.Close()
		}
		if !ctx.IsSet(MinerGasPriceFlag.Name) {
			cfg.Miner.GasPrice = big.NewInt(1)
		}
	}
}

// SetDNSDiscoveryDefaults2 configures DNS discovery with the given URL if no URLs are set.
func SetDNSDiscoveryDefaults2(cfg *ethconfig.Config, url string) {
	if cfg.EthDiscoveryURLs != nil {
		return
	}
	if cfg.SyncMode == downloader.LightSync {
		url = strings.Replace(url, "@all.", "@les.", 1)
	}
	cfg.EthDiscoveryURLs = []string{url}
	cfg.SnapDiscoveryURLs = cfg.EthDiscoveryURLs
}

// SetDNSDiscoveryDefaults configures DNS discovery with the given URL if
// no URLs are set.
func SetDNSDiscoveryDefaults(cfg *ethconfig.Config, genesis common.Hash) {
	if cfg.EthDiscoveryURLs != nil {
		return // already set through flags/config
	}
	protocol := "all"
	if cfg.SyncMode == downloader.LightSync {
		protocol = "les"
	}
	if url := params.KnownDNSNetwork(genesis, protocol); url != "" {
		cfg.EthDiscoveryURLs = []string{url}
		cfg.SnapDiscoveryURLs = cfg.EthDiscoveryURLs
	}
}

// RegisterEthService adds an Ethereum client to the stack.
// The second return value is the full node instance, which may be nil if the
// node is running as a light client.
func RegisterEthService(stack *node.Node, cfg *ethconfig.Config) (ethapi.Backend, *eth.Ethereum) {
	if cfg.SyncMode == downloader.LightSync {
		backend, err := les.New(stack, cfg)
		if err != nil {
			Fatalf("Failed to register the Ethereum service: %v", err)
		}
		stack.RegisterAPIs(tracers.APIs(backend.ApiBackend))
		if err := lescatalyst.Register(stack, backend); err != nil {
			Fatalf("Failed to register the Engine API service: %v", err)
		}
		return backend.ApiBackend, nil
	}
	backend, err := eth.New(stack, cfg)
	if err != nil {
		Fatalf("Failed to register the Ethereum service: %v", err)
	}
	if cfg.LightServ > 0 {
		_, err := les.NewLesServer(stack, backend, cfg)
		if err != nil {
			Fatalf("Failed to create the LES server: %v", err)
		}
	}
	if err := ethcatalyst.Register(stack, backend); err != nil {
		Fatalf("Failed to register the Engine API service: %v", err)
	}
	stack.RegisterAPIs(tracers.APIs(backend.APIBackend))
	return backend.APIBackend, backend
}

// RegisterEthStatsService configures the Ethereum Stats daemon and adds it to
// the given node.
func RegisterEthStatsService(stack *node.Node, backend ethapi.Backend, url string) {
	if err := ethstats.New(stack, backend, backend.Engine(), url); err != nil {
		Fatalf("Failed to register the Ethereum Stats service: %v", err)
	}
}

// RegisterGraphQLService is a utility function to construct a new service and register it against a node.
func RegisterGraphQLService(stack *node.Node, backend ethapi.Backend, cfg node.Config) {
	if err := graphql.New(stack, backend, cfg.GraphQLCors, cfg.GraphQLVirtualHosts); err != nil {
		Fatalf("Failed to register the GraphQL service: %v", err)
	}
}

func SetupMetrics(ctx *cli.Context) {
	if metrics.Enabled {
		log.Info("Enabling metrics collection")

		var (
			enableExport   = ctx.Bool(MetricsEnableInfluxDBFlag.Name)
			enableExportV2 = ctx.Bool(MetricsEnableInfluxDBV2Flag.Name)
		)

		if enableExport || enableExportV2 {
			CheckExclusive(ctx, MetricsEnableInfluxDBFlag, MetricsEnableInfluxDBV2Flag)

			v1FlagIsSet := ctx.IsSet(MetricsInfluxDBUsernameFlag.Name) ||
				ctx.IsSet(MetricsInfluxDBPasswordFlag.Name)

			v2FlagIsSet := ctx.IsSet(MetricsInfluxDBTokenFlag.Name) ||
				ctx.IsSet(MetricsInfluxDBOrganizationFlag.Name) ||
				ctx.IsSet(MetricsInfluxDBBucketFlag.Name)

			if enableExport && v2FlagIsSet {
				Fatalf("Flags --influxdb.metrics.organization, --influxdb.metrics.token, --influxdb.metrics.bucket are only available for influxdb-v2")
			} else if enableExportV2 && v1FlagIsSet {
				Fatalf("Flags --influxdb.metrics.username, --influxdb.metrics.password are only available for influxdb-v1")
			}
		}

		var (
			endpoint = ctx.String(MetricsInfluxDBEndpointFlag.Name)
			database = ctx.String(MetricsInfluxDBDatabaseFlag.Name)
			username = ctx.String(MetricsInfluxDBUsernameFlag.Name)
			password = ctx.String(MetricsInfluxDBPasswordFlag.Name)

			token        = ctx.String(MetricsInfluxDBTokenFlag.Name)
			bucket       = ctx.String(MetricsInfluxDBBucketFlag.Name)
			organization = ctx.String(MetricsInfluxDBOrganizationFlag.Name)
		)

		if enableExport {
			tagsMap := SplitTagsFlag(ctx.String(MetricsInfluxDBTagsFlag.Name))

			log.Info("Enabling metrics export to InfluxDB")

			go influxdb.InfluxDBWithTags(metrics.DefaultRegistry, 10*time.Second, endpoint, database, username, password, "geth.", tagsMap)
		} else if enableExportV2 {
			tagsMap := SplitTagsFlag(ctx.String(MetricsInfluxDBTagsFlag.Name))

			log.Info("Enabling metrics export to InfluxDB (v2)")

			go influxdb.InfluxDBV2WithTags(metrics.DefaultRegistry, 10*time.Second, endpoint, token, bucket, organization, "geth.", tagsMap)
		}

		if ctx.IsSet(MetricsHTTPFlag.Name) {
			address := fmt.Sprintf("%s:%d", ctx.String(MetricsHTTPFlag.Name), ctx.Int(MetricsPortFlag.Name))
			log.Info("Enabling stand-alone metrics HTTP endpoint", "address", address)
			exp.Setup(address)
		}
	}
}

func SplitTagsFlag(tagsFlag string) map[string]string {
	tags := strings.Split(tagsFlag, ",")
	tagsMap := map[string]string{}

	for _, t := range tags {
		if t != "" {
			kv := strings.Split(t, "=")

			if len(kv) == 2 {
				tagsMap[kv[0]] = kv[1]
			}
		}
	}

	return tagsMap
}

// MakeChainDatabase open an LevelDB using the flags passed to the client and will hard crash if it fails.
func MakeChainDatabase(ctx *cli.Context, stack *node.Node, readonly bool) ethdb.Database {
	var (
		cache   = ctx.Int(CacheFlag.Name) * ctx.Int(CacheDatabaseFlag.Name) / 100
		handles = MakeDatabaseHandles(ctx.Int(FDLimitFlag.Name))

		err     error
		chainDb ethdb.Database
	)
	switch {
	case ctx.IsSet(RemoteDBFlag.Name):
		log.Info("Using remote db", "url", ctx.String(RemoteDBFlag.Name))
		chainDb, err = remotedb.New(ctx.String(RemoteDBFlag.Name))
	case ctx.String(SyncModeFlag.Name) == "light":
		chainDb, err = stack.OpenDatabase("lightchaindata", cache, handles, "", readonly)
	default:
		chainDb, err = stack.OpenDatabaseWithFreezer("chaindata", cache, handles, ctx.String(AncientFlag.Name), "", readonly)
	}
	if err != nil {
		Fatalf("Could not open database: %v", err)
	}
	return chainDb
}

// genesisForCtxChainConfig returns the corresponding Genesis for a non-default flag chain value.
// If no --<chain> flag is set in the global context, a nil value is returned.
// It does not handle genesis for --dev mode, since that mode includes but also exceeds
// chain configuration.
func genesisForCtxChainConfig(ctx *cli.Context) *genesisT.Genesis {
	var genesis *genesisT.Genesis
	switch {
	case ctx.Bool(MainnetFlag.Name):
		genesis = params.DefaultGenesisBlock()
	case ctx.Bool(ClassicFlag.Name):
		genesis = params.DefaultClassicGenesisBlock()
	case ctx.Bool(MordorFlag.Name):
		genesis = params.DefaultMordorGenesisBlock()
	case ctx.Bool(RopstenFlag.Name):
		genesis = params.DefaultRopstenGenesisBlock()
	case ctx.Bool(SepoliaFlag.Name):
		genesis = params.DefaultSepoliaGenesisBlock()
	case ctx.Bool(RinkebyFlag.Name):
		genesis = params.DefaultRinkebyGenesisBlock()
	case ctx.Bool(KottiFlag.Name):
		genesis = params.DefaultKottiGenesisBlock()
	case ctx.Bool(GoerliFlag.Name):
		genesis = params.DefaultGoerliGenesisBlock()
	case ctx.Bool(MintMeFlag.Name):
		genesis = params.DefaultMintMeGenesisBlock()
	case ctx.Bool(KilnFlag.Name):
		genesis = params.DefaultKilnGenesisBlock()
	case ctx.Bool(DeveloperFlag.Name):
		Fatalf("Developer chains are ephemeral")
	}
	return genesis
}

func MakeGenesis(ctx *cli.Context) *genesisT.Genesis {
	if ctx.Bool(DeveloperFlag.Name) || ctx.Bool(DeveloperPoWFlag.Name) {
		Fatalf("Developer chains are ephemeral")
	}
	return genesisForCtxChainConfig(ctx)
}

// MakeChain creates a chain manager from set command line flags.
func MakeChain(ctx *cli.Context, stack *node.Node) (chain *core.BlockChain, chainDb ethdb.Database) {
	var err error
	chainDb = MakeChainDatabase(ctx, stack, false) // TODO(rjl493456442) support read-only database
	config, _, err := core.SetupGenesisBlock(chainDb, MakeGenesis(ctx))
	if err != nil {
		Fatalf("%v", err)
	}

	var engine consensus.Engine
	ethashConf := ethconfig.Defaults.Ethash
	if ctx.Bool(FakePoWFlag.Name) {
		ethashConf.PowMode = ethash.ModeFake
	} else if ctx.Bool(FakePoWPoissonFlag.Name) {
		ethashConf.PowMode = ethash.ModePoissonFake
	}
	engine = ethconfig.CreateConsensusEngine(stack, config, &ethashConf, nil, false, chainDb)
	if gcmode := ctx.String(GCModeFlag.Name); gcmode != "full" && gcmode != "archive" {
		Fatalf("--%s must be either 'full' or 'archive'", GCModeFlag.Name)
	}
	cache := &core.CacheConfig{
		TrieCleanLimit:      ethconfig.Defaults.TrieCleanCache,
		TrieCleanNoPrefetch: ctx.Bool(CacheNoPrefetchFlag.Name),
		TrieDirtyLimit:      ethconfig.Defaults.TrieDirtyCache,
		TrieDirtyDisabled:   ctx.String(GCModeFlag.Name) == "archive",
		TrieTimeLimit:       ethconfig.Defaults.TrieTimeout,
		SnapshotLimit:       ethconfig.Defaults.SnapshotCache,
		Preimages:           ctx.Bool(CachePreimagesFlag.Name),
	}
	if cache.TrieDirtyDisabled && !cache.Preimages {
		cache.Preimages = true
		log.Info("Enabling recording of key preimages since archive mode is used")
	}
	if !ctx.Bool(SnapshotFlag.Name) {
		cache.SnapshotLimit = 0 // Disabled
	}
	if ctx.IsSet(CacheFlag.Name) || ctx.IsSet(CacheTrieFlag.Name) {
		cache.TrieCleanLimit = ctx.Int(CacheFlag.Name) * ctx.Int(CacheTrieFlag.Name) / 100
	}
	if ctx.IsSet(CacheFlag.Name) || ctx.IsSet(CacheGCFlag.Name) {
		cache.TrieDirtyLimit = ctx.Int(CacheFlag.Name) * ctx.Int(CacheGCFlag.Name) / 100
	}
	vmcfg := vm.Config{EnablePreimageRecording: ctx.Bool(VMEnableDebugFlag.Name)}

	// TODO(rjl493456442) disable snapshot generation/wiping if the chain is read only.
	// Disable transaction indexing/unindexing by default.
	chain, err = core.NewBlockChain(chainDb, cache, config, engine, vmcfg, nil, nil)
	if err != nil {
		Fatalf("Can't create BlockChain: %v", err)
	}
	return chain, chainDb
}

// MakeConsolePreloads retrieves the absolute paths for the console JavaScript
// scripts to preload before starting.
func MakeConsolePreloads(ctx *cli.Context) []string {
	// Skip preloading if there's nothing to preload
	if ctx.String(PreloadJSFlag.Name) == "" {
		return nil
	}
	// Otherwise resolve absolute paths and return them
	var preloads []string

	for _, file := range strings.Split(ctx.String(PreloadJSFlag.Name), ",") {
		preloads = append(preloads, strings.TrimSpace(file))
	}
	return preloads
}<|MERGE_RESOLUTION|>--- conflicted
+++ resolved
@@ -83,7 +83,6 @@
 
 var (
 	// General settings
-<<<<<<< HEAD
 	DataDirFlag = &flags.DirectoryFlag{
 		Name:     "datadir",
 		Usage:    "Data directory for the databases and keystore",
@@ -115,6 +114,10 @@
 		Usage:    "Enable monitoring and management of USB hardware wallets",
 		Category: flags.AccountCategory,
 	}
+	USBPathIDFlag = &cli.Uint64Flag{
+		Name:  "usb.pathid",
+		Usage: "Specify USB path ID per SLIP-0044 (1=all testnets, 60=ETH mainnet, 61=ETC mainnet)",
+	}
 	SmartCardDaemonPathFlag = &cli.StringFlag{
 		Name:     "pcscdpath",
 		Usage:    "Path to the smartcard daemon (pcscd) socket file",
@@ -131,55 +134,6 @@
 		Name:     "eth.protocols",
 		Usage:    "Sets the Ethereum Protocol versions (first is primary)",
 		Category: flags.EthCategory,
-=======
-	DataDirFlag = DirectoryFlag{
-		Name:  "datadir",
-		Usage: "Data directory for the databases and keystore",
-		Value: DirectoryString(vars.DefaultDataDir()),
-	}
-	RemoteDBFlag = cli.StringFlag{
-		Name:  "remotedb",
-		Usage: "URL for remote database",
-	}
-	AncientFlag = DirectoryFlag{
-		Name:  "datadir.ancient",
-		Usage: "Data directory for ancient chain segments (default = inside chaindata)",
-	}
-	MinFreeDiskSpaceFlag = DirectoryFlag{
-		Name:  "datadir.minfreedisk",
-		Usage: "Minimum free disk space in MB, once reached triggers auto shut down (default = --cache.gc converted to MB, 0 = disabled)",
-	}
-	AncientRPCFlag = cli.StringFlag{
-		Name:  "ancient.rpc",
-		Usage: "Connect to a remote freezer via RPC. Value must an HTTP(S), WS(S), unix socket, or 'stdio' URL. Incompatible with --datadir.ancient",
-		Value: "",
-	}
-	KeyStoreDirFlag = DirectoryFlag{
-		Name:  "keystore",
-		Usage: "Directory for the keystore (default = inside the datadir)",
-	}
-	USBFlag = cli.BoolFlag{
-		Name:  "usb",
-		Usage: "Enable monitoring and management of USB hardware wallets",
-	}
-	USBPathIDFlag = cli.Uint64Flag{
-		Name:  "usb.pathid",
-		Usage: "Specify USB path ID per SLIP-0044 (1=all testnets, 60=ETH mainnet, 61=ETC mainnet)",
-	}
-	SmartCardDaemonPathFlag = cli.StringFlag{
-		Name:  "pcscdpath",
-		Usage: "Path to the smartcard daemon (pcscd) socket file",
-		Value: pcsclite.PCSCDSockName,
-	}
-	NetworkIdFlag = cli.Uint64Flag{
-		Name:  "networkid",
-		Usage: "Explicitly set network id (integer)(For testnets: use --ropsten, --rinkeby, --goerli instead)",
-		Value: ethconfig.Defaults.NetworkId,
-	}
-	EthProtocolsFlag = cli.StringFlag{
-		Name:  "eth.protocols",
-		Usage: "Sets the Ethereum Protocol versions (first is primary)",
->>>>>>> e82507ac
 		Value: strings.Join(func() (strings []string) {
 			for _, s := range ethconfig.Defaults.ProtocolVersions {
 				strings = append(strings, strconv.Itoa(int(s)))
@@ -1606,19 +1560,15 @@
 	if ctx.IsSet(NoUSBFlag.Name) || cfg.NoUSB {
 		log.Warn("Option nousb is deprecated and USB is deactivated by default. Use --usb to enable")
 	}
-<<<<<<< HEAD
 	if ctx.IsSet(USBFlag.Name) {
 		cfg.USB = ctx.Bool(USBFlag.Name)
-=======
-	if ctx.GlobalIsSet(USBFlag.Name) {
-		cfg.USB = ctx.GlobalBool(USBFlag.Name)
 
 		// We handle configuration of HD paths only if --usb is set to a truthy value.
 		if cfg.USB {
 
 			// Flag --usb.pathid allows configuration for arbitrary SLIP-0044 values.
-			if ctx.GlobalIsSet(USBPathIDFlag.Name) {
-				pathID := ctx.GlobalUint64(USBPathIDFlag.Name)
+			if ctx.IsSet(USBPathIDFlag.Name) {
+				pathID := ctx.Uint64(USBPathIDFlag.Name)
 				if pathID > math.MaxUint32 {
 					Fatalf("Invalid USB path ID (exceeds uint32): %d", pathID)
 				}
@@ -1630,7 +1580,7 @@
 
 				// Set default derivation path to a testnet value if we're configuring for a testnet.
 				for _, f := range TestnetFlags {
-					if ctx.GlobalIsSet(f.GetName()) && ctx.GlobalBool(f.GetName()) {
+					if ctx.IsSet(f.GetName()) && ctx.Bool(f.GetName()) {
 						accounts.SetCoinTypeConfiguration(accounts.BIP0044CoinTypeTestnet)
 						log.Info("Using testnet HD derivation path", "basepath", accounts.DefaultBaseDerivationPath)
 						break
@@ -1642,13 +1592,12 @@
 				// This will not conflict with the testnet configuration handling above
 				// because we trust that the network configuration flags are checked to
 				// be exclusive.
-				if ctx.GlobalIsSet(ClassicFlag.Name) && ctx.GlobalBool(ClassicFlag.Name) {
+				if ctx.IsSet(ClassicFlag.Name) && ctx.Bool(ClassicFlag.Name) {
 					accounts.SetCoinTypeConfiguration(accounts.BIP0044CoinTypeEtherClassic)
 					log.Info("Using Ethereum Classic (ETC) HD derivation path", "basepath", accounts.DefaultBaseDerivationPath)
 				}
 			}
 		}
->>>>>>> e82507ac
 	}
 	if ctx.IsSet(InsecureUnlockAllowedFlag.Name) {
 		cfg.InsecureUnlockAllowed = ctx.Bool(InsecureUnlockAllowedFlag.Name)
