# Clef

Clef can be used to sign transactions and data and is meant as a(n eventual) replacement for Geth's account management. This allows DApps to not depend on Geth's account management. When a DApp wants to sign data (or a transaction), it can send the content to Clef, which will then provide the user with context and asks for permission to sign the content. If the users grants the signing request, Clef will send the signature back to the DApp.

This setup allows a DApp to connect to a remote Ethereum node and send transactions that are locally signed. This can help in situations when a DApp is connected to an untrusted remote Ethereum node, because a local one is not available, not synchronised with the chain, or is a node that has no built-in (or limited) account management.

Clef can run as a daemon on the same machine, off a usb-stick like [USB armory](https://inversepath.com/usbarmory), or even a separate VM in a [QubesOS](https://www.qubes-os.org/) type setup.

Check out the

* [CLI tutorial](tutorial.md) for some concrete examples on how Clef works.
* [Setup docs](docs/setup.md) for infos on how to configure Clef on QubesOS or USB Armory.
* [Data types](datatypes.md) for details on the communication messages between Clef and an external UI.

## Command line flags

Clef accepts the following command line options:

```
COMMANDS:
   init    Initialize the signer, generate secret storage
   attest  Attest that a js-file is to be used
   setpw   Store a credential for a keystore file
   delpw   Remove a credential for a keystore file
   gendoc  Generate documentation about json-rpc format
   help    Shows a list of commands or help for one command

GLOBAL OPTIONS:
   --loglevel value        log level to emit to the screen (default: 4)
   --keystore value        Directory for the keystore (default: "$HOME/.ethereum/keystore")
   --configdir value       Directory for Clef configuration (default: "$HOME/.clef")
<<<<<<< HEAD
   --chainid value         Chain id to use for signing (1=mainnet, 2=Morden (disused), 3=ropsten, 4=rinkeby, 5=Goerli, 6=Kotti) (default: 1)
=======
   --chainid value         Chain id to use for signing (1=mainnet, 3=Ropsten, 4=Rinkeby, 5=Goerli) (default: 1)
>>>>>>> e76047e9
   --lightkdf              Reduce key-derivation RAM & CPU usage at some expense of KDF strength
   --nousb                 Disables monitoring for and managing USB hardware wallets
   --pcscdpath value       Path to the smartcard daemon (pcscd) socket file (default: "/run/pcscd/pcscd.comm")
   --rpcaddr value         HTTP-RPC server listening interface (default: "localhost")
   --rpcvhosts value       Comma separated list of virtual hostnames from which to accept requests (server enforced). Accepts '*' wildcard. (default: "localhost")
   --ipcdisable            Disable the IPC-RPC server
   --ipcpath               Filename for IPC socket/pipe within the datadir (explicit paths escape it)
   --rpc                   Enable the HTTP-RPC server
   --rpcport value         HTTP-RPC server listening port (default: 8550)
   --signersecret value    A file containing the (encrypted) master seed to encrypt Clef data, e.g. keystore credentials and ruleset hash
   --4bytedb-custom value  File used for writing new 4byte-identifiers submitted via API (default: "./4byte-custom.json")
   --auditlog value        File used to emit audit logs. Set to "" to disable (default: "audit.log")
   --rules value           Path to the rule file to auto-authorize requests with
   --stdio-ui              Use STDIN/STDOUT as a channel for an external UI. This means that an STDIN/STDOUT is used for RPC-communication with a e.g. a graphical user interface, and can be used when Clef is started by an external process.
   --stdio-ui-test         Mechanism to test interface between Clef and UI. Requires 'stdio-ui'.
   --advanced              If enabled, issues warnings instead of rejections for suspicious requests. Default off
   --help, -h              show help
   --version, -v           print the version
```

Example:

```
$ clef -keystore /my/keystore -chainid 4
```

## Security model

The security model of Clef is as follows:

* One critical component (the Clef binary / daemon) is responsible for handling cryptographic operations: signing, private keys, encryption/decryption of keystore files.
* Clef has a well-defined 'external' API.
* The 'external' API is considered UNTRUSTED.
* Clef also communicates with whatever process that invoked the binary, via stdin/stdout.
  * This channel is considered 'trusted'. Over this channel, approvals and passwords are communicated.

The general flow for signing a transaction using e.g. Geth is as follows:
![image](sign_flow.png)

In this case, `geth` would be started with `--signer http://localhost:8550` and would relay requests to `eth.sendTransaction`.

## TODOs

Some snags and todos

* [ ] Clef should take a startup param "--no-change", for UIs that do not contain the capability to perform changes to things, only approve/deny. Such a UI should be able to start the signer in a more secure mode by telling it that it only wants approve/deny capabilities.
* [x] It would be nice if Clef could collect new 4byte-id:s/method selectors, and have a secondary database for those (`4byte_custom.json`). Users could then (optionally) submit their collections for inclusion upstream.
* [ ] It should be possible to configure Clef to check if an account is indeed known to it, before passing on to the UI. The reason it currently does not, is that it would make it possible to enumerate accounts if it immediately returned "unknown account" (side channel attack).
* [x] It should be possible to configure Clef to auto-allow listing (certain) accounts, instead of asking every time.
* [x] Done Upon startup, Clef should spit out some info to the caller (particularly important when executed in `stdio-ui`-mode), invoking methods with the following info:
  * [x] Version info about the signer
  * [x] Address of API (HTTP/IPC)
  * [ ] List of known accounts
* [ ] Have a default timeout on signing operations, so that if the user has not answered within e.g. 60 seconds, the request is rejected.
* [ ] `account_signRawTransaction`
* [ ] `account_bulkSignTransactions([] transactions)` should
   * only exist if enabled via config/flag
   * only allow non-data-sending transactions
   * all txs must use the same `from`-account
   * let the user confirm, showing
      * the total amount
      * the number of unique recipients

* Geth todos
    - The signer should pass the `Origin` header as call-info to the UI. As of right now, the way that info about the request is put together is a bit of a hack into the HTTP server. This could probably be greatly improved.
    - Relay: Geth should be started in `geth --signer localhost:8550`.
    - Currently, the Geth APIs use `common.Address` in the arguments to transaction submission (e.g `to` field). This type is 20 `bytes`, and is incapable of carrying checksum information. The signer uses `common.MixedcaseAddress`, which retains the original input.
    - The Geth API should switch to use the same type, and relay `to`-account verbatim to the external API.
* [x] Storage
    * [x] An encrypted key-value storage should be implemented.
    * See [rules.md](rules.md) for more info about this.
* Another potential thing to introduce is pairing.
  * To prevent spurious requests which users just accept, implement a way to "pair" the caller with the signer (external API).
  * Thus Geth/cpp would cryptographically handshake and afterwards the caller would be allowed to make signing requests.
  * This feature would make the addition of rules less dangerous.

* Wallets / accounts. Add API methods for wallets.

## Communication

### External API

Clef listens to HTTP requests on `rpcaddr`:`rpcport` (or to IPC on `ipcpath`), with the same JSON-RPC standard as Geth. The messages are expected to be [JSON-RPC 2.0 standard](https://www.jsonrpc.org/specification).

Some of these call can require user interaction. Clients must be aware that responses may be delayed significantly or may never be received if a users decides to ignore the confirmation request.

The External API is **untrusted**: it does not accept credentials over this API, nor does it expect that requests have any authority.

### Internal UI API

Clef has one native console-based UI, for operation without any standalone tools. However, there is also an API to communicate with an external UI. To enable that UI, the signer needs to be executed with the `--stdio-ui` option, which allocates `stdin` / `stdout` for the UI API.

An example (insecure) proof-of-concept of has been implemented in `pythonsigner.py`.

The model is as follows:

* The user starts the UI app (`pythonsigner.py`).
* The UI app starts `clef` with `--stdio-ui`, and listens to the
process output for confirmation-requests.
* `clef` opens the external HTTP API.
* When the `signer` receives requests, it sends a JSON-RPC request via `stdout`.
* The UI app prompts the user accordingly, and responds to `clef`.
* `clef` signs (or not), and responds to the original request.

## External API

See the [external API changelog](extapi_changelog.md) for information about changes to this API.

### Encoding
- number: positive integers that are hex encoded
- data: hex encoded data
- string: ASCII string

All hex encoded values must be prefixed with `0x`.

## Methods

### account_new

#### Create new password protected account

The signer will generate a new private key, encrypts it according to [web3 keystore spec](https://github.com/ethereum/wiki/wiki/Web3-Secret-Storage-Definition) and stores it in the keystore directory.
The client is responsible for creating a backup of the keystore. If the keystore is lost there is no method of retrieving lost accounts.

#### Arguments

None

#### Result
  - address [string]: account address that is derived from the generated key
  - url [string]: location of the keyfile

#### Sample call
```json
{
  "id": 0,
  "jsonrpc": "2.0",
  "method": "account_new",
  "params": []
}
```
Response
```
{
  "id": 0,
  "jsonrpc": "2.0",
  "result": {
    "address": "0xbea9183f8f4f03d427f6bcea17388bdff1cab133",
    "url": "keystore:///my/keystore/UTC--2017-08-24T08-40-15.419655028Z--bea9183f8f4f03d427f6bcea17388bdff1cab133"
  }
}
```

### account_list

#### List available accounts
   List all accounts that this signer currently manages

#### Arguments

None

#### Result
  - array with account records:
     - account.address [string]: account address that is derived from the generated key
     - account.type [string]: type of the
     - account.url [string]: location of the account

#### Sample call
```json
{
  "id": 1,
  "jsonrpc": "2.0",
  "method": "account_list"
}
```
Response
```
{
  "id": 1,
  "jsonrpc": "2.0",
  "result": [
    {
      "address": "0xafb2f771f58513609765698f65d3f2f0224a956f",
      "type": "account",
      "url": "keystore:///tmp/keystore/UTC--2017-08-24T07-26-47.162109726Z--afb2f771f58513609765698f65d3f2f0224a956f"
    },
    {
      "address": "0xbea9183f8f4f03d427f6bcea17388bdff1cab133",
      "type": "account",
      "url": "keystore:///tmp/keystore/UTC--2017-08-24T08-40-15.419655028Z--bea9183f8f4f03d427f6bcea17388bdff1cab133"
    }
  ]
}
```

### account_signTransaction

#### Sign transactions
   Signs a transactions and responds with the signed transaction in RLP encoded form.

#### Arguments
  2. transaction object:
     - `from` [address]: account to send the transaction from
     - `to` [address]: receiver account. If omitted or `0x`, will cause contract creation.
     - `gas` [number]: maximum amount of gas to burn
     - `gasPrice` [number]: gas price
     - `value` [number:optional]: amount of Wei to send with the transaction
     - `data` [data:optional]:  input data
     - `nonce` [number]: account nonce
  3. method signature [string:optional]
     - The method signature, if present, is to aid decoding the calldata. Should consist of `methodname(paramtype,...)`, e.g. `transfer(uint256,address)`. The signer may use this data to parse the supplied calldata, and show the user. The data, however, is considered totally untrusted, and reliability is not expected.


#### Result
  - signed transaction in RLP encoded form [data]

#### Sample call
```json
{
  "id": 2,
  "jsonrpc": "2.0",
  "method": "account_signTransaction",
  "params": [
    {
      "from": "0x1923f626bb8dc025849e00f99c25fe2b2f7fb0db",
      "gas": "0x55555",
      "gasPrice": "0x1234",
      "input": "0xabcd",
      "nonce": "0x0",
      "to": "0x07a565b7ed7d7a678680a4c162885bedbb695fe0",
      "value": "0x1234"
    }
  ]
}
```
Response

```json
{
  "id": 2,
  "jsonrpc": "2.0",
  "error": {
    "code": -32000,
    "message": "Request denied"
  }
}
```
#### Sample call with ABI-data


```json
{
  "id": 67,
  "jsonrpc": "2.0",
  "method": "account_signTransaction",
  "params": [
    {
      "from": "0x694267f14675d7e1b9494fd8d72fefe1755710fa",
      "gas": "0x333",
      "gasPrice": "0x1",
      "nonce": "0x0",
      "to": "0x07a565b7ed7d7a678680a4c162885bedbb695fe0",
      "value": "0x0",
      "data": "0x4401a6e40000000000000000000000000000000000000000000000000000000000000012"
    },
    "safeSend(address)"
  ]
}
```
Response

```json
{
  "jsonrpc": "2.0",
  "id": 67,
  "result": {
    "raw": "0xf88380018203339407a565b7ed7d7a678680a4c162885bedbb695fe080a44401a6e4000000000000000000000000000000000000000000000000000000000000001226a0223a7c9bcf5531c99be5ea7082183816eb20cfe0bbc322e97cc5c7f71ab8b20ea02aadee6b34b45bb15bc42d9c09de4a6754e7000908da72d48cc7704971491663",
    "tx": {
      "nonce": "0x0",
      "gasPrice": "0x1",
      "gas": "0x333",
      "to": "0x07a565b7ed7d7a678680a4c162885bedbb695fe0",
      "value": "0x0",
      "input": "0x4401a6e40000000000000000000000000000000000000000000000000000000000000012",
      "v": "0x26",
      "r": "0x223a7c9bcf5531c99be5ea7082183816eb20cfe0bbc322e97cc5c7f71ab8b20e",
      "s": "0x2aadee6b34b45bb15bc42d9c09de4a6754e7000908da72d48cc7704971491663",
      "hash": "0xeba2df809e7a612a0a0d444ccfa5c839624bdc00dd29e3340d46df3870f8a30e"
    }
  }
}
```

Bash example:
```bash
#curl -H "Content-Type: application/json" -X POST --data '{"jsonrpc":"2.0","method":"account_signTransaction","params":[{"from":"0x694267f14675d7e1b9494fd8d72fefe1755710fa","gas":"0x333","gasPrice":"0x1","nonce":"0x0","to":"0x07a565b7ed7d7a678680a4c162885bedbb695fe0", "value":"0x0", "data":"0x4401a6e40000000000000000000000000000000000000000000000000000000000000012"},"safeSend(address)"],"id":67}' http://localhost:8550/

{"jsonrpc":"2.0","id":67,"result":{"raw":"0xf88380018203339407a565b7ed7d7a678680a4c162885bedbb695fe080a44401a6e4000000000000000000000000000000000000000000000000000000000000001226a0223a7c9bcf5531c99be5ea7082183816eb20cfe0bbc322e97cc5c7f71ab8b20ea02aadee6b34b45bb15bc42d9c09de4a6754e7000908da72d48cc7704971491663","tx":{"nonce":"0x0","gasPrice":"0x1","gas":"0x333","to":"0x07a565b7ed7d7a678680a4c162885bedbb695fe0","value":"0x0","input":"0x4401a6e40000000000000000000000000000000000000000000000000000000000000012","v":"0x26","r":"0x223a7c9bcf5531c99be5ea7082183816eb20cfe0bbc322e97cc5c7f71ab8b20e","s":"0x2aadee6b34b45bb15bc42d9c09de4a6754e7000908da72d48cc7704971491663","hash":"0xeba2df809e7a612a0a0d444ccfa5c839624bdc00dd29e3340d46df3870f8a30e"}}}
```

### account_signData

#### Sign data
   Signs a chunk of data and returns the calculated signature.

#### Arguments
  - content type [string]: type of signed data
     - `text/validator`: hex data with custom validator defined in a contract
     - `application/clique`: [clique](https://github.com/ethereum/EIPs/issues/225) headers
     - `text/plain`: simple hex data validated by `account_ecRecover`
  - account [address]: account to sign with
  - data [object]: data to sign

#### Result
  - calculated signature [data]

#### Sample call
```json
{
  "id": 3,
  "jsonrpc": "2.0",
  "method": "account_signData",
  "params": [
    "data/plain",
    "0x1923f626bb8dc025849e00f99c25fe2b2f7fb0db",
    "0xaabbccdd"
  ]
}
```
Response

```json
{
  "id": 3,
  "jsonrpc": "2.0",
  "result": "0x5b6693f153b48ec1c706ba4169960386dbaa6903e249cc79a8e6ddc434451d417e1e57327872c7f538beeb323c300afa9999a3d4a5de6caf3be0d5ef832b67ef1c"
}
```

### account_signTypedData

#### Sign data
   Signs a chunk of structured data conformant to [EIP712]([EIP-712](https://github.com/ethereum/EIPs/blob/master/EIPS/eip-712.md)) and returns the calculated signature.

#### Arguments
  - account [address]: account to sign with
  - data [object]: data to sign

#### Result
  - calculated signature [data]

#### Sample call
```json
{
  "id": 68,
  "jsonrpc": "2.0",
  "method": "account_signTypedData",
  "params": [
    "0xcd2a3d9f938e13cd947ec05abc7fe734df8dd826",
    {
      "types": {
        "EIP712Domain": [
          {
            "name": "name",
            "type": "string"
          },
          {
            "name": "version",
            "type": "string"
          },
          {
            "name": "chainId",
            "type": "uint256"
          },
          {
            "name": "verifyingContract",
            "type": "address"
          }
        ],
        "Person": [
          {
            "name": "name",
            "type": "string"
          },
          {
            "name": "wallet",
            "type": "address"
          }
        ],
        "Mail": [
          {
            "name": "from",
            "type": "Person"
          },
          {
            "name": "to",
            "type": "Person"
          },
          {
            "name": "contents",
            "type": "string"
          }
        ]
      },
      "primaryType": "Mail",
      "domain": {
        "name": "Ether Mail",
        "version": "1",
        "chainId": 1,
        "verifyingContract": "0xCcCCccccCCCCcCCCCCCcCcCccCcCCCcCcccccccC"
      },
      "message": {
        "from": {
          "name": "Cow",
          "wallet": "0xCD2a3d9F938E13CD947Ec05AbC7FE734Df8DD826"
        },
        "to": {
          "name": "Bob",
          "wallet": "0xbBbBBBBbbBBBbbbBbbBbbbbBBbBbbbbBbBbbBBbB"
        },
        "contents": "Hello, Bob!"
      }
    }
  ]
}
```
Response

```json
{
    "id": 1,
    "jsonrpc": "2.0",
    "result": "0x4355c47d63924e8a72e509b65029052eb6c299d53a04e167c5775fd466751c9d07299936d304c153f6443dfa05f40ff007d72911b6f72307f996231605b915621c"
}
```

### account_ecRecover

#### Sign data

Derive the address from the account that was used to sign data with content type `text/plain` and the signature.

#### Arguments
  - data [data]: data that was signed
  - signature [data]: the signature to verify

#### Result
  - derived account [address]

#### Sample call
```json
{
  "id": 4,
  "jsonrpc": "2.0",
  "method": "account_ecRecover",
  "params": [
    "data/plain",
    "0xaabbccdd",
    "0x5b6693f153b48ec1c706ba4169960386dbaa6903e249cc79a8e6ddc434451d417e1e57327872c7f538beeb323c300afa9999a3d4a5de6caf3be0d5ef832b67ef1c"
  ]
}
```
Response

```json
{
  "id": 4,
  "jsonrpc": "2.0",
  "result": "0x1923f626bb8dc025849e00f99c25fe2b2f7fb0db"
}
```

### account_import

#### Import account
   Import a private key into the keystore. The imported key is expected to be encrypted according to the web3 keystore
   format.

#### Arguments
  - account [object]: key in [web3 keystore format](https://github.com/ethereum/wiki/wiki/Web3-Secret-Storage-Definition) (retrieved with account_export)

#### Result
  - imported key [object]:
     - key.address [address]: address of the imported key
     - key.type [string]: type of the account
     - key.url [string]: key URL

#### Sample call
```json
{
  "id": 6,
  "jsonrpc": "2.0",
  "method": "account_import",
  "params": [
    {
      "address": "c7412fc59930fd90099c917a50e5f11d0934b2f5",
      "crypto": {
        "cipher": "aes-128-ctr",
        "cipherparams": {
          "iv": "401c39a7c7af0388491c3d3ecb39f532"
        },
        "ciphertext": "eb045260b18dd35cd0e6d99ead52f8fa1e63a6b0af2d52a8de198e59ad783204",
        "kdf": "scrypt",
        "kdfparams": {
          "dklen": 32,
          "n": 262144,
          "p": 1,
          "r": 8,
          "salt": "9a657e3618527c9b5580ded60c12092e5038922667b7b76b906496f021bb841a"
        },
        "mac": "880dc10bc06e9cec78eb9830aeb1e7a4a26b4c2c19615c94acb632992b952806"
      },
      "id": "09bccb61-b8d3-4e93-bf4f-205a8194f0b9",
      "version": 3
    }
  ]
}
```
Response

```json
{
  "id": 6,
  "jsonrpc": "2.0",
  "result": {
    "address": "0xc7412fc59930fd90099c917a50e5f11d0934b2f5",
    "type": "account",
    "url": "keystore:///tmp/keystore/UTC--2017-08-24T11-00-42.032024108Z--c7412fc59930fd90099c917a50e5f11d0934b2f5"
  }
}
```

### account_export

#### Export account from keystore
   Export a private key from the keystore. The exported private key is encrypted with the original password. When the
   key is imported later this password is required.

#### Arguments
  - account [address]: export private key that is associated with this account

#### Result
  - exported key, see [web3 keystore format](https://github.com/ethereum/wiki/wiki/Web3-Secret-Storage-Definition) for
  more information

#### Sample call
```json
{
  "id": 5,
  "jsonrpc": "2.0",
  "method": "account_export",
  "params": [
    "0xc7412fc59930fd90099c917a50e5f11d0934b2f5"
  ]
}
```
Response

```json
{
  "id": 5,
  "jsonrpc": "2.0",
  "result": {
    "address": "c7412fc59930fd90099c917a50e5f11d0934b2f5",
    "crypto": {
      "cipher": "aes-128-ctr",
      "cipherparams": {
        "iv": "401c39a7c7af0388491c3d3ecb39f532"
      },
      "ciphertext": "eb045260b18dd35cd0e6d99ead52f8fa1e63a6b0af2d52a8de198e59ad783204",
      "kdf": "scrypt",
      "kdfparams": {
        "dklen": 32,
        "n": 262144,
        "p": 1,
        "r": 8,
        "salt": "9a657e3618527c9b5580ded60c12092e5038922667b7b76b906496f021bb841a"
      },
      "mac": "880dc10bc06e9cec78eb9830aeb1e7a4a26b4c2c19615c94acb632992b952806"
    },
    "id": "09bccb61-b8d3-4e93-bf4f-205a8194f0b9",
    "version": 3
  }
}
```

## UI API

These methods needs to be implemented by a UI listener.

By starting the signer with the switch `--stdio-ui-test`, the signer will invoke all known methods, and expect the UI to respond with
denials. This can be used during development to ensure that the API is (at least somewhat) correctly implemented.
See `pythonsigner`, which can be invoked via `python3 pythonsigner.py test` to perform the 'denial-handshake-test'.

All methods in this API uses object-based parameters, so that there can be no mixups of parameters: each piece of data is accessed by key.

See the [ui API changelog](intapi_changelog.md) for information about changes to this API.

OBS! A slight deviation from `json` standard is in place: every request and response should be confined to a single line.
Whereas the `json` specification allows for linebreaks, linebreaks __should not__ be used in this communication channel, to make
things simpler for both parties.

### ApproveTx / `ui_approveTx`

Invoked when there's a transaction for approval.


#### Sample call

Here's a method invocation:
```bash

curl -i -H "Content-Type: application/json" -X POST --data '{"jsonrpc":"2.0","method":"account_signTransaction","params":[{"from":"0x694267f14675d7e1b9494fd8d72fefe1755710fa","gas":"0x333","gasPrice":"0x1","nonce":"0x0","to":"0x07a565b7ed7d7a678680a4c162885bedbb695fe0", "value":"0x0", "data":"0x4401a6e40000000000000000000000000000000000000000000000000000000000000012"},"safeSend(address)"],"id":67}' http://localhost:8550/
```
Results in the following invocation on the UI:
```json

{
  "jsonrpc": "2.0",
  "id": 1,
  "method": "ui_approveTx",
  "params": [
    {
      "transaction": {
        "from": "0x0x694267f14675d7e1b9494fd8d72fefe1755710fa",
        "to": "0x0x07a565b7ed7d7a678680a4c162885bedbb695fe0",
        "gas": "0x333",
        "gasPrice": "0x1",
        "value": "0x0",
        "nonce": "0x0",
        "data": "0x4401a6e40000000000000000000000000000000000000000000000000000000000000012",
        "input": null
      },
      "call_info": [
          {
            "type": "WARNING",
            "message": "Invalid checksum on to-address"
          },
          {
            "type": "Info",
            "message": "safeSend(address: 0x0000000000000000000000000000000000000012)"
          }
        ],
      "meta": {
        "remote": "127.0.0.1:48486",
        "local": "localhost:8550",
        "scheme": "HTTP/1.1"
      }
    }
  ]
}

```

The same method invocation, but with invalid data:
```bash

curl -i -H "Content-Type: application/json" -X POST --data '{"jsonrpc":"2.0","method":"account_signTransaction","params":[{"from":"0x694267f14675d7e1b9494fd8d72fefe1755710fa","gas":"0x333","gasPrice":"0x1","nonce":"0x0","to":"0x07a565b7ed7d7a678680a4c162885bedbb695fe0", "value":"0x0", "data":"0x4401a6e40000000000000002000000000000000000000000000000000000000000000012"},"safeSend(address)"],"id":67}' http://localhost:8550/
```

```json

{
  "jsonrpc": "2.0",
  "id": 1,
  "method": "ui_approveTx",
  "params": [
    {
      "transaction": {
        "from": "0x0x694267f14675d7e1b9494fd8d72fefe1755710fa",
        "to": "0x0x07a565b7ed7d7a678680a4c162885bedbb695fe0",
        "gas": "0x333",
        "gasPrice": "0x1",
        "value": "0x0",
        "nonce": "0x0",
        "data": "0x4401a6e40000000000000002000000000000000000000000000000000000000000000012",
        "input": null
      },
      "call_info": [
          {
            "type": "WARNING",
            "message": "Invalid checksum on to-address"
          },
          {
            "type": "WARNING",
            "message": "Transaction data did not match ABI-interface: WARNING: Supplied data is stuffed with extra data. \nWant 0000000000000002000000000000000000000000000000000000000000000012\nHave 0000000000000000000000000000000000000000000000000000000000000012\nfor method safeSend(address)"
          }
        ],
      "meta": {
        "remote": "127.0.0.1:48492",
        "local": "localhost:8550",
        "scheme": "HTTP/1.1"
      }
    }
  ]
}


```

One which has missing `to`, but with no `data`:


```json

{
  "jsonrpc": "2.0",
  "id": 3,
  "method": "ui_approveTx",
  "params": [
    {
      "transaction": {
        "from": "",
        "to": null,
        "gas": "0x0",
        "gasPrice": "0x0",
        "value": "0x0",
        "nonce": "0x0",
        "data": null,
        "input": null
      },
      "call_info": [
          {
            "type": "CRITICAL",
            "message": "Tx will create contract with empty code!"
          }
        ],
      "meta": {
        "remote": "signer binary",
        "local": "main",
        "scheme": "in-proc"
      }
    }
  ]
}
```

### ApproveListing / `ui_approveListing`

Invoked when a request for account listing has been made.

#### Sample call

```json

{
  "jsonrpc": "2.0",
  "id": 5,
  "method": "ui_approveListing",
  "params": [
    {
      "accounts": [
        {
          "type": "Account",
          "url": "keystore:///home/bazonk/.ethereum/keystore/UTC--2017-11-20T14-44-54.089682944Z--123409812340981234098123409812deadbeef42",
          "address": "0x123409812340981234098123409812deadbeef42"
        },
        {
          "type": "Account",
          "url": "keystore:///home/bazonk/.ethereum/keystore/UTC--2017-11-23T21-59-03.199240693Z--cafebabedeadbeef34098123409812deadbeef42",
          "address": "0xcafebabedeadbeef34098123409812deadbeef42"
        }
      ],
      "meta": {
        "remote": "signer binary",
        "local": "main",
        "scheme": "in-proc"
      }
    }
  ]
}

```


### ApproveSignData / `ui_approveSignData`

#### Sample call

```json
{
  "jsonrpc": "2.0",
  "id": 4,
  "method": "ui_approveSignData",
  "params": [
    {
      "address": "0x123409812340981234098123409812deadbeef42",
      "raw_data": "0x01020304",
      "message": "\u0019Ethereum Signed Message:\n4\u0001\u0002\u0003\u0004",
      "hash": "0x7e3a4e7a9d1744bc5c675c25e1234ca8ed9162bd17f78b9085e48047c15ac310",
      "meta": {
        "remote": "signer binary",
        "local": "main",
        "scheme": "in-proc"
      }
    }
  ]
}

```

### ShowInfo / `ui_showInfo`

The UI should show the info to the user. Does not expect response.

#### Sample call

```json
{
  "jsonrpc": "2.0",
  "id": 9,
  "method": "ui_showInfo",
  "params": [
    {
      "text": "Tests completed"
    }
  ]
}

```

### ShowError / `ui_showError`

The UI should show the info to the user. Does not expect response.

```json

{
  "jsonrpc": "2.0",
  "id": 2,
  "method": "ShowError",
  "params": [
    {
      "text": "Testing 'ShowError'"
    }
  ]
}

```

### OnApprovedTx / `ui_onApprovedTx`

`OnApprovedTx` is called when a transaction has been approved and signed. The call contains the return value that will be sent to the external caller.  The return value from this method is ignored - the reason for having this callback is to allow the ruleset to keep track of approved transactions.

When implementing rate-limited rules, this callback should be used.

TLDR; Use this method to keep track of signed transactions, instead of using the data in `ApproveTx`.

### OnSignerStartup / `ui_onSignerStartup`

This method provide the UI with information about what API version the signer uses (both internal and external) aswell as build-info and external API,
in k/v-form.

Example call:
```json

{
  "jsonrpc": "2.0",
  "id": 1,
  "method": "ui_onSignerStartup",
  "params": [
    {
      "info": {
        "extapi_http": "http://localhost:8550",
        "extapi_ipc": null,
        "extapi_version": "2.0.0",
        "intapi_version": "1.2.0"
      }
    }
  ]
}

```


### Rules for UI apis

A UI should conform to the following rules.

* A UI MUST NOT load any external resources that were not embedded/part of the UI package.
  * For example, not load icons, stylesheets from the internet
  * Not load files from the filesystem, unless they reside in the same local directory (e.g. config files)
* A Graphical UI MUST show the blocky-identicon for ethereum addresses.
* A UI MUST warn display approproate warning if the destination-account is formatted with invalid checksum.
* A UI MUST NOT open any ports or services
  * The signer opens the public port
* A UI SHOULD verify the permissions on the signer binary, and refuse to execute or warn if permissions allow non-user write.
* A UI SHOULD inform the user about the `SHA256` or `MD5` hash of the binary being executed
* A UI SHOULD NOT maintain a secondary storage of data, e.g. list of accounts
  * The signer provides accounts
* A UI SHOULD, to the best extent possible, use static linking / bundling, so that required libraries are bundled
along with the UI.


### UI Implementations

There are a couple of implementation for a UI. We'll try to keep this list up to date.

| Name | Repo | UI type| No external resources| Blocky support| Verifies permissions | Hash information | No secondary storage | Statically linked| Can modify parameters|
| ---- | ---- | -------| ---- | ---- | ---- |---- | ---- | ---- | ---- |
| QtSigner| https://github.com/holiman/qtsigner/| Python3/QT-based| :+1:| :+1:| :+1:| :+1:| :+1:| :x: |  :+1: (partially)|
| GtkSigner| https://github.com/holiman/gtksigner| Python3/GTK-based| :+1:| :x:| :x:| :+1:| :+1:| :x: |  :x: |
| Frame | https://github.com/floating/frame/commits/go-signer| Electron-based| :x:| :x:| :x:| :x:| ?| :x: |  :x: |
| Clef UI| https://github.com/kyokan/clef-ui| Golang/QT-based| :+1:| :+1:| :x:| :+1:| :+1:| :x: |  :+1: (approve tx only)|<|MERGE_RESOLUTION|>--- conflicted
+++ resolved
@@ -29,11 +29,7 @@
    --loglevel value        log level to emit to the screen (default: 4)
    --keystore value        Directory for the keystore (default: "$HOME/.ethereum/keystore")
    --configdir value       Directory for Clef configuration (default: "$HOME/.clef")
-<<<<<<< HEAD
    --chainid value         Chain id to use for signing (1=mainnet, 2=Morden (disused), 3=ropsten, 4=rinkeby, 5=Goerli, 6=Kotti) (default: 1)
-=======
-   --chainid value         Chain id to use for signing (1=mainnet, 3=Ropsten, 4=Rinkeby, 5=Goerli) (default: 1)
->>>>>>> e76047e9
    --lightkdf              Reduce key-derivation RAM & CPU usage at some expense of KDF strength
    --nousb                 Disables monitoring for and managing USB hardware wallets
    --pcscdpath value       Path to the smartcard daemon (pcscd) socket file (default: "/run/pcscd/pcscd.comm")
