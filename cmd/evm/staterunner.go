--- conflicted
+++ resolved
@@ -101,14 +101,9 @@
 	}
 	// Iterate over all the tests, run them and aggregate the results
 	cfg := vm.Config{
-<<<<<<< HEAD
 		Tracer:           tracer,
-		Debug:            ctx.GlobalBool(DebugFlag.Name) || ctx.GlobalBool(MachineFlag.Name),
+		Debug:            ctx.Bool(DebugFlag.Name) || ctx.Bool(MachineFlag.Name),
 		EWASMInterpreter: ctx.String(stateTestEVMCEWASMFlag.Name),
-=======
-		Tracer: tracer,
-		Debug:  ctx.Bool(DebugFlag.Name) || ctx.Bool(MachineFlag.Name),
->>>>>>> 8f2416a8
 	}
 	results := make([]StatetestResult, 0, len(tests))
 	for key, test := range tests {
