--- conflicted
+++ resolved
@@ -38,16 +38,12 @@
 	Name:      "statetest",
 	Usage:     "executes the given state tests",
 	ArgsUsage: "<file>",
-<<<<<<< HEAD
-	Flags:     []cli.Flag{stateTestEVMCEWASMFlag, stateTestForkFlag},
-	Category:  flags.DevCategory,
-=======
 	Flags: []cli.Flag{
+		stateTestForkFlag,
 		stateTestEVMCEWASMFlag,
 		utils.EVMInterpreterFlag,
 	},
 	Category: flags.DevCategory,
->>>>>>> d7c936d9
 }
 
 var stateTestEVMCEWASMFlag = &cli.StringFlag{
@@ -128,6 +124,9 @@
 	if cfg.EVMInterpreter != "" {
 		vm.InitEVMCEVM(cfg.EVMInterpreter)
 	}
+	if cfg.EWASMInterpreter != "" {
+		vm.InitEVMCEwasm(cfg.EWASMInterpreter)
+	}
 
 	results := make([]StatetestResult, 0, len(tests))
 	for key, test := range tests {
