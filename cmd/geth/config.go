--- conflicted
+++ resolved
@@ -271,17 +271,7 @@
 }
 
 func deprecated(field string) bool {
-<<<<<<< HEAD
 	return false
-=======
-	switch field {
-	case "ethconfig.Config.EVMInterpreter":
-		return true
-	case "ethconfig.Config.EWASMInterpreter":
-		return true
-	default:
-		return false
-	}
 }
 
 func setAccountManagerBackends(stack *node.Node) error {
@@ -341,5 +331,4 @@
 	}
 
 	return nil
->>>>>>> eae3b194
 }