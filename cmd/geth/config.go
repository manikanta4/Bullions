// Copyright 2017 The go-ethereum Authors
// This file is part of go-ethereum.
//
// go-ethereum is free software: you can redistribute it and/or modify
// it under the terms of the GNU General Public License as published by
// the Free Software Foundation, either version 3 of the License, or
// (at your option) any later version.
//
// go-ethereum is distributed in the hope that it will be useful,
// but WITHOUT ANY WARRANTY; without even the implied warranty of
// MERCHANTABILITY or FITNESS FOR A PARTICULAR PURPOSE. See the
// GNU General Public License for more details.
//
// You should have received a copy of the GNU General Public License
// along with go-ethereum. If not, see <http://www.gnu.org/licenses/>.

package main

import (
	"bufio"
	"errors"
	"fmt"
	"math"
	"math/big"
	"os"
	"reflect"
	"unicode"

	"gopkg.in/urfave/cli.v1"

	"github.com/ethereum/go-ethereum/accounts/external"
	"github.com/ethereum/go-ethereum/accounts/keystore"
	"github.com/ethereum/go-ethereum/accounts/scwallet"
	"github.com/ethereum/go-ethereum/accounts/usbwallet"
	"github.com/ethereum/go-ethereum/cmd/utils"
	"github.com/ethereum/go-ethereum/eth/ethconfig"
	"github.com/ethereum/go-ethereum/internal/ethapi"
	"github.com/ethereum/go-ethereum/log"
	"github.com/ethereum/go-ethereum/metrics"
	"github.com/ethereum/go-ethereum/node"
	"github.com/ethereum/go-ethereum/params"
	"github.com/naoina/toml"
)

var (
	dumpConfigCommand = cli.Command{
		Action:      utils.MigrateFlags(dumpConfig),
		Name:        "dumpconfig",
		Usage:       "Show configuration values",
		ArgsUsage:   "",
		Flags:       append(nodeFlags, rpcFlags...),
		Category:    "MISCELLANEOUS COMMANDS",
		Description: `The dumpconfig command shows configuration values.`,
	}

	configFileFlag = cli.StringFlag{
		Name:  "config",
		Usage: "TOML configuration file",
	}
)

// These settings ensure that TOML keys use the same names as Go struct fields.
var tomlSettings = toml.Config{
	NormFieldName: func(rt reflect.Type, key string) string {
		return key
	},
	FieldToKey: func(rt reflect.Type, field string) string {
		return field
	},
	MissingField: func(rt reflect.Type, field string) error {
		id := fmt.Sprintf("%s.%s", rt.String(), field)
		if deprecated(id) {
			log.Warn("Config field is deprecated and won't have an effect", "name", id)
			return nil
		}
		var link string
		if unicode.IsUpper(rune(rt.Name()[0])) && rt.PkgPath() != "main" {
			link = fmt.Sprintf(", see https://godoc.org/%s#%s for available fields", rt.PkgPath(), rt.Name())
		}
		return fmt.Errorf("field '%s' is not defined in %s%s", field, rt.String(), link)
	},
}

type ethstatsConfig struct {
	URL string `toml:",omitempty"`
}

type gethConfig struct {
	Eth      ethconfig.Config
	Node     node.Config
	Ethstats ethstatsConfig
	Metrics  metrics.Config
}

func loadConfig(file string, cfg *gethConfig) error {
	f, err := os.Open(file)
	if err != nil {
		return err
	}
	defer f.Close()

	err = tomlSettings.NewDecoder(bufio.NewReader(f)).Decode(cfg)
	// Add file name to errors that have a line number.
	if _, ok := err.(*toml.LineError); ok {
		err = errors.New(file + ", " + err.Error())
	}
	return err
}

func defaultNodeConfig() node.Config {
	cfg := node.DefaultConfig
	cfg.Name = databaseIdentifier
	cfg.Version = params.VersionWithCommit(gitCommit, gitDate)
	cfg.HTTPModules = append(cfg.HTTPModules, "eth")
	cfg.WSModules = append(cfg.WSModules, "eth")
	cfg.IPCPath = "geth.ipc"
	return cfg
}

// makeConfigNode loads geth configuration and creates a blank node instance.
func makeConfigNode(ctx *cli.Context) (*node.Node, gethConfig) {
	// Load defaults.
	cfg := gethConfig{
		Eth:     ethconfig.Defaults,
		Node:    defaultNodeConfig(),
		Metrics: metrics.DefaultConfig,
	}

	// Load config file.
	if file := ctx.GlobalString(configFileFlag.Name); file != "" {
		if err := loadConfig(file, &cfg); err != nil {
			utils.Fatalf("%v", err)
		}
	}

	// Apply flags.
	utils.SetNodeConfig(ctx, &cfg.Node)
	stack, err := node.New(&cfg.Node)
	if err != nil {
		utils.Fatalf("Failed to create the protocol stack: %v", err)
	}
	// Node doesn't by default populate account manager backends
	if err := setAccountManagerBackends(stack); err != nil {
		utils.Fatalf("Failed to set account manager backends: %v", err)
	}

	utils.SetEthConfig(ctx, stack, &cfg.Eth)
	if ctx.GlobalIsSet(utils.EthStatsURLFlag.Name) {
		cfg.Ethstats.URL = ctx.GlobalString(utils.EthStatsURLFlag.Name)
	}
	applyMetricConfig(ctx, &cfg)

	return stack, cfg
}

// makeFullNode loads geth configuration and creates the Ethereum backend.
func makeFullNode(ctx *cli.Context) (*node.Node, ethapi.Backend) {
	stack, cfg := makeConfigNode(ctx)

	// Handle cross-chain configuration override cases.
	if ctx.GlobalIsSet(utils.OverrideMystiqueFlag.Name) {
		cfg.Eth.OverrideMystique = new(big.Int).SetUint64(ctx.GlobalUint64(utils.OverrideMystiqueFlag.Name))
	}
	if ctx.GlobalIsSet(utils.OverrideArrowGlacierFlag.Name) {
		cfg.Eth.OverrideArrowGlacier = new(big.Int).SetUint64(ctx.GlobalUint64(utils.OverrideArrowGlacierFlag.Name))
	}
<<<<<<< HEAD
	if ctx.GlobalIsSet(utils.ECBP1100Flag.Name) {
		if n := ctx.GlobalUint64(utils.ECBP1100Flag.Name); n != math.MaxUint64 {
			cfg.Eth.ECBP1100 = new(big.Int).SetUint64(n)
		}
	}
	if ctx.GlobalIsSet(utils.ECBP1100NoDisableFlag.Name) {
		if enable := ctx.GlobalBool(utils.ECBP1100NoDisableFlag.Name); enable {
			cfg.Eth.ECBP1100NoDisable = &enable
		}
	}

	backend, eth := utils.RegisterEthService(stack, &cfg.Eth)

	// Configure catalyst.
	if ctx.GlobalBool(utils.CatalystFlag.Name) {
		if eth == nil {
			utils.Fatalf("Catalyst does not work in light client mode.")
		}
		if err := catalyst.Register(stack, eth); err != nil {
			utils.Fatalf("%v", err)
		}
=======
	if ctx.GlobalIsSet(utils.OverrideTerminalTotalDifficulty.Name) {
		cfg.Eth.OverrideTerminalTotalDifficulty = new(big.Int).SetUint64(ctx.GlobalUint64(utils.OverrideTerminalTotalDifficulty.Name))
>>>>>>> 8be800ff
	}
	backend, _ := utils.RegisterEthService(stack, &cfg.Eth, ctx.GlobalBool(utils.CatalystFlag.Name))

	// Configure GraphQL if requested
	if ctx.GlobalIsSet(utils.GraphQLEnabledFlag.Name) {
		utils.RegisterGraphQLService(stack, backend, cfg.Node)
	}
	// Add the Ethereum Stats daemon if requested.
	if cfg.Ethstats.URL != "" {
		utils.RegisterEthStatsService(stack, backend, cfg.Ethstats.URL)
	}
	return stack, backend
}

// dumpConfig is the dumpconfig command.
func dumpConfig(ctx *cli.Context) error {
	_, cfg := makeConfigNode(ctx)
	comment := ""

	if cfg.Eth.Genesis != nil {
		cfg.Eth.Genesis = nil
		comment += "# Note: this config doesn't contain the genesis block.\n\n"
	}

	out, err := tomlSettings.Marshal(&cfg)
	if err != nil {
		return err
	}

	dump := os.Stdout
	if ctx.NArg() > 0 {
		dump, err = os.OpenFile(ctx.Args().Get(0), os.O_RDWR|os.O_CREATE|os.O_TRUNC, 0644)
		if err != nil {
			return err
		}
		defer dump.Close()
	}
	dump.WriteString(comment)
	dump.Write(out)

	return nil
}

func applyMetricConfig(ctx *cli.Context, cfg *gethConfig) {
	if ctx.GlobalIsSet(utils.MetricsEnabledFlag.Name) {
		cfg.Metrics.Enabled = ctx.GlobalBool(utils.MetricsEnabledFlag.Name)
	}
	if ctx.GlobalIsSet(utils.MetricsEnabledExpensiveFlag.Name) {
		cfg.Metrics.EnabledExpensive = ctx.GlobalBool(utils.MetricsEnabledExpensiveFlag.Name)
	}
	if ctx.GlobalIsSet(utils.MetricsHTTPFlag.Name) {
		cfg.Metrics.HTTP = ctx.GlobalString(utils.MetricsHTTPFlag.Name)
	}
	if ctx.GlobalIsSet(utils.MetricsPortFlag.Name) {
		cfg.Metrics.Port = ctx.GlobalInt(utils.MetricsPortFlag.Name)
	}
	if ctx.GlobalIsSet(utils.MetricsEnableInfluxDBFlag.Name) {
		cfg.Metrics.EnableInfluxDB = ctx.GlobalBool(utils.MetricsEnableInfluxDBFlag.Name)
	}
	if ctx.GlobalIsSet(utils.MetricsInfluxDBEndpointFlag.Name) {
		cfg.Metrics.InfluxDBEndpoint = ctx.GlobalString(utils.MetricsInfluxDBEndpointFlag.Name)
	}
	if ctx.GlobalIsSet(utils.MetricsInfluxDBDatabaseFlag.Name) {
		cfg.Metrics.InfluxDBDatabase = ctx.GlobalString(utils.MetricsInfluxDBDatabaseFlag.Name)
	}
	if ctx.GlobalIsSet(utils.MetricsInfluxDBUsernameFlag.Name) {
		cfg.Metrics.InfluxDBUsername = ctx.GlobalString(utils.MetricsInfluxDBUsernameFlag.Name)
	}
	if ctx.GlobalIsSet(utils.MetricsInfluxDBPasswordFlag.Name) {
		cfg.Metrics.InfluxDBPassword = ctx.GlobalString(utils.MetricsInfluxDBPasswordFlag.Name)
	}
	if ctx.GlobalIsSet(utils.MetricsInfluxDBTagsFlag.Name) {
		cfg.Metrics.InfluxDBTags = ctx.GlobalString(utils.MetricsInfluxDBTagsFlag.Name)
	}
	if ctx.GlobalIsSet(utils.MetricsEnableInfluxDBV2Flag.Name) {
		cfg.Metrics.EnableInfluxDBV2 = ctx.GlobalBool(utils.MetricsEnableInfluxDBV2Flag.Name)
	}
	if ctx.GlobalIsSet(utils.MetricsInfluxDBTokenFlag.Name) {
		cfg.Metrics.InfluxDBToken = ctx.GlobalString(utils.MetricsInfluxDBTokenFlag.Name)
	}
	if ctx.GlobalIsSet(utils.MetricsInfluxDBBucketFlag.Name) {
		cfg.Metrics.InfluxDBBucket = ctx.GlobalString(utils.MetricsInfluxDBBucketFlag.Name)
	}
	if ctx.GlobalIsSet(utils.MetricsInfluxDBOrganizationFlag.Name) {
		cfg.Metrics.InfluxDBOrganization = ctx.GlobalString(utils.MetricsInfluxDBOrganizationFlag.Name)
	}
}

func deprecated(field string) bool {
	return false
}

func setAccountManagerBackends(stack *node.Node) error {
	conf := stack.Config()
	am := stack.AccountManager()
	keydir := stack.KeyStoreDir()
	scryptN := keystore.StandardScryptN
	scryptP := keystore.StandardScryptP
	if conf.UseLightweightKDF {
		scryptN = keystore.LightScryptN
		scryptP = keystore.LightScryptP
	}

	// Assemble the supported backends
	if len(conf.ExternalSigner) > 0 {
		log.Info("Using external signer", "url", conf.ExternalSigner)
		if extapi, err := external.NewExternalBackend(conf.ExternalSigner); err == nil {
			am.AddBackend(extapi)
			return nil
		} else {
			return fmt.Errorf("error connecting to external signer: %v", err)
		}
	}

	// For now, we're using EITHER external signer OR local signers.
	// If/when we implement some form of lockfile for USB and keystore wallets,
	// we can have both, but it's very confusing for the user to see the same
	// accounts in both externally and locally, plus very racey.
	am.AddBackend(keystore.NewKeyStore(keydir, scryptN, scryptP))
	if conf.USB {
		// Start a USB hub for Ledger hardware wallets
		if ledgerhub, err := usbwallet.NewLedgerHub(); err != nil {
			log.Warn(fmt.Sprintf("Failed to start Ledger hub, disabling: %v", err))
		} else {
			am.AddBackend(ledgerhub)
		}
		// Start a USB hub for Trezor hardware wallets (HID version)
		if trezorhub, err := usbwallet.NewTrezorHubWithHID(); err != nil {
			log.Warn(fmt.Sprintf("Failed to start HID Trezor hub, disabling: %v", err))
		} else {
			am.AddBackend(trezorhub)
		}
		// Start a USB hub for Trezor hardware wallets (WebUSB version)
		if trezorhub, err := usbwallet.NewTrezorHubWithWebUSB(); err != nil {
			log.Warn(fmt.Sprintf("Failed to start WebUSB Trezor hub, disabling: %v", err))
		} else {
			am.AddBackend(trezorhub)
		}
	}
	if len(conf.SmartCardDaemonPath) > 0 {
		// Start a smart card hub
		if schub, err := scwallet.NewHub(conf.SmartCardDaemonPath, scwallet.Scheme, keydir); err != nil {
			log.Warn(fmt.Sprintf("Failed to start smart card hub, disabling: %v", err))
		} else {
			am.AddBackend(schub)
		}
	}

	return nil
}<|MERGE_RESOLUTION|>--- conflicted
+++ resolved
@@ -164,7 +164,9 @@
 	if ctx.GlobalIsSet(utils.OverrideArrowGlacierFlag.Name) {
 		cfg.Eth.OverrideArrowGlacier = new(big.Int).SetUint64(ctx.GlobalUint64(utils.OverrideArrowGlacierFlag.Name))
 	}
-<<<<<<< HEAD
+	if ctx.GlobalIsSet(utils.OverrideTerminalTotalDifficulty.Name) {
+		cfg.Eth.OverrideTerminalTotalDifficulty = new(big.Int).SetUint64(ctx.GlobalUint64(utils.OverrideTerminalTotalDifficulty.Name))
+	}
 	if ctx.GlobalIsSet(utils.ECBP1100Flag.Name) {
 		if n := ctx.GlobalUint64(utils.ECBP1100Flag.Name); n != math.MaxUint64 {
 			cfg.Eth.ECBP1100 = new(big.Int).SetUint64(n)
@@ -174,22 +176,6 @@
 		if enable := ctx.GlobalBool(utils.ECBP1100NoDisableFlag.Name); enable {
 			cfg.Eth.ECBP1100NoDisable = &enable
 		}
-	}
-
-	backend, eth := utils.RegisterEthService(stack, &cfg.Eth)
-
-	// Configure catalyst.
-	if ctx.GlobalBool(utils.CatalystFlag.Name) {
-		if eth == nil {
-			utils.Fatalf("Catalyst does not work in light client mode.")
-		}
-		if err := catalyst.Register(stack, eth); err != nil {
-			utils.Fatalf("%v", err)
-		}
-=======
-	if ctx.GlobalIsSet(utils.OverrideTerminalTotalDifficulty.Name) {
-		cfg.Eth.OverrideTerminalTotalDifficulty = new(big.Int).SetUint64(ctx.GlobalUint64(utils.OverrideTerminalTotalDifficulty.Name))
->>>>>>> 8be800ff
 	}
 	backend, _ := utils.RegisterEthService(stack, &cfg.Eth, ctx.GlobalBool(utils.CatalystFlag.Name))
 
