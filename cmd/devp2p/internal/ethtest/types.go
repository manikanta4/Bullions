--- conflicted
+++ resolved
@@ -272,144 +272,11 @@
 	return err
 }
 
-<<<<<<< HEAD
-// handshake checks to make sure a `HELLO` is received.
-func (c *Conn) handshake(t *utesting.T) Message {
-	defer c.SetDeadline(time.Time{})
-	c.SetDeadline(time.Now().Add(10 * time.Second))
-
-	// write hello to client
-	pub0 := crypto.FromECDSAPub(&c.ourKey.PublicKey)[1:]
-	ourHandshake := &Hello{
-		Version: 5,
-		Caps:    c.caps,
-		ID:      pub0,
-	}
-	if err := c.Write(ourHandshake); err != nil {
-		t.Fatalf("could not write to connection: %v", err)
-	}
-	// read hello from client
-	switch msg := c.Read().(type) {
-	case *Hello:
-		// set snappy if version is at least 5
-		if msg.Version >= 5 {
-			c.SetSnappy(true)
-		}
-		c.negotiateEthProtocol(msg.Caps)
-		if c.negotiatedProtoVersion == 0 {
-			t.Fatalf("unexpected eth protocol version (msg.caps=%v our.caps=%v our.highest=%v)", msg.Caps, c.caps, c.ourHighestProtoVersion)
-		}
-		return msg
-	default:
-		t.Fatalf("bad handshake: %#v", msg)
-		return nil
-	}
-}
-
-// negotiateEthProtocol sets the Conn's eth protocol version
-// to highest advertised capability from peer
-func (c *Conn) negotiateEthProtocol(caps []p2p.Cap) {
-	var highestEthVersion uint
-	for _, capability := range caps {
-		if capability.Name != "eth" {
-			continue
-		}
-		if capability.Version > highestEthVersion && capability.Version <= c.ourHighestProtoVersion {
-			highestEthVersion = capability.Version
-		}
-	}
-	c.negotiatedProtoVersion = highestEthVersion
-}
-
-// statusExchange performs a `Status` message exchange with the given
-// node.
-func (c *Conn) statusExchange(t *utesting.T, chain *Chain, status *Status) Message {
-	defer c.SetDeadline(time.Time{})
-	c.SetDeadline(time.Now().Add(20 * time.Second))
-
-	// read status message from client
-	var message Message
-loop:
-	for {
-		switch msg := c.Read().(type) {
-		case *Status:
-			if have, want := msg.Head, chain.blocks[chain.Len()-1].Hash(); have != want {
-				t.Fatalf("wrong head block in status, want:  %#x (block %d) have %#x",
-					want, chain.blocks[chain.Len()-1].NumberU64(), have)
-			}
-			if have, want := msg.TD.Cmp(chain.TD(chain.Len())), 0; have != want {
-				t.Fatalf("wrong TD in status: have %v want %v", have, want)
-			}
-			if have, want := msg.ForkID, chain.ForkID(); !reflect.DeepEqual(have, want) {
-				t.Fatalf("wrong fork ID in status: have %v, want %v", have, want)
-			}
-			message = msg
-			break loop
-		case *Disconnect:
-			t.Fatalf("disconnect received: %v", msg.Reason)
-		case *Ping:
-			c.Write(&Pong{}) // TODO (renaynay): in the future, this should be an error
-			// (PINGs should not be a response upon fresh connection)
-		default:
-			t.Fatalf("bad status message: %s", pretty.Sdump(msg))
-		}
-	}
-	// make sure eth protocol version is set for negotiation
-	if c.negotiatedProtoVersion == 0 {
-		t.Fatalf("eth protocol version must be set in Conn")
-	}
-	if status == nil {
-		// write status message to client
-		status = &Status{
-			ProtocolVersion: uint32(c.negotiatedProtoVersion),
-			NetworkID:       chain.chainConfig.GetChainID().Uint64(),
-			TD:              chain.TD(chain.Len()),
-			Head:            chain.blocks[chain.Len()-1].Hash(),
-			Genesis:         chain.blocks[0].Hash(),
-			ForkID:          chain.ForkID(),
-		}
-	}
-
-	if err := c.Write(status); err != nil {
-		t.Fatalf("could not write to connection: %v", err)
-	}
-
-	return message
-}
-
-// waitForBlock waits for confirmation from the client that it has
-// imported the given block.
-func (c *Conn) waitForBlock(block *types.Block) error {
-	defer c.SetReadDeadline(time.Time{})
-
-	c.SetReadDeadline(time.Now().Add(20 * time.Second))
-	// note: if the node has not yet imported the block, it will respond
-	// to the GetBlockHeaders request with an empty BlockHeaders response,
-	// so the GetBlockHeaders request must be sent again until the BlockHeaders
-	// response contains the desired header.
-	for {
-		req := &GetBlockHeaders{Origin: eth.HashOrNumber{Hash: block.Hash()}, Amount: 1}
-		if err := c.Write(req); err != nil {
-			return err
-		}
-		switch msg := c.Read().(type) {
-		case *BlockHeaders:
-			for _, header := range *msg {
-				if header.Number.Uint64() == block.NumberU64() {
-					return nil
-				}
-			}
-			time.Sleep(100 * time.Millisecond)
-		default:
-			return fmt.Errorf("invalid message: %s", pretty.Sdump(msg))
-		}
-=======
 // Write66 writes an eth66 packet to the connection.
 func (c *Conn) Write66(req eth.Packet, code int) error {
 	payload, err := rlp.EncodeToBytes(req)
 	if err != nil {
 		return err
->>>>>>> 12f0ff40
 	}
 	_, err = c.Conn.Write(uint64(code), payload)
 	return err
