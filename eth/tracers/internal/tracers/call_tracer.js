--- conflicted
+++ resolved
@@ -14,218 +14,6 @@
 // You should have received a copy of the GNU Lesser General Public License
 // along with the go-ethereum library. If not, see <http://www.gnu.org/licenses/>.
 
-<<<<<<< HEAD
-// callTracer is a full blown transaction tracer that extracts and reports all
-// the internal calls made by a transaction, along with any useful information.
-{
-	// callstack is the current recursive call stack of the EVM execution.
-	callstack: [{}],
-
-	// getCallstackLength (optional) is used for optimisation reasons, checking from within go
-	// if the `step` method has to be called for a VM opcode.
-	getCallstackLength: function() {return this.callstack.length;},
-
-	// descended tracks whether we've just descended from an outer transaction into
-	// an inner call.
-	descended: false,
-
-	// step is invoked for every opcode that the VM executes.
-	step: function(log, db) {
-		// Capture any errors immediately
-		var error = log.getError();
-		if (error !== undefined) {
-			this.fault(log, db);
-			return;
-		}
-		// We only care about system opcodes, faster if we pre-check once
-		var syscall = (log.op.toNumber() & 0xf0) == 0xf0;
-		if (syscall) {
-			var op = log.op.toString();
-		}
-		// If a new contract is being created, add to the call stack
-		if (syscall && (op == 'CREATE' || op == "CREATE2")) {
-			var inOff = log.stack.peek(1).valueOf();
-			var inEnd = inOff + log.stack.peek(2).valueOf();
-
-			// Assemble the internal call report and store for completion
-			var call = {
-				type:    op,
-				from:    toHex(log.contract.getAddress()),
-				input:   toHex(log.memory.slice(inOff, inEnd)),
-				gas:     log.getAvailableGas(),
-				gasIn:   log.getGas(),
-				gasCost: log.getCost(),
-				value:   '0x' + log.stack.peek(0).toString(16)
-			};
-			this.callstack.push(call);
-			this.descended = true
-			return;
-		}
-		// If a contract is being self destructed, gather that as a subcall too
-		if (syscall && op == 'SELFDESTRUCT') {
-			var left = this.callstack.length;
-			if (this.callstack[left-1].calls === undefined) {
-				this.callstack[left-1].calls = [];
-			}
-			this.callstack[left-1].calls.push({
-				type:    op,
-				from:    toHex(log.contract.getAddress()),
-				to:      toHex(toAddress(log.stack.peek(0).toString(16))),
-				gasIn:   log.getGas(),
-				gasCost: log.getCost(),
-				value:   '0x' + db.getBalance(log.contract.getAddress()).toString(16)
-			});
-			return
-		}
-		// If a new method invocation is being done, add to the call stack
-		if (syscall && (op == 'CALL' || op == 'CALLCODE' || op == 'DELEGATECALL' || op == 'STATICCALL')) {
-			// Skip any pre-compile invocations, those are just fancy opcodes
-			var to = toAddress(log.stack.peek(1).toString(16));
-			if (isPrecompiled(to)) {
-				return
-			}
-			var off = (op == 'DELEGATECALL' || op == 'STATICCALL' ? 0 : 1);
-
-			var inOff = log.stack.peek(2 + off).valueOf();
-			var inEnd = inOff + log.stack.peek(3 + off).valueOf();
-
-			// Assemble the internal call report and store for completion
-			var call = {
-				type:    op,
-				from:    toHex(log.contract.getAddress()),
-				to:      toHex(to),
-				input:   toHex(log.memory.slice(inOff, inEnd)),
-				gasIn:   log.getGas(),
-				gasCost: log.getCost(),
-				outOff:  log.stack.peek(4 + off).valueOf(),
-				outLen:  log.stack.peek(5 + off).valueOf()
-			};
-			if (op != 'DELEGATECALL' && op != 'STATICCALL') {
-				call.value = '0x' + log.stack.peek(2).toString(16);
-			}
-			this.callstack.push(call);
-			this.descended = true
-			return;
-		}
-		// If we've just descended into an inner call, retrieve it's true allowance. We
-		// need to extract if from within the call as there may be funky gas dynamics
-		// with regard to requested and actually given gas (2300 stipend, 63/64 rule).
-		if (this.descended) {
-			if (log.getDepth() >= this.callstack.length) {
-				this.callstack[this.callstack.length - 1].gas = log.getGas();
-			} else {
-				// TODO(karalabe): The call was made to a plain account. We currently don't
-				// have access to the true gas amount inside the call and so any amount will
-				// mostly be wrong since it depends on a lot of input args. Skip gas for now.
-			}
-			this.descended = false;
-		}
-		// If an existing call is returning, pop off the call stack
-		if (syscall && op == 'REVERT') {
-			this.callstack[this.callstack.length - 1].error = "execution reverted";
-			return;
-		}
-		if (log.getDepth() == this.callstack.length - 1) {
-			// Pop off the last call and get the execution results
-			var call = this.callstack.pop();
-
-			if (call.type == 'CREATE' || call.type == "CREATE2") {
-				// If the call was a CREATE, retrieve the contract address and output code
-				call.gasUsed = '0x' + bigInt(call.gas - (log.getGas() - (call.gasIn - call.gasCost))).toString(16);
-				delete call.gasIn; delete call.gasCost;
-
-				var ret = log.stack.peek(0);
-				if (!ret.equals(0)) {
-					call.to     = toHex(toAddress(ret.toString(16)));
-					call.output = toHex(db.getCode(toAddress(ret.toString(16))));
-				} else if (call.error === undefined) {
-					call.error = "internal failure"; // TODO(karalabe): surface these faults somehow
-				}
-			} else {
-				// If the call was a contract call, retrieve the gas usage and output
-				if (call.gas !== undefined) {
-					call.gasUsed = '0x' + bigInt(call.gasIn - call.gasCost + call.gas - log.getGas()).toString(16);
-				}
-				var ret = log.stack.peek(0);
-				if (!ret.equals(0)) {
-					call.output = toHex(log.memory.slice(call.outOff, call.outOff + call.outLen));
-				} else if (call.error === undefined) {
-					call.error = "internal failure"; // TODO(karalabe): surface these faults somehow
-				}
-				delete call.gasIn; delete call.gasCost;
-				delete call.outOff; delete call.outLen;
-			}
-			if (call.gas !== undefined) {
-				call.gas = '0x' + bigInt(call.gas).toString(16);
-			}
-			// Inject the call into the previous one
-			var left = this.callstack.length;
-			if (this.callstack[left-1].calls === undefined) {
-				this.callstack[left-1].calls = [];
-			}
-			this.callstack[left-1].calls.push(call);
-		}
-	},
-
-	// fault is invoked when the actual execution of an opcode fails.
-	fault: function(log, db) {
-		// If the topmost call already reverted, don't handle the additional fault again
-		if (this.callstack[this.callstack.length - 1].error !== undefined) {
-			return;
-		}
-		// Pop off the just failed call
-		var call = this.callstack.pop();
-		call.error = log.getError();
-
-		// Consume all available gas and clean any leftovers
-		if (call.gas !== undefined) {
-			call.gas = '0x' + bigInt(call.gas).toString(16);
-			call.gasUsed = call.gas
-		}
-		delete call.gasIn; delete call.gasCost;
-		delete call.outOff; delete call.outLen;
-
-		// Flatten the failed call into its parent
-		var left = this.callstack.length;
-		if (left > 0) {
-			if (this.callstack[left-1].calls === undefined) {
-				this.callstack[left-1].calls = [];
-			}
-			this.callstack[left-1].calls.push(call);
-			return;
-		}
-		// Last call failed too, leave it in the stack
-		this.callstack.push(call);
-	},
-
-	// result is invoked when all the opcodes have been iterated over and returns
-	// the final result of the tracing.
-	result: function(ctx, db) {
-		var result = {
-			type:    ctx.type,
-			from:    toHex(ctx.from),
-			to:      toHex(ctx.to),
-			value:   '0x' + ctx.value.toString(16),
-			gas:     '0x' + bigInt(ctx.gas).toString(16),
-			gasUsed: '0x' + bigInt(ctx.gasUsed).toString(16),
-			input:   toHex(ctx.input),
-			output:  toHex(ctx.output),
-			time:    ctx.time,
-		};
-		if (this.callstack[0].calls !== undefined) {
-			result.calls = this.callstack[0].calls;
-		}
-		if (this.callstack[0].error !== undefined) {
-			result.error = this.callstack[0].error;
-		} else if (ctx.error !== undefined) {
-			result.error = ctx.error;
-		}
-		if (result.error !== undefined && (result.error !== "execution reverted" || result.output ==="0x")) {
-			delete result.output;
-		}
-		return this.finalize(result);
-	},
-=======
 
 // callFrameTracer uses the new call frame tracing methods to report useful information
 // about internal messages of a transaction.
@@ -264,7 +52,6 @@
         if (result.error !== undefined && (result.error !== "execution reverted" || result.output ==="0x")) {
           delete result.output
         }
->>>>>>> eae3b194
 
         return this.finalize(result)
     },
