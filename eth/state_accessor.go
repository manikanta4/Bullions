--- conflicted
+++ resolved
@@ -117,11 +117,7 @@
 			return nil, fmt.Errorf("processing block %d failed: %v", current.NumberU64(), err)
 		}
 		// Finalize the state so any modifications are written to the trie
-<<<<<<< HEAD
 		root, err := statedb.Commit(eth.blockchain.Config().IsEnabled(eth.blockchain.Config().GetEIP161dTransition, block.Number()))
-=======
-		root, err := statedb.Commit(eth.blockchain.Config().IsEIP158(current.Number()))
->>>>>>> 97d11b01
 		if err != nil {
 			return nil, err
 		}
@@ -135,89 +131,9 @@
 		}
 		parent = root
 	}
-<<<<<<< HEAD
-	nodes, imgs := database.TrieDB().Size()
-	log.Info("Historical state regenerated", "block", block.NumberU64(), "elapsed", time.Since(start), "nodes", nodes, "preimages", imgs)
-	return statedb, func() { database.TrieDB().Dereference(parent) }, nil
-}
-
-// statesInRange retrieves a batch of state databases associated with the specific
-// block ranges. If no state is locally available for the given range, a number of
-// blocks are attempted to be reexecuted to generate the ancestor state.
-func (eth *Ethereum) statesInRange(fromBlock, toBlock *types.Block, reexec uint64) (states []*state.StateDB, release func(), err error) {
-	statedb, err := eth.blockchain.StateAt(fromBlock.Root())
-	if err != nil {
-		statedb, _, err = eth.stateAtBlock(fromBlock, reexec)
-	}
-	if err != nil {
-		return nil, nil, err
-	}
-	states = append(states, statedb.Copy())
-
-	var (
-		logged   time.Time
-		parent   common.Hash
-		start    = time.Now()
-		refs     = []common.Hash{fromBlock.Root()}
-		database = state.NewDatabaseWithConfig(eth.chainDb, &trie.Config{Cache: 16, Preimages: true})
-	)
-	// Release all resources(including the states referenced by `stateAtBlock`)
-	// if error is returned.
-	defer func() {
-		if err != nil {
-			for _, ref := range refs {
-				database.TrieDB().Dereference(ref)
-			}
-		}
-	}()
-	for i := fromBlock.NumberU64() + 1; i <= toBlock.NumberU64(); i++ {
-		// Print progress logs if long enough time elapsed
-		if time.Since(logged) > 8*time.Second {
-			logged = time.Now()
-			log.Info("Regenerating historical state", "block", i, "target", fromBlock.NumberU64(), "remaining", toBlock.NumberU64()-i, "elapsed", time.Since(start))
-		}
-		// Retrieve the next block to regenerate and process it
-		block := eth.blockchain.GetBlockByNumber(i)
-		if block == nil {
-			return nil, nil, fmt.Errorf("block #%d not found", i)
-		}
-		_, _, _, err := eth.blockchain.Processor().Process(block, statedb, vm.Config{})
-		if err != nil {
-			return nil, nil, fmt.Errorf("processing block %d failed: %v", block.NumberU64(), err)
-		}
-		// Finalize the state so any modifications are written to the trie
-		root, err := statedb.Commit(eth.blockchain.Config().IsEnabled(eth.blockchain.Config().GetEIP161dTransition, block.Number()))
-		if err != nil {
-			return nil, nil, err
-		}
-		statedb, err := eth.blockchain.StateAt(root)
-		if err != nil {
-			return nil, nil, fmt.Errorf("state reset after block %d failed: %v", block.NumberU64(), err)
-		}
-		states = append(states, statedb.Copy())
-
-		// Reference the trie twice, once for us, once for the tracer
-		database.TrieDB().Reference(root, common.Hash{})
-		database.TrieDB().Reference(root, common.Hash{})
-		refs = append(refs, root)
-
-		// Dereference all past tries we ourselves are done working with
-		if parent != (common.Hash{}) {
-			database.TrieDB().Dereference(parent)
-		}
-		parent = root
-	}
-	// release is handler to release all states referenced, including
-	// the one referenced in `stateAtBlock`.
-	release = func() {
-		for _, ref := range refs {
-			database.TrieDB().Dereference(ref)
-		}
-=======
 	if report {
 		nodes, imgs := database.TrieDB().Size()
 		log.Info("Historical state regenerated", "block", current.NumberU64(), "elapsed", time.Since(start), "nodes", nodes, "preimages", imgs)
->>>>>>> 97d11b01
 	}
 	return statedb, nil
 }
