--- conflicted
+++ resolved
@@ -144,13 +144,8 @@
 	if err != nil {
 		return nil, err
 	}
-<<<<<<< HEAD
-	chainConfig, genesisHash, genesisErr := core.SetupGenesisBlockWithOverride(chainDb, config.Genesis, config.OverrideMagneto)
+	chainConfig, genesisHash, genesisErr := core.SetupGenesisBlockWithOverride(chainDb, config.Genesis, config.OverrideMystique)
 	if _, ok := genesisErr.(*confp.ConfigCompatError); genesisErr != nil && !ok {
-=======
-	chainConfig, genesisHash, genesisErr := core.SetupGenesisBlockWithOverride(chainDb, config.Genesis, config.OverrideLondon)
-	if _, ok := genesisErr.(*params.ConfigCompatError); genesisErr != nil && !ok {
->>>>>>> 12f0ff40
 		return nil, genesisErr
 	}
 	log.Info("Initialised chain configuration", "config", chainConfig)
