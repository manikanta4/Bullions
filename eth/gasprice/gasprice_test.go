// Copyright 2020 The go-ethereum Authors
// This file is part of the go-ethereum library.
//
// The go-ethereum library is free software: you can redistribute it and/or modify
// it under the terms of the GNU Lesser General Public License as published by
// the Free Software Foundation, either version 3 of the License, or
// (at your option) any later version.
//
// The go-ethereum library is distributed in the hope that it will be useful,
// but WITHOUT ANY WARRANTY; without even the implied warranty of
// MERCHANTABILITY or FITNESS FOR A PARTICULAR PURPOSE. See the
// GNU Lesser General Public License for more details.
//
// You should have received a copy of the GNU Lesser General Public License
// along with the go-ethereum library. If not, see <http://www.gnu.org/licenses/>.

package gasprice

import (
	"context"
	"math"
	"math/big"
	"testing"

	"github.com/ethereum/go-ethereum/common"
	"github.com/ethereum/go-ethereum/consensus/ethash"
	"github.com/ethereum/go-ethereum/core"
	"github.com/ethereum/go-ethereum/core/rawdb"
	"github.com/ethereum/go-ethereum/core/types"
	"github.com/ethereum/go-ethereum/core/vm"
	"github.com/ethereum/go-ethereum/crypto"
	"github.com/ethereum/go-ethereum/event"
	"github.com/ethereum/go-ethereum/params"
	"github.com/ethereum/go-ethereum/params/types/ctypes"
	"github.com/ethereum/go-ethereum/params/types/genesisT"
	"github.com/ethereum/go-ethereum/params/vars"
	"github.com/ethereum/go-ethereum/rpc"
)

const testHead = 32

type testBackend struct {
	chain   *core.BlockChain
	pending bool // pending block available
}

func (b *testBackend) HeaderByNumber(ctx context.Context, number rpc.BlockNumber) (*types.Header, error) {
	if number > testHead {
		return nil, nil
	}
	if number == rpc.EarliestBlockNumber {
		number = 0
	}
	if number == rpc.FinalizedBlockNumber {
		return b.chain.CurrentFinalizedBlock().Header(), nil
	}
	if number == rpc.SafeBlockNumber {
		return b.chain.CurrentSafeBlock().Header(), nil
	}
	if number == rpc.LatestBlockNumber {
		number = testHead
	}
	if number == rpc.PendingBlockNumber {
		if b.pending {
			number = testHead + 1
		} else {
			return nil, nil
		}
	}
	return b.chain.GetHeaderByNumber(uint64(number)), nil
}

func (b *testBackend) BlockByNumber(ctx context.Context, number rpc.BlockNumber) (*types.Block, error) {
	if number > testHead {
		return nil, nil
	}
	if number == rpc.EarliestBlockNumber {
		number = 0
	}
	if number == rpc.FinalizedBlockNumber {
		return b.chain.CurrentFinalizedBlock(), nil
	}
	if number == rpc.SafeBlockNumber {
		return b.chain.CurrentSafeBlock(), nil
	}
	if number == rpc.LatestBlockNumber {
		number = testHead
	}
	if number == rpc.PendingBlockNumber {
		if b.pending {
			number = testHead + 1
		} else {
			return nil, nil
		}
	}
	return b.chain.GetBlockByNumber(uint64(number)), nil
}

func (b *testBackend) GetReceipts(ctx context.Context, hash common.Hash) (types.Receipts, error) {
	return b.chain.GetReceiptsByHash(hash), nil
}

func (b *testBackend) PendingBlockAndReceipts() (*types.Block, types.Receipts) {
	if b.pending {
		block := b.chain.GetBlockByNumber(testHead + 1)
		return block, b.chain.GetReceiptsByHash(block.Hash())
	}
	return nil, nil
}

func (b *testBackend) ChainConfig() ctypes.ChainConfigurator {
	return b.chain.Config()
}

func (b *testBackend) SubscribeChainHeadEvent(ch chan<- core.ChainHeadEvent) event.Subscription {
	return nil
}

func newTestBackend(t *testing.T, londonBlock *big.Int, pending bool) *testBackend {
	var (
		key, _ = crypto.HexToECDSA("b71c71a67e1177ad4e901695e1b4b9ee17ae16c6668d313eac2f96dbcda3f291")
		addr   = crypto.PubkeyToAddress(key.PublicKey)
		config = *params.TestChainConfig // needs copy because it is modified below
		gspec  = &genesisT.Genesis{
			Config: &config,
			Alloc:  genesisT.GenesisAlloc{addr: {Balance: big.NewInt(math.MaxInt64)}},
		}
		signer = types.LatestSigner(gspec.Config)
	)
<<<<<<< HEAD

	if londonBlock != nil {
		londonN := londonBlock.Uint64()
		config.SetEIP1559Transition(&londonN)
		config.SetEIP3541Transition(&londonN)
		config.SetEIP3529Transition(&londonN)
		config.SetEIP3198Transition(&londonN)
		config.SetEthashEIP4345Transition(&londonN) // ArrowGlacier
		config.SetEthashEIP5133Transition(&londonN) // GrayGlacier
	} else {
		config.SetEIP1559Transition(nil)
		config.SetEIP3541Transition(nil)
		config.SetEIP3529Transition(nil)
		config.SetEIP3198Transition(nil)
		config.SetEthashEIP4345Transition(nil) // ArrowGlacier
		config.SetEthashEIP5133Transition(nil) // GrayGlacier
	}

	engine := ethash.NewFaker()
	db := rawdb.NewMemoryDatabase()
	genesis := core.MustCommitGenesis(db, gspec)
=======
	config.LondonBlock = londonBlock
	config.ArrowGlacierBlock = londonBlock
	config.GrayGlacierBlock = londonBlock
	config.TerminalTotalDifficulty = common.Big0
	engine := ethash.NewFaker()
	db := rawdb.NewMemoryDatabase()
	genesis := gspec.MustCommit(db)

>>>>>>> d901d853
	// Generate testing blocks
	blocks, _ := core.GenerateChain(gspec.Config, genesis, engine, db, testHead+1, func(i int, b *core.BlockGen) {
		b.SetCoinbase(common.Address{1})

		var txdata types.TxData
		if londonBlock != nil && b.Number().Cmp(londonBlock) >= 0 {
			txdata = &types.DynamicFeeTx{
				ChainID:   gspec.Config.GetChainID(),
				Nonce:     b.TxNonce(addr),
				To:        &common.Address{},
				Gas:       30000,
				GasFeeCap: big.NewInt(100 * vars.GWei),
				GasTipCap: big.NewInt(int64(i+1) * vars.GWei),
				Data:      []byte{},
			}
		} else {
			txdata = &types.LegacyTx{
				Nonce:    b.TxNonce(addr),
				To:       &common.Address{},
				Gas:      21000,
				GasPrice: big.NewInt(int64(i+1) * vars.GWei),
				Value:    big.NewInt(100),
				Data:     []byte{},
			}
		}
		b.AddTx(types.MustSignNewTx(key, signer, txdata))
	})
	// Construct testing chain
	diskdb := rawdb.NewMemoryDatabase()
<<<<<<< HEAD
	core.MustCommitGenesis(diskdb, gspec)
=======
	gspec.MustCommit(diskdb)
>>>>>>> d901d853
	chain, err := core.NewBlockChain(diskdb, &core.CacheConfig{TrieCleanNoPrefetch: true}, gspec.Config, engine, vm.Config{}, nil, nil)
	if err != nil {
		t.Fatalf("Failed to create local chain, %v", err)
	}
	chain.InsertChain(blocks)
	chain.SetFinalized(chain.GetBlockByNumber(25))
	chain.SetSafe(chain.GetBlockByNumber(25))
	return &testBackend{chain: chain, pending: pending}
}

func (b *testBackend) CurrentHeader() *types.Header {
	return b.chain.CurrentHeader()
}

func (b *testBackend) GetBlockByNumber(number uint64) *types.Block {
	return b.chain.GetBlockByNumber(number)
}

func TestSuggestTipCap(t *testing.T) {
	config := Config{
		Blocks:     3,
		Percentile: 60,
		Default:    big.NewInt(vars.GWei),
	}
	var cases = []struct {
		fork   *big.Int // London fork number
		expect *big.Int // Expected gasprice suggestion
	}{
		{nil, big.NewInt(vars.GWei * int64(30))},
		{big.NewInt(0), big.NewInt(vars.GWei * int64(30))},  // Fork point in genesis
		{big.NewInt(1), big.NewInt(vars.GWei * int64(30))},  // Fork point in first block
		{big.NewInt(32), big.NewInt(vars.GWei * int64(30))}, // Fork point in last block
		{big.NewInt(33), big.NewInt(vars.GWei * int64(30))}, // Fork point in the future
	}
	for _, c := range cases {
		backend := newTestBackend(t, c.fork, false)
		oracle := NewOracle(backend, config)

		// The gas price sampled is: 32G, 31G, 30G, 29G, 28G, 27G
		got, err := oracle.SuggestTipCap(context.Background())
		if err != nil {
			t.Fatalf("Failed to retrieve recommended gas price: %v", err)
		}
		if got.Cmp(c.expect) != 0 {
			t.Fatalf("Gas price mismatch, want %d, got %d", c.expect, got)
		}
	}
}<|MERGE_RESOLUTION|>--- conflicted
+++ resolved
@@ -127,7 +127,6 @@
 		}
 		signer = types.LatestSigner(gspec.Config)
 	)
-<<<<<<< HEAD
 
 	if londonBlock != nil {
 		londonN := londonBlock.Uint64()
@@ -137,6 +136,7 @@
 		config.SetEIP3198Transition(&londonN)
 		config.SetEthashEIP4345Transition(&londonN) // ArrowGlacier
 		config.SetEthashEIP5133Transition(&londonN) // GrayGlacier
+		config.SetEthashTerminalTotalDifficulty(big.NewInt(0))
 	} else {
 		config.SetEIP1559Transition(nil)
 		config.SetEIP3541Transition(nil)
@@ -149,16 +149,6 @@
 	engine := ethash.NewFaker()
 	db := rawdb.NewMemoryDatabase()
 	genesis := core.MustCommitGenesis(db, gspec)
-=======
-	config.LondonBlock = londonBlock
-	config.ArrowGlacierBlock = londonBlock
-	config.GrayGlacierBlock = londonBlock
-	config.TerminalTotalDifficulty = common.Big0
-	engine := ethash.NewFaker()
-	db := rawdb.NewMemoryDatabase()
-	genesis := gspec.MustCommit(db)
-
->>>>>>> d901d853
 	// Generate testing blocks
 	blocks, _ := core.GenerateChain(gspec.Config, genesis, engine, db, testHead+1, func(i int, b *core.BlockGen) {
 		b.SetCoinbase(common.Address{1})
@@ -188,11 +178,7 @@
 	})
 	// Construct testing chain
 	diskdb := rawdb.NewMemoryDatabase()
-<<<<<<< HEAD
 	core.MustCommitGenesis(diskdb, gspec)
-=======
-	gspec.MustCommit(diskdb)
->>>>>>> d901d853
 	chain, err := core.NewBlockChain(diskdb, &core.CacheConfig{TrieCleanNoPrefetch: true}, gspec.Config, engine, vm.Config{}, nil, nil)
 	if err != nil {
 		t.Fatalf("Failed to create local chain, %v", err)
